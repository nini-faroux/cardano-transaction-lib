--- conflicted
+++ resolved
@@ -100,19 +100,12 @@
 - Bug when zero-valued non-Ada assets were added to the non-Ada change output ([#802](https://github.com/Plutonomicon/cardano-transaction-lib/pull/802))
 - Error recovery logic for `SubmitTx` if the WebSocket connection is dropped ([#870](https://github.com/Plutonomicon/cardano-transaction-lib/pull/870))
 - Properly implemented CIP-25 V2 metadata. Now there's no need to split arbitrary-length strings manually to fit them in 64 PlutusData bytes (CTL handles that). A new `Cip25String` type has been introduced (a smart constructor ensures that byte representation fits 64 bytes, as required by the spec). Additionally, a new `Metadata.Cip25.Common.Cip25TokenName` wrapper over `TokenName` is added to ensure proper encoding of `asset_name`s. There are still some minor differences from the spec:
-<<<<<<< HEAD
-    - We do not split strings in pieces when encoding to JSON
-    - We require a `"version": 2` tag
-    - `policy_id` must be 28 bytes
-    - `asset_name` is up to 32 bytes
-- Problem parsing ogmios `SlotLenght` and `RelativeTime` in era Summaries if those include non integer values. ([#906](https://github.com/Plutonomicon/cardano-transaction-lib/pull/906))
-
-=======
   - We do not split strings in pieces when encoding to JSON
   - We require a `"version": 2` tag
   - `policy_id` must be 28 bytes
   - `asset_name` is up to 32 bytes
->>>>>>> 683d167f
+ - Problem parsing ogmios `SlotLenght` and `RelativeTime` in era Summaries if those include non integer values. ([#906](https://github.com/Plutonomicon/cardano-transaction-lib/pull/906))
+
 See https://github.com/cardano-foundation/CIPs/issues/303 for motivation
 
 - `ogmios-datum-cache` now works on `x86_64-darwin`
