module Deserialization.UnspentOutput
  ( convertUnspentOutput
  , mkTransactionUnspentOutput
  , newTransactionUnspentOutputFromBytes
  , convertInput
  , convertOutput
  ) where

import Prelude

import Data.Bitraversable (bisequence, ltraverse)
import Data.Map (Map)
import Data.Map as Map
import Data.Maybe (Maybe, fromMaybe)
import Data.Profunctor.Strong ((***))
import Data.Traversable (traverse, for)
import Data.Tuple (Tuple(Tuple))
import Data.Tuple.Nested (type (/\))
import Data.UInt as UInt
<<<<<<< HEAD
import Deserialization.BigNum (convertBigNum)
=======
import Untagged.Union (asOneOf)
import Deserialization.BigNum (bigNumToBigInt)
import Deserialization.Address (convertAddress)
>>>>>>> 15811705
import FfiHelpers (MaybeFfiHelper, maybeFfiHelper)
import Serialization (toBytes)
import Serialization.Address (Address)
import Serialization.Hash (ScriptHash)
import Serialization.Types (AssetName, Assets, BigNum, DataHash, MultiAsset, TransactionHash, TransactionInput, TransactionOutput, TransactionUnspentOutput, Value)
import Types.ByteArray (ByteArray)
import Types.Transaction (DataHash(DataHash), TransactionHash(TransactionHash), TransactionInput(TransactionInput), TransactionOutput(TransactionOutput)) as T
import Types.TransactionUnspentOutput (TransactionUnspentOutput(TransactionUnspentOutput)) as T
import Types.Value (mkCurrencySymbol, mkNonAdaAsset, mkTokenName, mkValue, Coin(Coin), CurrencySymbol, TokenName, Value) as T
import Untagged.Union (asOneOf)

convertUnspentOutput :: TransactionUnspentOutput -> Maybe T.TransactionUnspentOutput
convertUnspentOutput tuo = do
  input <- convertInput $ getInput tuo
  output <- convertOutput $ getOutput tuo
  pure $ T.TransactionUnspentOutput { input, output }

convertInput :: TransactionInput -> Maybe T.TransactionInput
convertInput input = do
  index <- UInt.fromInt' $ getTransactionIndex input
  pure $ T.TransactionInput
    { transaction_id: T.TransactionHash $ toBytes (asOneOf $ getTransactionHash input)
    , index
    }

convertOutput :: TransactionOutput -> Maybe T.TransactionOutput
convertOutput output = do
  amount <- convertValue $ getAmount output
  let
    address = getAddress output
    data_hash =
      getDataHash maybeFfiHelper output <#>
        asOneOf >>> toBytes >>> T.DataHash
  pure $ T.TransactionOutput { address, amount, data_hash }

convertValue :: Value -> Maybe T.Value
convertValue value = do
  coin <- bigNumToBigInt $ getCoin value
  -- multiasset is optional
  multiasset <- for (getMultiAsset maybeFfiHelper value) \multiasset -> do
    let
      -- get multiasset stored in `serialization-lib` types
      multiasset' =
        multiasset
          # extractMultiAsset Tuple >>> map (map (extractAssets Tuple))
          :: Array (ScriptHash /\ Array (AssetName /\ BigNum))
    -- convert to domain types, except of BigNum
    multiasset'' :: Map T.CurrencySymbol (Map T.TokenName BigNum) <-
      Map.fromFoldable <$>
        ( traverse bisequence $ multiasset' <#>
            asOneOf >>> toBytes >>> T.mkCurrencySymbol ***
              map Map.fromFoldable
                <<< traverse (ltraverse $ assetNameName >>> T.mkTokenName)
        )
    -- convert BigNum values, possibly failing
    traverse (traverse bigNumToBigInt) multiasset''
  pure
    $ T.mkValue (T.Coin coin)
    $ T.mkNonAdaAsset (fromMaybe Map.empty multiasset)

foreign import getInput :: TransactionUnspentOutput -> TransactionInput
foreign import getOutput :: TransactionUnspentOutput -> TransactionOutput
foreign import getTransactionHash :: TransactionInput -> TransactionHash
foreign import getTransactionIndex :: TransactionInput -> Int
foreign import getAddress :: TransactionOutput -> Address
foreign import getAmount :: TransactionOutput -> Value
foreign import getCoin :: Value -> BigNum
foreign import getMultiAsset :: MaybeFfiHelper -> Value -> Maybe MultiAsset
foreign import extractMultiAsset :: (forall a b. a -> b -> a /\ b) -> MultiAsset -> Array (ScriptHash /\ Assets)
foreign import extractAssets :: (forall a b. a -> b -> a /\ b) -> Assets -> Array (AssetName /\ BigNum)
foreign import assetNameName :: AssetName -> ByteArray
foreign import getDataHash :: MaybeFfiHelper -> TransactionOutput -> Maybe DataHash
foreign import mkTransactionUnspentOutput :: TransactionInput -> TransactionOutput -> TransactionUnspentOutput
foreign import _newTransactionUnspentOutputFromBytes :: MaybeFfiHelper -> ByteArray -> Maybe TransactionUnspentOutput

newTransactionUnspentOutputFromBytes :: ByteArray -> Maybe TransactionUnspentOutput
newTransactionUnspentOutputFromBytes = _newTransactionUnspentOutputFromBytes maybeFfiHelper<|MERGE_RESOLUTION|>--- conflicted
+++ resolved
@@ -17,17 +17,11 @@
 import Data.Tuple (Tuple(Tuple))
 import Data.Tuple.Nested (type (/\))
 import Data.UInt as UInt
-<<<<<<< HEAD
-import Deserialization.BigNum (convertBigNum)
-=======
-import Untagged.Union (asOneOf)
 import Deserialization.BigNum (bigNumToBigInt)
-import Deserialization.Address (convertAddress)
->>>>>>> 15811705
 import FfiHelpers (MaybeFfiHelper, maybeFfiHelper)
 import Serialization (toBytes)
 import Serialization.Address (Address)
-import Serialization.Hash (ScriptHash)
+import Serialization.Hash (ScriptHash, scriptHashToBytes)
 import Serialization.Types (AssetName, Assets, BigNum, DataHash, MultiAsset, TransactionHash, TransactionInput, TransactionOutput, TransactionUnspentOutput, Value)
 import Types.ByteArray (ByteArray)
 import Types.Transaction (DataHash(DataHash), TransactionHash(TransactionHash), TransactionInput(TransactionInput), TransactionOutput(TransactionOutput)) as T
@@ -74,7 +68,7 @@
     multiasset'' :: Map T.CurrencySymbol (Map T.TokenName BigNum) <-
       Map.fromFoldable <$>
         ( traverse bisequence $ multiasset' <#>
-            asOneOf >>> toBytes >>> T.mkCurrencySymbol ***
+            scriptHashToBytes >>> T.mkCurrencySymbol ***
               map Map.fromFoldable
                 <<< traverse (ltraverse $ assetNameName >>> T.mkTokenName)
         )
