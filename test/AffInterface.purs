--- conflicted
+++ resolved
@@ -17,17 +17,6 @@
 -- state, and ogmios itself.
 suite :: TestPlanM Unit
 suite = do
-<<<<<<< HEAD
-  group "Aff Int" $
-    test "UtxosAt" $ do
-      ws <- mkOgmiosWebSocketAff "ws:127.0.0.1:1337"
-      (runReaderT
-        (do
-          utxoqr <- utxosAt testnet_addr
-          pure unit
-        ))
-        { ws }
-=======
   group "Aff Int"
     $ test "UtxosAt"
     $ do
@@ -38,5 +27,4 @@
                 pure unit
             )
         )
-          { ws }
->>>>>>> 1a15b966
+          { ws }