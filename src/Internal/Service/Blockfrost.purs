module Ctl.Internal.Service.Blockfrost
  ( isTxConfirmed
  , getTxMetadata
  , BlockfrostMetadata(BlockfrostMetadata)
  , BlockfrostServiceM
  , BlockfrostServiceParams
  , BlockfrostCurrentEpoch(BlockfrostCurrentEpoch)
  , BlockfrostProtocolParameters(BlockfrostProtocolParameters)
  , runBlockfrostServiceM
  , getCurrentEpoch
  , getProtocolParameters
  ) where

import Prelude

import Aeson
  ( class DecodeAeson
<<<<<<< HEAD
  , Finite
  , JsonDecodeError(..)
  , decodeAeson
  , decodeJsonString
  , parseJsonStringToAeson
  , unpackFinite
=======
  , Aeson
  , JsonDecodeError(TypeMismatch)
  , decodeAeson
  , parseJsonStringToAeson
>>>>>>> 015994fd
  )
import Affjax (Error, Response, URL, defaultRequest, request) as Affjax
import Affjax.RequestBody (RequestBody) as Affjax
import Affjax.RequestHeader (RequestHeader(ContentType, RequestHeader)) as Affjax
import Affjax.ResponseFormat (string) as Affjax.ResponseFormat
import Affjax.StatusCode (StatusCode(StatusCode)) as Affjax
import Control.Alt ((<|>))
import Control.Monad.Except (ExceptT(ExceptT), runExceptT)
import Control.Monad.Reader.Class (ask)
import Control.Monad.Reader.Trans (ReaderT, runReaderT)
import Ctl.Internal.Cardano.Types.Transaction (Costmdls(..))
import Ctl.Internal.Cardano.Types.Value (Coin(..))
import Ctl.Internal.Contract.QueryBackend (BlockfrostBackend)
<<<<<<< HEAD
import Ctl.Internal.QueryM.Ogmios
  ( CoinsPerUtxoUnit(..)
  , CostModelV1
  , CostModelV2
  , Epoch(..)
  , ProtocolParameters(..)
  , convertCostModel
  , rationalToSubcoin
  )
import Ctl.Internal.QueryM.Ogmios as Ogmios
=======
import Ctl.Internal.Contract.QueryHandle.Error
  ( GetTxMetadataError
      ( GetTxMetadataTxNotFoundError
      , GetTxMetadataClientError
      , GetTxMetadataMetadataEmptyOrMissingError
      )
  )
import Ctl.Internal.Deserialization.FromBytes (fromBytes)
import Ctl.Internal.Deserialization.Transaction
  ( convertGeneralTransactionMetadata
  )
>>>>>>> 015994fd
import Ctl.Internal.ServerConfig (ServerConfig, mkHttpUrl)
import Ctl.Internal.Service.Error
  ( ClientError(ClientHttpError, ClientHttpResponseError, ClientDecodeJsonError)
  , ServiceError(ServiceBlockfrostError)
  )
<<<<<<< HEAD
import Ctl.Internal.Types.Rational (Rational, reduce)
import Ctl.Internal.Types.Scripts (Language(..))
import Data.Bifunctor (lmap)
import Data.BigInt (BigInt)
import Data.BigInt as BigInt
import Data.BigNumber (BigNumber, toFraction)
import Data.BigNumber as BigNumber
=======
-- import Ctl.Internal.QueryM (handleAffjaxResponse)
import Ctl.Internal.Types.ByteArray (byteArrayToHex)
import Ctl.Internal.Types.CborBytes (CborBytes)
import Ctl.Internal.Types.Transaction (TransactionHash)
import Ctl.Internal.Types.TransactionMetadata
  ( GeneralTransactionMetadata(GeneralTransactionMetadata)
  )
import Data.Bifunctor (lmap)
>>>>>>> 015994fd
import Data.Either (Either(Left, Right), note)
import Data.Generic.Rep (class Generic)
import Data.HTTP.Method (Method(GET, POST))
import Data.Map as Map
<<<<<<< HEAD
import Data.Maybe (Maybe(..), maybe)
import Data.MediaType (MediaType)
import Data.Newtype (class Newtype, unwrap, wrap)
import Data.Number (infinity)
import Data.Show.Generic (genericShow)
import Data.Tuple.Nested ((/\))
import Data.UInt (UInt)
=======
import Data.Maybe (Maybe, maybe)
import Data.MediaType (MediaType)
import Data.Newtype (class Newtype, unwrap, wrap)
import Data.Show.Generic (genericShow)
import Data.Traversable (for)
>>>>>>> 015994fd
import Effect.Aff (Aff)
import Effect.Aff.Class (liftAff)

--------------------------------------------------------------------------------
-- BlockfrostServiceM
--------------------------------------------------------------------------------

type BlockfrostServiceParams =
  { blockfrostConfig :: ServerConfig
  , blockfrostApiKey :: Maybe String
  }

type BlockfrostServiceM (a :: Type) = ReaderT BlockfrostServiceParams Aff a

runBlockfrostServiceM
  :: forall (a :: Type). BlockfrostBackend -> BlockfrostServiceM a -> Aff a
runBlockfrostServiceM backend = flip runReaderT serviceParams
  where
  serviceParams :: BlockfrostServiceParams
  serviceParams =
    { blockfrostConfig: backend.blockfrostConfig
    , blockfrostApiKey: backend.blockfrostApiKey
    }

--------------------------------------------------------------------------------
-- Making requests to Blockfrost endpoints
--------------------------------------------------------------------------------

data BlockfrostEndpoint
<<<<<<< HEAD
  = LatestEpoch
  | LatestProtocolParameters
=======
  = Transaction TransactionHash
  | TransactionMetadata TransactionHash
>>>>>>> 015994fd

realizeEndpoint :: BlockfrostEndpoint -> Affjax.URL
realizeEndpoint endpoint =
  case endpoint of
<<<<<<< HEAD
    LatestEpoch -> "/epochs/latest"
    LatestProtocolParameters -> "/epochs/latest/parameters"
=======
    Transaction txHash -> "/txs/" <> byteArrayToHex (unwrap txHash)
    TransactionMetadata txHash -> "/txs/" <> byteArrayToHex (unwrap txHash)
      <> "/metadata/cbor"

dummyExport :: Unit -> Unit
dummyExport _ = undefined blockfrostPostRequest
>>>>>>> 015994fd

blockfrostGetRequest
  :: BlockfrostEndpoint
  -> BlockfrostServiceM (Either Affjax.Error (Affjax.Response String))
blockfrostGetRequest endpoint = ask >>= \params -> liftAff do
  Affjax.request $ Affjax.defaultRequest
    { method = Left GET
    , url = mkHttpUrl params.blockfrostConfig <> realizeEndpoint endpoint
    , responseFormat = Affjax.ResponseFormat.string
    , headers =
        maybe mempty (\apiKey -> [ Affjax.RequestHeader "project_id" apiKey ])
          params.blockfrostApiKey
    }

blockfrostPostRequest
  :: BlockfrostEndpoint
  -> MediaType
  -> Maybe Affjax.RequestBody
  -> BlockfrostServiceM (Either Affjax.Error (Affjax.Response String))
blockfrostPostRequest endpoint mediaType mbContent =
  ask >>= \params -> liftAff do
    Affjax.request $ Affjax.defaultRequest
      { method = Left POST
      , url = mkHttpUrl params.blockfrostConfig <> realizeEndpoint endpoint
      , content = mbContent
      , responseFormat = Affjax.ResponseFormat.string
      , headers =
          [ Affjax.ContentType mediaType ] <>
            maybe mempty
              (\apiKey -> [ Affjax.RequestHeader "project_id" apiKey ])
              params.blockfrostApiKey
      }

--------------------------------------------------------------------------------
-- Blockfrost response handling
--------------------------------------------------------------------------------

handleBlockfrostResponse
  :: forall (result :: Type)
   . DecodeAeson result
  => Either Affjax.Error (Affjax.Response String)
  -> Either ClientError result
handleBlockfrostResponse (Left affjaxError) =
  Left (ClientHttpError affjaxError)
handleBlockfrostResponse (Right { status: Affjax.StatusCode statusCode, body })
  | statusCode < 200 || statusCode > 299 = do
      blockfrostError <-
        body # lmap (ClientDecodeJsonError body)
          <<< (decodeAeson <=< parseJsonStringToAeson)
      Left $ ClientHttpResponseError (wrap statusCode) $
        ServiceBlockfrostError blockfrostError
  | otherwise =
      body # lmap (ClientDecodeJsonError body)
        <<< (decodeAeson <=< parseJsonStringToAeson)

<<<<<<< HEAD
newtype BlockfrostCurrentEpoch = BlockfrostCurrentEpoch { epoch :: BigInt }

derive instance Generic BlockfrostCurrentEpoch _
derive instance Newtype BlockfrostCurrentEpoch _
derive newtype instance DecodeAeson BlockfrostCurrentEpoch

instance Show BlockfrostCurrentEpoch where
  show = genericShow

-- | `Stringed a` decodes an `a` who was encoded as a `String`
newtype Stringed a = Stringed a

derive instance Newtype (Stringed a) _

instance DecodeAeson a => DecodeAeson (Stringed a) where
  decodeAeson = decodeAeson >=> decodeJsonString >=> Stringed >>> pure

type BlockfrostProtocolParametersRaw =
  { "min_fee_a" :: UInt
  , "min_fee_b" :: UInt
  , "max_block_size" :: UInt
  , "max_tx_size" :: UInt
  , "max_block_header_size" :: UInt
  , "key_deposit" :: Stringed BigInt
  , "pool_deposit" :: Stringed BigInt
  , "e_max" :: BigInt
  , "n_opt" :: UInt
  , "a0" :: Finite BigNumber
  , "rho" :: Finite BigNumber
  , "tau" :: Finite BigNumber
  , "protocol_major_ver" :: UInt
  , "protocol_minor_ver" :: UInt
  , "min_pool_cost" :: Stringed BigInt
  , "cost_models" ::
      { "PlutusV1" :: { | CostModelV1 }
      , "PlutusV2" :: { | CostModelV2 }
      }
  , "price_mem" :: Finite BigNumber
  , "price_step" :: Finite BigNumber
  , "max_tx_ex_mem" :: Stringed BigInt
  , "max_tx_ex_steps" :: Stringed BigInt
  , "max_block_ex_mem" :: Stringed BigInt
  , "max_block_ex_steps" :: Stringed BigInt
  , "max_val_size" :: Stringed UInt
  , "collateral_percent" :: UInt
  , "max_collateral_inputs" :: UInt
  , "coins_per_utxo_size" :: Maybe (Stringed BigInt)
  , "coins_per_utxo_word" :: Maybe (Stringed BigInt)
  }

bigNumberToRational :: BigNumber -> Maybe Rational
bigNumberToRational bn = do
  let
    (numerator' /\ denominator') = toFraction bn (BigNumber.fromNumber infinity)
  numerator <- BigInt.fromString $ BigNumber.toString numerator'
  denominator <- BigInt.fromString $ BigNumber.toString denominator'
  reduce numerator denominator

bigNumberToRational' :: BigNumber -> Either JsonDecodeError Rational
bigNumberToRational' = note (TypeMismatch "Rational") <<< bigNumberToRational

newtype BlockfrostProtocolParameters =
  BlockfrostProtocolParameters ProtocolParameters

instance DecodeAeson BlockfrostProtocolParameters where
  decodeAeson = decodeAeson >=> \(raw :: BlockfrostProtocolParametersRaw) -> do
    poolPledgeInfluence <- bigNumberToRational' $ unpackFinite raw.a0
    monetaryExpansion <- bigNumberToRational' $ unpackFinite raw.rho
    treasuryCut <- bigNumberToRational' $ unpackFinite raw.tau
    prices <- do
      let
        convert bn = do
          rational <- bigNumberToRational $ unpackFinite bn
          rationalToSubcoin $ wrap rational

      memPrice <- note (TypeMismatch "Rational") $ convert raw.price_mem
      stepPrice <- note (TypeMismatch "Rational") $ convert raw.price_step
      pure { memPrice, stepPrice }

    coinsPerUtxoUnit <-
      maybe
        (Left $ AtKey "coinsPerUtxoByte or coinsPerUtxoWord" $ MissingValue)
        pure
        $ (CoinsPerUtxoByte <<< Coin <<< unwrap <$> raw.coins_per_utxo_size) <|>
            (CoinsPerUtxoWord <<< Coin <<< unwrap <$> raw.coins_per_utxo_word)

    pure $ BlockfrostProtocolParameters $ ProtocolParameters
      { protocolVersion: raw.protocol_major_ver /\ raw.protocol_minor_ver
      -- The following two parameters were removed from Babbage
      , decentralization: zero
      , extraPraosEntropy: Nothing
      , maxBlockHeaderSize: raw.max_block_header_size
      , maxBlockBodySize: raw.max_block_size
      , maxTxSize: raw.max_tx_size
      , txFeeFixed: raw.min_fee_b
      , txFeePerByte: raw.min_fee_a
      , stakeAddressDeposit: Coin $ unwrap raw.key_deposit
      , stakePoolDeposit: Coin $ unwrap raw.pool_deposit
      , minPoolCost: Coin $ unwrap raw.min_pool_cost
      , poolRetireMaxEpoch: Epoch raw.e_max
      , stakePoolTargetNum: raw.n_opt
      , poolPledgeInfluence
      , monetaryExpansion
      , treasuryCut
      , coinsPerUtxoUnit: coinsPerUtxoUnit
      , costModels: Costmdls $ Map.fromFoldable
          [ PlutusV1 /\ convertCostModel raw.cost_models."PlutusV1"
          , PlutusV2 /\ convertCostModel raw.cost_models."PlutusV2"
          ]
      , prices
      , maxTxExUnits:
          { mem: unwrap raw.max_tx_ex_mem
          , steps: unwrap raw.max_tx_ex_steps
          }
      , maxBlockExUnits:
          { mem: unwrap raw.max_block_ex_mem
          , steps: unwrap raw.max_block_ex_steps
          }
      , maxValueSize: unwrap raw.max_val_size
      , collateralPercent: raw.collateral_percent
      , maxCollateralInputs: raw.max_collateral_inputs
      }

getCurrentEpoch
  :: BlockfrostServiceM (Either ClientError BigInt)
getCurrentEpoch = runExceptT do
  BlockfrostCurrentEpoch { epoch } <- ExceptT $ blockfrostGetRequest LatestEpoch
    <#> handleBlockfrostResponse
  pure epoch

getProtocolParameters
  :: BlockfrostServiceM (Either ClientError Ogmios.ProtocolParameters)
getProtocolParameters = runExceptT do
  BlockfrostProtocolParameters params <- ExceptT $
    blockfrostGetRequest LatestProtocolParameters <#> handleBlockfrostResponse
  pure params
=======
isTxConfirmed
  :: TransactionHash
  -> BlockfrostServiceM (Either ClientError Boolean)
isTxConfirmed txHash = do
  response <- blockfrostGetRequest $ Transaction txHash
  pure case handleBlockfrostResponse response of
    Right (_ :: Aeson) -> Right true
    Left (ClientHttpResponseError (Affjax.StatusCode 404) _) -> Right false
    Left e -> Left e

getTxMetadata
  :: TransactionHash
  -> BlockfrostServiceM (Either GetTxMetadataError GeneralTransactionMetadata)
getTxMetadata txHash = do
  response <- blockfrostGetRequest (TransactionMetadata txHash)
  pure case unwrapBlockfrostMetadata <$> handleBlockfrostResponse response of
    Left (ClientHttpResponseError (Affjax.StatusCode 404) _) ->
      Left GetTxMetadataTxNotFoundError
    Left e ->
      Left (GetTxMetadataClientError e)
    Right metadata
      | Map.isEmpty (unwrap metadata) ->
          Left GetTxMetadataMetadataEmptyOrMissingError
      | otherwise -> Right metadata

--------------------------------------------------------------------------------
-- `getTxMetadata` reponse parsing
--------------------------------------------------------------------------------

newtype BlockfrostMetadata = BlockfrostMetadata
  GeneralTransactionMetadata

derive instance Generic BlockfrostMetadata _
derive instance Eq BlockfrostMetadata
derive instance Newtype BlockfrostMetadata _

instance Show BlockfrostMetadata where
  show = genericShow

instance DecodeAeson BlockfrostMetadata where
  decodeAeson = decodeAeson >=>
    \(metadatas :: Array { metadata :: CborBytes }) -> do
      metadatas' <- for metadatas \{ metadata } -> do
        map (unwrap <<< convertGeneralTransactionMetadata) <$> flip note
          (fromBytes metadata) $
          TypeMismatch "Hexadecimal encoded Metadata"

      pure $ BlockfrostMetadata $ GeneralTransactionMetadata $ Map.unions
        metadatas'

unwrapBlockfrostMetadata :: BlockfrostMetadata -> GeneralTransactionMetadata
unwrapBlockfrostMetadata (BlockfrostMetadata metadata) = metadata
>>>>>>> 015994fd
<|MERGE_RESOLUTION|>--- conflicted
+++ resolved
@@ -9,25 +9,20 @@
   , runBlockfrostServiceM
   , getCurrentEpoch
   , getProtocolParameters
+  , dummyExport
   ) where
 
 import Prelude
 
 import Aeson
   ( class DecodeAeson
-<<<<<<< HEAD
+  , Aeson
   , Finite
-  , JsonDecodeError(..)
+  , JsonDecodeError(TypeMismatch, AtKey, MissingValue)
   , decodeAeson
   , decodeJsonString
   , parseJsonStringToAeson
   , unpackFinite
-=======
-  , Aeson
-  , JsonDecodeError(TypeMismatch)
-  , decodeAeson
-  , parseJsonStringToAeson
->>>>>>> 015994fd
   )
 import Affjax (Error, Response, URL, defaultRequest, request) as Affjax
 import Affjax.RequestBody (RequestBody) as Affjax
@@ -41,7 +36,17 @@
 import Ctl.Internal.Cardano.Types.Transaction (Costmdls(..))
 import Ctl.Internal.Cardano.Types.Value (Coin(..))
 import Ctl.Internal.Contract.QueryBackend (BlockfrostBackend)
-<<<<<<< HEAD
+import Ctl.Internal.Contract.QueryHandle.Error
+  ( GetTxMetadataError
+      ( GetTxMetadataTxNotFoundError
+      , GetTxMetadataClientError
+      , GetTxMetadataMetadataEmptyOrMissingError
+      )
+  )
+import Ctl.Internal.Deserialization.FromBytes (fromBytes)
+import Ctl.Internal.Deserialization.Transaction
+  ( convertGeneralTransactionMetadata
+  )
 import Ctl.Internal.QueryM.Ogmios
   ( CoinsPerUtxoUnit(..)
   , CostModelV1
@@ -52,63 +57,40 @@
   , rationalToSubcoin
   )
 import Ctl.Internal.QueryM.Ogmios as Ogmios
-=======
-import Ctl.Internal.Contract.QueryHandle.Error
-  ( GetTxMetadataError
-      ( GetTxMetadataTxNotFoundError
-      , GetTxMetadataClientError
-      , GetTxMetadataMetadataEmptyOrMissingError
-      )
-  )
-import Ctl.Internal.Deserialization.FromBytes (fromBytes)
-import Ctl.Internal.Deserialization.Transaction
-  ( convertGeneralTransactionMetadata
-  )
->>>>>>> 015994fd
 import Ctl.Internal.ServerConfig (ServerConfig, mkHttpUrl)
 import Ctl.Internal.Service.Error
   ( ClientError(ClientHttpError, ClientHttpResponseError, ClientDecodeJsonError)
   , ServiceError(ServiceBlockfrostError)
   )
-<<<<<<< HEAD
+-- import Ctl.Internal.QueryM (handleAffjaxResponse)
+import Ctl.Internal.Types.ByteArray (byteArrayToHex)
+import Ctl.Internal.Types.CborBytes (CborBytes)
 import Ctl.Internal.Types.Rational (Rational, reduce)
 import Ctl.Internal.Types.Scripts (Language(..))
+import Ctl.Internal.Types.Transaction (TransactionHash)
+import Ctl.Internal.Types.TransactionMetadata
+  ( GeneralTransactionMetadata(GeneralTransactionMetadata)
+  )
 import Data.Bifunctor (lmap)
 import Data.BigInt (BigInt)
 import Data.BigInt as BigInt
 import Data.BigNumber (BigNumber, toFraction)
 import Data.BigNumber as BigNumber
-=======
--- import Ctl.Internal.QueryM (handleAffjaxResponse)
-import Ctl.Internal.Types.ByteArray (byteArrayToHex)
-import Ctl.Internal.Types.CborBytes (CborBytes)
-import Ctl.Internal.Types.Transaction (TransactionHash)
-import Ctl.Internal.Types.TransactionMetadata
-  ( GeneralTransactionMetadata(GeneralTransactionMetadata)
-  )
-import Data.Bifunctor (lmap)
->>>>>>> 015994fd
 import Data.Either (Either(Left, Right), note)
 import Data.Generic.Rep (class Generic)
 import Data.HTTP.Method (Method(GET, POST))
 import Data.Map as Map
-<<<<<<< HEAD
 import Data.Maybe (Maybe(..), maybe)
 import Data.MediaType (MediaType)
 import Data.Newtype (class Newtype, unwrap, wrap)
 import Data.Number (infinity)
 import Data.Show.Generic (genericShow)
+import Data.Traversable (for)
 import Data.Tuple.Nested ((/\))
 import Data.UInt (UInt)
-=======
-import Data.Maybe (Maybe, maybe)
-import Data.MediaType (MediaType)
-import Data.Newtype (class Newtype, unwrap, wrap)
-import Data.Show.Generic (genericShow)
-import Data.Traversable (for)
->>>>>>> 015994fd
 import Effect.Aff (Aff)
 import Effect.Aff.Class (liftAff)
+import Undefined (undefined)
 
 --------------------------------------------------------------------------------
 -- BlockfrostServiceM
@@ -136,28 +118,22 @@
 --------------------------------------------------------------------------------
 
 data BlockfrostEndpoint
-<<<<<<< HEAD
   = LatestEpoch
   | LatestProtocolParameters
-=======
-  = Transaction TransactionHash
+  | Transaction TransactionHash
   | TransactionMetadata TransactionHash
->>>>>>> 015994fd
 
 realizeEndpoint :: BlockfrostEndpoint -> Affjax.URL
 realizeEndpoint endpoint =
   case endpoint of
-<<<<<<< HEAD
     LatestEpoch -> "/epochs/latest"
     LatestProtocolParameters -> "/epochs/latest/parameters"
-=======
     Transaction txHash -> "/txs/" <> byteArrayToHex (unwrap txHash)
     TransactionMetadata txHash -> "/txs/" <> byteArrayToHex (unwrap txHash)
       <> "/metadata/cbor"
 
 dummyExport :: Unit -> Unit
 dummyExport _ = undefined blockfrostPostRequest
->>>>>>> 015994fd
 
 blockfrostGetRequest
   :: BlockfrostEndpoint
@@ -213,7 +189,6 @@
       body # lmap (ClientDecodeJsonError body)
         <<< (decodeAeson <=< parseJsonStringToAeson)
 
-<<<<<<< HEAD
 newtype BlockfrostCurrentEpoch = BlockfrostCurrentEpoch { epoch :: BigInt }
 
 derive instance Generic BlockfrostCurrentEpoch _
@@ -350,7 +325,7 @@
   BlockfrostProtocolParameters params <- ExceptT $
     blockfrostGetRequest LatestProtocolParameters <#> handleBlockfrostResponse
   pure params
-=======
+
 isTxConfirmed
   :: TransactionHash
   -> BlockfrostServiceM (Either ClientError Boolean)
@@ -402,5 +377,4 @@
         metadatas'
 
 unwrapBlockfrostMetadata :: BlockfrostMetadata -> GeneralTransactionMetadata
-unwrapBlockfrostMetadata (BlockfrostMetadata metadata) = metadata
->>>>>>> 015994fd
+unwrapBlockfrostMetadata (BlockfrostMetadata metadata) = metadata