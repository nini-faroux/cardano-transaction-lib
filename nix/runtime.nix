{ inputs, ... }:
rec {
  defaultConfig = final: with final; {
    inherit (inputs) cardano-configurations;
    network = {
      name = "testnet";
      magic = 1097911063; # use `null` for mainnet
    };
    node = {
      port = 3001;
      # the version of the node to use, corresponds to the image version tag,
      # i.e. `"inputoutput/cardano-node:${tag}"`
      tag = "1.35.2";
    };
    ogmios = { port = 1337; };
    ctlServer = {
      enable = true;
      port = 8081;
    };
    postgres = {
      # User-facing port on host machine.
      # Can be set to null in order to not bind postgres port to host.
      # Postgres will always be accessible via `postgres:5432` from
      # containers.
      port = 5432;
      user = "ctxlib";
      password = "ctxlib";
      db = "ctxlib";
    };
    datumCache = {
      port = 9999;
      controlApiToken = "";
      blockFetcher = {
        firstBlock = {
          slot = 61625527;
          id = "3afd8895c7b270f8250b744ec8d2b3c53ee2859c9d5711d906c47fe51b800988";
        };
        autoStart = true;
        startFromLast = false;
        filter = builtins.toJSON { const = true; };
      };
    };
    # Additional config that will be included in Arion's `docker-compose.raw`. This
    # corresponds directly to YAML that would be written in a `docker-compose` file,
    # e.g. volumes
    extraDockerCompose = { };
    # Additional services to include in the `docker-compose` config that Arion
    # produces.
    #
    # For a docker image:
    #
    # ```
    #   foo = {
    #     service = {
    #       image = "bar:foo";
    #       command = [
    #         "baz"
    #         "--quux"
    #       ];
    #     };
    #   };
    # ```
    #
    # For a Nix package:
    #
    # ```
    #   foo = {
    #     service = {
    #       useHostStore = true;
    #       command = [
    #         "${pkgs.baz}/bin/baz"
    #         "--quux"
    #       ];
    #     };
    #   };
    #
    # ```
    extraServices = { };
  };

  buildCtlRuntime = pkgs: extraConfig: { ... }:
    let
      inherit (builtins) toString;
      config = with pkgs.lib;
        fix (final:
          recursiveUpdate
            (defaultConfig final)
            (
              if isFunction extraConfig
              then extraConfig final
              else extraConfig
            )
        );
      nodeDbVol = "node-${config.network.name}-db";
      nodeIpcVol = "node-${config.network.name}-ipc";
      nodeSocketPath = "/ipc/node.socket";
      bindPort = port: "${toString port}:${toString port}";
      defaultServices = with config; {
        cardano-node = {
          service = {
            image = "inputoutput/cardano-node:${node.tag}";
            ports = [ (bindPort node.port) ];
            volumes = [
              "${config.cardano-configurations}/network/${config.network.name}/cardano-node:/config"
              "${config.cardano-configurations}/network/${config.network.name}/genesis:/genesis"
              "${nodeDbVol}:/data"
              "${nodeIpcVol}:/ipc"
            ];
            command = [
              "run"
              "--config"
              "/config/config.json"
              "--database-path"
              "/data/db"
              "--socket-path"
              "${nodeSocketPath}"
              "--topology"
              "/config/topology.json"
            ];
          };
        };
        ogmios = {
          service = {
            useHostStore = true;
            ports = [ (bindPort ogmios.port) ];
            volumes = [
              "${config.cardano-configurations}/network/${config.network.name}:/config"
              "${nodeIpcVol}:/ipc"
            ];
            command = [
              "${pkgs.bash}/bin/sh"
              "-c"
              ''
                ${pkgs.ogmios}/bin/ogmios \
                  --host ogmios \
                  --port ${toString ogmios.port} \
                  --node-socket /ipc/node.socket \
                  --node-config /config/cardano-node/config.json
              ''
            ];
          };
        };
<<<<<<< HEAD
=======
        ctl-server = {
          service = {
            useHostStore = true;
            ports = [ (bindPort ctlServer.port) ];
            command = [
              "${pkgs.bash}/bin/sh"
              "-c"
              ''
                ${server}/bin/ctl-server --port ${toString ctlServer.port}
              ''
            ];
          };
        };
>>>>>>> 580ff384
        postgres = {
          service = {
            image = "postgres:13";
            ports =
              if postgres.port == null
              then [ ]
              else [ "${toString postgres.port}:5432" ];
            environment = {
              POSTGRES_USER = "${postgres.user}";
              POSTGRES_PASSWORD = "${postgres.password}";
              POSTGRES_DB = "${postgres.db}";
            };
          };
        };
        ogmios-datum-cache =
          let
            filter = inputs.nixpkgs.lib.strings.replaceStrings
              [ "\"" "\\" ] [ "\\\"" "\\\\" ]
              datumCache.blockFetcher.filter;
          in
          {
            service = {
              useHostStore = true;
              ports = [ (bindPort datumCache.port) ];
              restart = "on-failure";
              depends_on = [ "postgres" "ogmios" ];
              command = [
                "${pkgs.bash}/bin/sh"
                "-c"
                ''
                  ${pkgs.ogmios-datum-cache}/bin/ogmios-datum-cache \
                    --log-level warn \
                    --use-latest \
                    --server-api "${toString datumCache.controlApiToken}" \
                    --server-port ${toString datumCache.port} \
                    --ogmios-address ogmios \
                    --ogmios-port ${toString ogmios.port} \
                    --db-port 5432 \
                    --db-host postgres \
                    --db-user "${postgres.user}" \
                    --db-name "${postgres.db}" \
                    --db-password "${postgres.password}" \
                    --block-slot ${toString datumCache.blockFetcher.firstBlock.slot} \
                    --block-hash "${datumCache.blockFetcher.firstBlock.id}" \
                    --block-filter "${filter}"
                ''
              ];
            };
          };
      } // pkgs.lib.optionalAttrs ctlServer.enable {
        ctl-server = {
          service = {
            useHostStore = true;
            ports = [ (bindPort ctlServer.port) ];
            depends_on = [ "ogmios" ];
            volumes = [ "${nodeIpcVol}:/ipc" ];
            command = [
              "${pkgs.bash}/bin/sh"
              "-c"
              ''
                ${pkgs.ctl-server}/bin/ctl-server --port ${toString ctlServer.port}
              ''
            ];
          };
        };
      };
    in
    {
      docker-compose.raw = pkgs.lib.recursiveUpdate
        {
          volumes = {
            "${nodeDbVol}" = { };
            "${nodeIpcVol}" = { };
          };
        }
        config.extraDockerCompose;
      services = pkgs.lib.recursiveUpdate defaultServices config.extraServices;
    };

  # Makes a set compatible with flake `apps` to launch all runtime services
  launchCtlRuntime = pkgs: config:
    let
      binPath = "ctl-runtime";
      prebuilt = (pkgs.arion.build {
        inherit pkgs;
        modules = [ (buildCtlRuntime pkgs config) ];
      }).outPath;
      script = pkgs.writeShellApplication {
        name = binPath;
        runtimeInputs = [ pkgs.arion pkgs.docker ];
        text =
          ''
            ${pkgs.arion}/bin/arion --prebuilt-file ${prebuilt} up
          '';
      };
    in
    {
      type = "app";
      program = "${script}/bin/${binPath}";
    };

}<|MERGE_RESOLUTION|>--- conflicted
+++ resolved
@@ -140,22 +140,6 @@
             ];
           };
         };
-<<<<<<< HEAD
-=======
-        ctl-server = {
-          service = {
-            useHostStore = true;
-            ports = [ (bindPort ctlServer.port) ];
-            command = [
-              "${pkgs.bash}/bin/sh"
-              "-c"
-              ''
-                ${server}/bin/ctl-server --port ${toString ctlServer.port}
-              ''
-            ];
-          };
-        };
->>>>>>> 580ff384
         postgres = {
           service = {
             image = "postgres:13";
@@ -210,13 +194,11 @@
           service = {
             useHostStore = true;
             ports = [ (bindPort ctlServer.port) ];
-            depends_on = [ "ogmios" ];
-            volumes = [ "${nodeIpcVol}:/ipc" ];
             command = [
               "${pkgs.bash}/bin/sh"
               "-c"
               ''
-                ${pkgs.ctl-server}/bin/ctl-server --port ${toString ctlServer.port}
+                ${server}/bin/ctl-server --port ${toString ctlServer.port}
               ''
             ];
           };
