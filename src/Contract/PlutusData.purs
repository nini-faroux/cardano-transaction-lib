-- | This module that defines query functionality via Ogmios to get `PlutusData`
-- | from `DatumHash` along with related `PlutusData` newtype wrappers such as
-- | `Datum` and `Redeemer`. It also contains typeclasses like `FromData` and
-- | `ToData`.
module Contract.PlutusData
  ( getDatumByHash
  , getDatumsByHashes
  , getDatumsByHashesWithErrors
  , module DataSchema
  , module Datum
  , module ExportQueryM
  , module Hashing
  , module IsData
  , module PlutusData
  , module Serialization
  , module Deserialization
  , module Redeemer
  , module FromData
  , module ToData
  , module OutputDatum
  ) where

import Prelude

import Contract.Monad (Contract, wrapContract)
import Ctl.Internal.Deserialization.PlutusData (deserializeData) as Deserialization
import Ctl.Internal.FromData
  ( class FromData
  , class FromDataArgs
  , class FromDataArgsRL
  , class FromDataWithSchema
  , FromDataError
      ( ArgsWantedButGot
      , FromDataFailed
      , BigIntToIntFailed
      , IndexWantedButGot
      , WantedConstrGot
      )
  , fromData
  , fromDataArgs
  , fromDataArgsRec
  , fromDataWithSchema
  , genericFromData
  ) as FromData
import Ctl.Internal.Hashing (datumHash) as Hashing
import Ctl.Internal.IsData (class IsData) as IsData
import Ctl.Internal.Plutus.Types.DataSchema
  ( class AllUnique2
  , class HasPlutusSchema
  , class PlutusSchemaToRowListI
  , class SchemaToRowList
  , class ValidPlutusSchema
  , type (:+)
  , type (:=)
  , type (@@)
  , ApPCons
  , Field
  , I
  , Id
  , IxK
  , MkField
  , MkField_
  , MkIxK
  , MkIxK_
  , PCons
  , PNil
  , PSchema
  ) as DataSchema
import Ctl.Internal.QueryM
  ( DatumCacheListeners
  , DatumCacheWebSocket
  , defaultDatumCacheWsConfig
  , mkDatumCacheWebSocketAff
  ) as ExportQueryM
<<<<<<< HEAD
import QueryM
  ( getDatumByHash
  , getDatumsByHashes
  , getDatumsByHashesWithErrors
  ) as QueryM
import Serialization (serializeData) as Serialization
import ToData
=======
import Ctl.Internal.QueryM
  ( getDatumByHash
  , getDatumsByHashes
  ) as QueryM
import Ctl.Internal.Serialization (serializeData) as Serialization
import Ctl.Internal.ToData
>>>>>>> ad5f5119
  ( class ToData
  , class ToDataArgs
  , class ToDataArgsRL
  , class ToDataArgsRLHelper
  , class ToDataWithSchema
  , genericToData
  , toData
  , toDataArgs
  , toDataArgsRec
  , toDataArgsRec'
  , toDataWithSchema
  ) as ToData
import Ctl.Internal.Types.Datum (DataHash)
import Ctl.Internal.Types.Datum (DataHash(DataHash), Datum(Datum), unitDatum) as Datum
import Ctl.Internal.Types.OutputDatum
  ( OutputDatum(NoOutputDatum, OutputDatumHash, OutputDatum)
  ) as OutputDatum
import Ctl.Internal.Types.PlutusData
  ( PlutusData(Constr, Map, List, Integer, Bytes)
  ) as PlutusData
import Ctl.Internal.Types.Redeemer
  ( Redeemer(Redeemer)
  , RedeemerHash(RedeemerHash)
  , redeemerHash
  , unitRedeemer
  ) as Redeemer
<<<<<<< HEAD
import Data.Either (Either)
=======
import Data.Map (Map)
import Data.Maybe (Maybe)
>>>>>>> ad5f5119

-- | Get a `PlutusData` given a `DatumHash`.
getDatumByHash
  :: forall (r :: Row Type)
   . DataHash
  -> Contract r (Maybe Datum.Datum)
getDatumByHash = wrapContract <<< QueryM.getDatumByHash

-- | Get `PlutusData`s given an `Array` of `DataHash`.
-- | This function discards all possible error getting a `DataHash`.
getDatumsByHashes
  :: forall (r :: Row Type)
   . Array DataHash
  -> Contract r (Map DataHash Datum.Datum)
getDatumsByHashes = wrapContract <<< QueryM.getDatumsByHashes

-- | Get `PlutusData`s given an `Array` of `DataHash`.
-- | In case of error, the returned string contains the needed information.
getDatumsByHashesWithErrors
  :: forall (r :: Row Type)
   . Array DataHash
  -> Contract r (Map DataHash (Either String Datum.Datum))
getDatumsByHashesWithErrors = wrapContract <<<
  QueryM.getDatumsByHashesWithErrors<|MERGE_RESOLUTION|>--- conflicted
+++ resolved
@@ -72,22 +72,13 @@
   , defaultDatumCacheWsConfig
   , mkDatumCacheWebSocketAff
   ) as ExportQueryM
-<<<<<<< HEAD
-import QueryM
+import Ctl.Internal.QueryM
   ( getDatumByHash
   , getDatumsByHashes
   , getDatumsByHashesWithErrors
   ) as QueryM
-import Serialization (serializeData) as Serialization
-import ToData
-=======
-import Ctl.Internal.QueryM
-  ( getDatumByHash
-  , getDatumsByHashes
-  ) as QueryM
 import Ctl.Internal.Serialization (serializeData) as Serialization
 import Ctl.Internal.ToData
->>>>>>> ad5f5119
   ( class ToData
   , class ToDataArgs
   , class ToDataArgsRL
@@ -114,12 +105,9 @@
   , redeemerHash
   , unitRedeemer
   ) as Redeemer
-<<<<<<< HEAD
 import Data.Either (Either)
-=======
 import Data.Map (Map)
 import Data.Maybe (Maybe)
->>>>>>> ad5f5119
 
 -- | Get a `PlutusData` given a `DatumHash`.
 getDatumByHash
