--- conflicted
+++ resolved
@@ -130,39 +130,12 @@
 import Data.Tuple.Nested (type (/\), (/\))
 import Effect.Class (class MonadEffect, liftEffect)
 
-<<<<<<< HEAD
--- | Balances an unbalanced transaction using utxos from the current wallet's
--- | address.
-balanceTx
-  :: UnattachedUnbalancedTx
-  -> UtxoMap
-  -> QueryM (Either BalanceTxError FinalizedTransaction)
-balanceTx unbalancedTx additionalUtxos = do
-  QueryM.getWalletAddresses >>= case _ of
-    Nothing ->
-      pure $ Left CouldNotGetWalletAddress
-    Just address ->
-      balanceTxWithAddress address unbalancedTx additionalUtxos
-
--- | Like `balanceTx`, but allows to provide an address that is treated like
--- | user's own (while `balanceTx` gets it from the attached wallet).
--- TODO rename to balanceTxWithAddresses
--- https://github.com/Plutonomicon/cardano-transaction-lib/issues/1045
-balanceTxWithAddress
-  :: Array Address
-=======
 -- | Balances an unbalanced transaction using the specified balancer 
 -- | constraints.
 balanceTxWithConstraints
   :: BalanceTxConstraintsBuilder
->>>>>>> 871bec8a
   -> UnattachedUnbalancedTx
-  -> UtxoMap
   -> QueryM (Either BalanceTxError FinalizedTransaction)
-<<<<<<< HEAD
-balanceTxWithAddress ownAddrs unbalancedTx additionalUtxos = runExceptT do
-  changeAddr <- liftMaybe CouldNotGetWalletAddress $ head ownAddrs
-=======
 balanceTxWithConstraints constraintsBuilder unbalancedTx =
   withBalanceTxConstraints constraintsBuilder $ runExceptT do
     let
@@ -170,7 +143,6 @@
       getWalletAddresses =
         liftEitherQueryM $
           QueryM.getWalletAddresses <#> note CouldNotGetWalletAddresses
->>>>>>> 871bec8a
 
     ownAddrs <-
       maybe getWalletAddresses pure
@@ -199,17 +171,11 @@
 
     availableUtxos <- liftQueryM $ filterLockedUtxos allUtxos
 
-<<<<<<< HEAD
-  -- Balance and finalize the transaction:
-  ExceptT $ runBalancer availableUtxos additionalUtxos changeAddr
-    (unbalancedTx # _transaction' .~ unbalancedCollTx)
-=======
     logTx "unbalancedCollTx" availableUtxos unbalancedCollTx
 
     -- Balance and finalize the transaction:
     runBalancer availableUtxos changeAddr
       (unbalancedTx # _transaction' .~ unbalancedCollTx)
->>>>>>> 871bec8a
   where
   unbalancedTxWithNetworkId :: BalanceTxM Transaction
   unbalancedTxWithNetworkId = do
@@ -238,19 +204,11 @@
 
 runBalancer
   :: UtxoMap
-  -> UtxoMap
   -> ChangeAddress
   -> UnattachedUnbalancedTx
-<<<<<<< HEAD
-  -> QueryM (Either BalanceTxError FinalizedTransaction)
-runBalancer utxos additionalUtxos changeAddress =
-  runExceptT <<<
-    (mainLoop one zero <=< addLovelacesToTransactionOutputs)
-=======
   -> BalanceTxM FinalizedTransaction
 runBalancer utxos changeAddress =
   mainLoop one zero <=< addLovelacesToTransactionOutputs
->>>>>>> 871bec8a
   where
   mainLoop
     :: Iteration
@@ -275,7 +233,6 @@
       prebalancedTx
 
     balancedTx /\ newMinFee <- evalExUnitsAndMinFee prebalancedTx utxos
-      additionalUtxos
 
     traceMainLoop "calculated ex units and min fee" "balancedTx" balancedTx
 
