--- conflicted
+++ resolved
@@ -41,11 +41,7 @@
   , withBalancedAndSignedTxs
   )
 import Contract.TxConstraints as Constraints
-<<<<<<< HEAD
-=======
 import Contract.Utxos (getWalletBalance)
-import Contract.Value (CurrencySymbol, TokenName, Value)
->>>>>>> 5b9db249
 import Contract.Value as Value
 import Contract.Wallet (KeyWallet, withKeyWallet)
 import Control.Monad.Reader (asks)
@@ -66,26 +62,20 @@
 import Effect.Ref as Ref
 import Examples.AlwaysMints (alwaysMintsPolicy)
 import Examples.AlwaysSucceeds as AlwaysSucceeds
-<<<<<<< HEAD
 import Examples.Helpers
   ( mkCurrencySymbol
   , mkTokenName
   , mustPayToPubKeyStakeAddress
   )
-=======
 import Examples.Lose7Ada as AlwaysFails
->>>>>>> 5b9db249
 import Examples.MintsMultipleTokens
   ( mintingPolicyRdmrInt1
   , mintingPolicyRdmrInt2
   , mintingPolicyRdmrInt3
   )
-<<<<<<< HEAD
+import Examples.PlutusV2.AlwaysSucceeds as AlwaysSucceedsV2
 import Examples.ReferenceInputs (contract) as ReferenceInputs
 import Examples.ReferenceScripts (contract) as ReferenceScripts
-=======
-import Examples.PlutusV2.AlwaysSucceeds as AlwaysSucceedsV2
->>>>>>> 5b9db249
 import Mote (group, test)
 import Plutip.Server
   ( startPlutipCluster
@@ -357,31 +347,13 @@
           logInfo' "Try to spend locked values"
           AlwaysSucceeds.spendFromAlwaysSucceeds vhash validator txId
 
-<<<<<<< HEAD
-    test "runPlutipContract: ReferenceScripts" do
-=======
     test "runPlutipContract: AlwaysSucceeds PlutusV2" do
->>>>>>> 5b9db249
-      let
-        distribution :: InitialUTxOs
-        distribution =
-          [ BigInt.fromInt 5_000_000
-          , BigInt.fromInt 2_000_000_000
-          ]
-<<<<<<< HEAD
-      runPlutipContract config distribution \alice ->
-        withKeyWallet alice ReferenceScripts.contract
-
-    test "runPlutipContract: ReferenceInputs" do
-      let
-        distribution :: InitialUTxOs
-        distribution =
-          [ BigInt.fromInt 5_000_000
-          , BigInt.fromInt 2_000_000_000
-          ]
-      runPlutipContract config distribution \alice ->
-        withKeyWallet alice ReferenceInputs.contract
-=======
+      let
+        distribution :: InitialUTxOs
+        distribution =
+          [ BigInt.fromInt 5_000_000
+          , BigInt.fromInt 2_000_000_000
+          ]
       runPlutipContract config distribution \alice -> do
         withKeyWallet alice do
           validator <- AlwaysSucceedsV2.alwaysSucceedsScriptV2
@@ -466,7 +438,26 @@
           awaitTxConfirmed txId
           logInfo' "Try to spend locked values"
           AlwaysFails.spendFromAlwaysFails vhash validator txId
->>>>>>> 5b9db249
+
+    test "runPlutipContract: ReferenceScripts" do
+      let
+        distribution :: InitialUTxOs
+        distribution =
+          [ BigInt.fromInt 5_000_000
+          , BigInt.fromInt 2_000_000_000
+          ]
+      runPlutipContract config distribution \alice ->
+        withKeyWallet alice ReferenceScripts.contract
+
+    test "runPlutipContract: ReferenceInputs" do
+      let
+        distribution :: InitialUTxOs
+        distribution =
+          [ BigInt.fromInt 5_000_000
+          , BigInt.fromInt 2_000_000_000
+          ]
+      runPlutipContract config distribution \alice ->
+        withKeyWallet alice ReferenceInputs.contract
 
 signMultipleContract :: forall (r :: Row Type). Contract r Unit
 signMultipleContract = do
