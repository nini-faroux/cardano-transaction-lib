module Test.Deserialization (suite) where

import Prelude

<<<<<<< HEAD
import Cardano.Types.Transaction
  ( NativeScript(ScriptAny)
  , Transaction
  , TransactionOutput
  ) as T
=======
import Cardano.Types.NativeScript (NativeScript(ScriptAny)) as T
import Cardano.Types.Transaction (TransactionOutput) as T
>>>>>>> 5c4a4d48
import Cardano.Types.TransactionUnspentOutput
  ( TransactionUnspentOutput(TransactionUnspentOutput)
  ) as T
import Contract.Address (ByteArray)
import Control.Monad.Error.Class (class MonadThrow)
import Data.Array as Array
import Data.BigInt as BigInt
import Data.Either (hush)
import Data.Maybe (isJust, isNothing)
import Data.Newtype (unwrap)
import Deserialization.BigInt as DB
import Deserialization.FromBytes (fromBytes)
import Deserialization.NativeScript as NSD
import Deserialization.PlutusData as DPD
import Deserialization.Transaction (convertTransaction) as TD
import Deserialization.UnspentOutput
  ( convertUnspentOutput
  , mkTransactionUnspentOutput
  , newTransactionUnspentOutputFromBytes
  )
import Deserialization.WitnessSet (convertWitnessSet, deserializeWitnessSet)
import Effect (Effect)
import Effect.Aff (Aff)
import Effect.Class (class MonadEffect, liftEffect)
import Effect.Exception (Error)
import Mote (group, test)
import Serialization (convertTransaction) as TS
import Serialization (toBytes)
import Serialization as Serialization
import Serialization.BigInt as SB
import Serialization.NativeScript (convertNativeScript) as NSS
import Serialization.PlutusData as SPD
import Serialization.Types (TransactionUnspentOutput)
import Serialization.WitnessSet as SW
import Test.Fixtures
  ( nativeScriptFixture1
  , nativeScriptFixture2
  , nativeScriptFixture3
  , nativeScriptFixture4
  , nativeScriptFixture5
  , nativeScriptFixture6
  , nativeScriptFixture7
  , plutusDataFixture1
  , plutusDataFixture2
  , plutusDataFixture3
  , plutusDataFixture4
  , plutusDataFixture5
  , plutusDataFixture6
  , plutusDataFixture7
  , plutusDataFixture8
  , plutusDataFixture8Bytes
  , plutusDataFixture8Bytes'
  , txFixture1
  , txFixture2
  , txFixture3
  , txFixture4
  , txFixture5
  , txInputFixture1
  , txOutputFixture1
  , utxoFixture1
  , utxoFixture1'
  , witnessSetFixture1
  , witnessSetFixture2
  , witnessSetFixture2Value
  , witnessSetFixture3
  , witnessSetFixture3Value
  , witnessSetFixture4
  )
import Test.Spec.Assertions (shouldEqual, shouldSatisfy, expectError)
import Test.Utils (errMaybe)
import TestM (TestPlanM)
import Types.BigNum (fromBigInt, toBigInt) as BigNum
import Types.Transaction (TransactionInput) as T
import Untagged.Union (asOneOf)

suite :: TestPlanM (Aff Unit) Unit
suite = do
  group "deserialization" $ do
    group "BigInt" do
      test "Deserialization is inverse to serialization" do
        let bigInt = BigInt.fromInt 123
        res <- errMaybe "Failed to serialize BigInt" do
          DB.convertBigInt =<< SB.convertBigInt bigInt
        res `shouldEqual` bigInt
    group "BigNum" do
      test "Deserialization is inverse to serialization" do
        let bigInt = BigInt.fromInt 123
        res <- errMaybe "Failed to serialize BigInt" $ BigNum.fromBigInt bigInt
          >>= BigNum.toBigInt
        res `shouldEqual` bigInt
    group "CSL <-> CTL PlutusData roundtrip tests" do
      let
        pdRoundTripTest ctlPd = do
          cslPd <-
            errMaybe "Failed to convert from CTL PlutusData to CSL PlutusData" $
              SPD.convertPlutusData ctlPd
          let pdBytes = toBytes (asOneOf cslPd)
          cslPd' <- errMaybe "Failed to fromBytes PlutusData" $ fromBytes
            pdBytes
          ctlPd' <-
            errMaybe "Failed to convert from CSL PlutusData to CTL PlutusData" $
              DPD.convertPlutusData cslPd'
          ctlPd' `shouldEqual` ctlPd
      test "fixture #1" $ pdRoundTripTest plutusDataFixture1
      test "fixture #2" $ pdRoundTripTest plutusDataFixture2
      test "fixture #3" $ pdRoundTripTest plutusDataFixture3
      test "fixture #4" $ pdRoundTripTest plutusDataFixture4
      test "fixture #5" $ pdRoundTripTest plutusDataFixture5
      test "fixture #6" $ pdRoundTripTest plutusDataFixture6
      test "fixture #7" $ pdRoundTripTest plutusDataFixture7
      test "fixture #8" $ pdRoundTripTest plutusDataFixture8
      test
        "fixture #8 different Cbor bytes encodings (compact vs general Constr tag encodings)"
        $ do
            cslPd' <- errMaybe "Failed to fromBytes PlutusData" $ fromBytes
              plutusDataFixture8Bytes
            ctlPd' <-
              errMaybe "Failed to convert from CSL PlutusData to CTL PlutusData"
                $
                  DPD.convertPlutusData cslPd'
            ctlPd' `shouldEqual` plutusDataFixture8
            cslPdWp' <- errMaybe "Failed to fromBytes PlutusData" $ fromBytes
              plutusDataFixture8Bytes'
            ctlPdWp' <-
              errMaybe "Failed to convert from CSL PlutusData to CTL PlutusData"
                $
                  DPD.convertPlutusData cslPdWp'
            ctlPdWp' `shouldEqual` plutusDataFixture8
    group "UnspentTransactionOutput" do
      test "deserialization is inverse to serialization" do
        unspentOutput <- liftEffect $ createUnspentOutput txInputFixture1
          txOutputFixture1
        T.TransactionUnspentOutput { input, output } <-
          errMaybe "Failed deserialization 3" do
            convertUnspentOutput unspentOutput
        input `shouldEqual` txInputFixture1
        output `shouldEqual` txOutputFixture1
      test "fixture #1" do
        res <- errMaybe "Failed deserialization 4" do
          newTransactionUnspentOutputFromBytes utxoFixture1 >>=
            convertUnspentOutput
        res `shouldEqual` utxoFixture1'
<<<<<<< HEAD
    group "Transaction Roundtrips" do
      test "CSL <-> CTL Transaction roundtrip #1" $ txRoundtrip txFixture1
      test "CSL <-> CTL Transaction roundtrip #2" $ txRoundtrip txFixture2
      test "CSL <-> CTL Transaction roundtrip #3" $ txRoundtrip txFixture3
      test "CSL <-> CTL Transaction roundtrip #4" $ txRoundtrip txFixture4
      test "CSL <-> CTL Transaction roundtrip #5" $ txRoundtrip txFixture5
=======
    group "Transaction" do
      test "deserialization is inverse to serialization #1" do
        let input = txFixture1
        serialized <- liftEffect $ TS.convertTransaction input
        let expected = TD.convertTransaction serialized
        pure input `shouldEqual` hush expected
      test "deserialization is inverse to serialization #2" do
        let input = txFixture2
        serialized <- liftEffect $ TS.convertTransaction input
        let expected = TD.convertTransaction serialized
        pure input `shouldEqual` hush expected
      test "deserialization is inverse to serialization #3" do
        let input = txFixture3
        serialized <- liftEffect $ TS.convertTransaction input
        let expected = TD.convertTransaction serialized
        pure input `shouldEqual` hush expected
      test "deserialization is inverse to serialization #4" do
        let input = txFixture4
        serialized <- liftEffect $ TS.convertTransaction input
        let expected = TD.convertTransaction serialized
        pure input `shouldEqual` hush expected
      test "deserialization is inverse to serialization #5" do
        let input = txFixture5
        serialized <- liftEffect $ TS.convertTransaction input
        let expected = TD.convertTransaction serialized
        pure input `shouldEqual` hush expected
>>>>>>> 5c4a4d48
    group "WitnessSet - deserialization" do
      group "fixture #1" do
        res <- errMaybe "Failed deserialization 5" do
          deserializeWitnessSet witnessSetFixture1 >>= convertWitnessSet
        test "has vkeys" do
          (unwrap res).vkeys `shouldSatisfy` isJust
        test "has plutusData" do
          (unwrap res).plutusData `shouldSatisfy` isJust
        test "has plutusScripts" do
          (unwrap res).plutusScripts `shouldSatisfy` isJust
        test "has redeemers" do
          (unwrap res).redeemers `shouldSatisfy` isJust
        test "has redeemers" do
          (unwrap res).redeemers `shouldSatisfy` isJust
        test "does not have nativeScripts" do
          (unwrap res).nativeScripts `shouldSatisfy` isNothing
      test "fixture #2" do
        res <- errMaybe "Failed deserialization 6" do
          deserializeWitnessSet witnessSetFixture2 >>= convertWitnessSet
        res `shouldEqual` witnessSetFixture2Value
      test "fixture #3" do
        res <- errMaybe "Failed deserialization 7" do
          deserializeWitnessSet witnessSetFixture3 >>= convertWitnessSet
        res `shouldEqual` witnessSetFixture3Value
      group "fixture #4" do
        res <- errMaybe "Failed deserialization 8" $
          deserializeWitnessSet witnessSetFixture4 >>= convertWitnessSet
        test "has nativeScripts" do
          (unwrap res).nativeScripts `shouldSatisfy` isJust
    group "NativeScript - deserializaton is inverse to serialization" do
      test "fixture #1" do
        liftEffect $ testNativeScript nativeScriptFixture1
      test "fixture #2" do
        liftEffect $ testNativeScript nativeScriptFixture2
      test "fixture #3" do
        liftEffect $ testNativeScript nativeScriptFixture3
      test "fixture #4" do
        liftEffect $ testNativeScript nativeScriptFixture4
      test "fixture #5" do
        liftEffect $ testNativeScript nativeScriptFixture5
      test "fixture #6" do
        liftEffect $ testNativeScript nativeScriptFixture6
      test "fixture #7" do
        liftEffect $ testNativeScript nativeScriptFixture7
      test "fixture #7" do
        liftEffect $ testNativeScript nativeScriptFixture7
      -- This is here just to acknowledge the problem
      test "too much nesting leads to recursion error" do
        expectError $ do
          let
            longNativeScript =
              Array.foldr (\_ acc -> T.ScriptAny [ acc ]) nativeScriptFixture1 $
                Array.range 0 5000
          liftEffect $ testNativeScript longNativeScript
    group "WitnessSet - deserialization is inverse to serialization" do
      let
        witnessSetRoundTrip
          :: ∀ (m :: Type -> Type)
           . MonadEffect m
          => MonadThrow Error m
          => ByteArray
          -> m Unit
        witnessSetRoundTrip fixture = do
          ws0 <- errMaybe "Failed deserialization" $
            deserializeWitnessSet fixture >>= convertWitnessSet
          ws1 <- liftEffect $ SW.convertWitnessSet ws0
          ws2 <- errMaybe "Failed deserialization" $ convertWitnessSet ws1
          ws0 `shouldEqual` ws2 -- value representation
          let wsBytes = Serialization.toBytes (asOneOf ws1)
          wsBytes `shouldEqual` fixture -- byte representation
      test "fixture #1" $ witnessSetRoundTrip witnessSetFixture1
      test "fixture #2" $ witnessSetRoundTrip witnessSetFixture2
      test "fixture #3" $ witnessSetRoundTrip witnessSetFixture3
      -- TODO: enable when nativeScripts are implemented
      test "fixture #4" $ witnessSetRoundTrip witnessSetFixture4

createUnspentOutput
  :: T.TransactionInput
  -> T.TransactionOutput
  -> Effect TransactionUnspentOutput
createUnspentOutput input output = do
  input' <- Serialization.convertTxInput input
  output' <- Serialization.convertTxOutput output
  pure $ mkTransactionUnspentOutput input' output'

testNativeScript :: T.NativeScript -> Effect Unit
testNativeScript input = do
  serialized <- errMaybe "Failed serialization" $ NSS.convertNativeScript input
  let bytes = Serialization.toBytes (asOneOf serialized)
  res <- errMaybe "Failed deserialization" $ fromBytes bytes
  res' <- errMaybe "Failed deserialization" $ NSD.convertNativeScript res
  res' `shouldEqual` input

txRoundtrip :: T.Transaction -> Aff Unit
txRoundtrip tx = do
  cslTX <- liftEffect $ TS.convertTransaction tx
  expected <- errMaybe "Cannot convert TX from CSL to CTL" $ hush $
    TD.convertTransaction cslTX
  tx `shouldEqual` expected<|MERGE_RESOLUTION|>--- conflicted
+++ resolved
@@ -2,16 +2,11 @@
 
 import Prelude
 
-<<<<<<< HEAD
 import Cardano.Types.Transaction
   ( NativeScript(ScriptAny)
   , Transaction
   , TransactionOutput
   ) as T
-=======
-import Cardano.Types.NativeScript (NativeScript(ScriptAny)) as T
-import Cardano.Types.Transaction (TransactionOutput) as T
->>>>>>> 5c4a4d48
 import Cardano.Types.TransactionUnspentOutput
   ( TransactionUnspentOutput(TransactionUnspentOutput)
   ) as T
@@ -69,6 +64,7 @@
   , txFixture3
   , txFixture4
   , txFixture5
+  , txFixture6
   , txInputFixture1
   , txOutputFixture1
   , utxoFixture1
@@ -154,41 +150,13 @@
           newTransactionUnspentOutputFromBytes utxoFixture1 >>=
             convertUnspentOutput
         res `shouldEqual` utxoFixture1'
-<<<<<<< HEAD
     group "Transaction Roundtrips" do
       test "CSL <-> CTL Transaction roundtrip #1" $ txRoundtrip txFixture1
       test "CSL <-> CTL Transaction roundtrip #2" $ txRoundtrip txFixture2
       test "CSL <-> CTL Transaction roundtrip #3" $ txRoundtrip txFixture3
       test "CSL <-> CTL Transaction roundtrip #4" $ txRoundtrip txFixture4
       test "CSL <-> CTL Transaction roundtrip #5" $ txRoundtrip txFixture5
-=======
-    group "Transaction" do
-      test "deserialization is inverse to serialization #1" do
-        let input = txFixture1
-        serialized <- liftEffect $ TS.convertTransaction input
-        let expected = TD.convertTransaction serialized
-        pure input `shouldEqual` hush expected
-      test "deserialization is inverse to serialization #2" do
-        let input = txFixture2
-        serialized <- liftEffect $ TS.convertTransaction input
-        let expected = TD.convertTransaction serialized
-        pure input `shouldEqual` hush expected
-      test "deserialization is inverse to serialization #3" do
-        let input = txFixture3
-        serialized <- liftEffect $ TS.convertTransaction input
-        let expected = TD.convertTransaction serialized
-        pure input `shouldEqual` hush expected
-      test "deserialization is inverse to serialization #4" do
-        let input = txFixture4
-        serialized <- liftEffect $ TS.convertTransaction input
-        let expected = TD.convertTransaction serialized
-        pure input `shouldEqual` hush expected
-      test "deserialization is inverse to serialization #5" do
-        let input = txFixture5
-        serialized <- liftEffect $ TS.convertTransaction input
-        let expected = TD.convertTransaction serialized
-        pure input `shouldEqual` hush expected
->>>>>>> 5c4a4d48
+      test "CSL <-> CTL Transaction roundtrip #6" $ txRoundtrip txFixture6
     group "WitnessSet - deserialization" do
       group "fixture #1" do
         res <- errMaybe "Failed deserialization 5" do
