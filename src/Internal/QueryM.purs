-- | CTL query layer monad
module Ctl.Internal.QueryM
  ( module ExportDispatcher
  , module ExportServerConfig
  , ClientError
      ( ClientHttpError
      , ClientHttpResponseError
      , ClientDecodeJsonError
      , ClientEncodingError
      , ClientOtherError
      )
  , ClusterSetup
  , DatumCacheListeners
  , DatumCacheWebSocket
  , DefaultQueryEnv
  , ListenerSet
  , Logger
  , OgmiosListeners
  , OgmiosWebSocket
  , QueryConfig
  , QueryM
  , ParQueryM
  , QueryMExtended(QueryMExtended)
  , QueryEnv
  , QueryRuntime
  , SubmitTxListenerSet
  , WebSocket(WebSocket)
  , Hooks
  , allowError
  , applyArgs
  , evaluateTxOgmios
  , getChainTip
  , getDatumByHash
  , getDatumsByHashes
  , getDatumsByHashesWithErrors
  , getLogger
  , getUnusedAddresses
  , getChangeAddress
  , getRewardAddresses
  , getProtocolParameters
  , getProtocolParametersAff
  , getWalletAddresses
  , getWallet
  , liftQueryM
  , listeners
  , postAeson
  , mkDatumCacheWebSocketAff
  , mkDatumCacheRequest
  , mkListenerSet
  , mkLogger
  , defaultMessageListener
  , mkOgmiosRequest
  , mkOgmiosRequestAff
  , mkOgmiosWebSocketAff
  , mkQueryRuntime
  , mkRequest
  , mkRequestAff
  , mkWalletBySpec
  , ownPaymentPubKeyHashes
  , ownPubKeyHashes
  , ownStakePubKeyHash
  , runQueryM
  , runQueryMWithSettings
  , runQueryMInRuntime
  , scriptToAeson
  , signData
  , stopQueryRuntime
  , submitTxOgmios
  , underlyingWebSocket
  , withMWalletAff
  , withMWallet
  , withQueryRuntime
  , callCip30Wallet
<<<<<<< HEAD
  , getNetworkId
=======
  , emptyHooks
>>>>>>> e51c9953
  ) where

import Prelude

import Aeson
  ( class DecodeAeson
  , Aeson
  , JsonDecodeError(TypeMismatch)
  , decodeAeson
  , encodeAeson
  , getFieldOptional
  , parseJsonStringToAeson
  , stringifyAeson
  )
import Affjax (Error, Response, defaultRequest, printError, request) as Affjax
import Affjax.RequestBody as Affjax.RequestBody
import Affjax.RequestHeader as Affjax.RequestHeader
import Affjax.ResponseFormat as Affjax.ResponseFormat
import Affjax.StatusCode as Affjax.StatusCode
import Control.Alt (class Alt)
import Control.Alternative (class Alternative)
import Control.Monad.Error.Class
  ( class MonadError
  , class MonadThrow
  , liftEither
  , throwError
  )
import Control.Monad.Logger.Class (class MonadLogger)
import Control.Monad.Reader.Class (class MonadAsk, class MonadReader)
import Control.Monad.Reader.Trans
  ( ReaderT(ReaderT)
  , asks
  , runReaderT
  , withReaderT
  )
import Control.Monad.Rec.Class (class MonadRec)
import Control.Parallel (class Parallel, parallel, sequential)
import Control.Plus (class Plus)
import Ctl.Internal.Helpers (liftM, logString, logWithLevel)
import Ctl.Internal.JsWebSocket
  ( JsWebSocket
  , Url
  , _mkWebSocket
  , _onWsConnect
  , _onWsError
  , _onWsMessage
  , _removeOnWsError
  , _wsClose
  , _wsFinalize
  , _wsSend
  )
import Ctl.Internal.QueryM.DatumCacheWsp
  ( GetDatumByHashR
  , GetDatumsByHashesR
  , GetTxByHashR
  )
import Ctl.Internal.QueryM.DatumCacheWsp as DcWsp
import Ctl.Internal.QueryM.Dispatcher
  ( DispatchError(JsError, JsonError, FaultError, ListenerCancelled)
  , Dispatcher
  , GenericPendingRequests
  , PendingRequests
  , PendingSubmitTxRequests
  , RequestBody
  , WebsocketDispatch
  , dispatchErrorToError
  , mkWebsocketDispatch
  , newDispatcher
  , newPendingRequests
  ) as ExportDispatcher
import Ctl.Internal.QueryM.Dispatcher
  ( DispatchError(JsonError, FaultError, ListenerCancelled)
  , Dispatcher
  , GenericPendingRequests
  , PendingRequests
  , PendingSubmitTxRequests
  , RequestBody
  , WebsocketDispatch
  , dispatchErrorToError
  , mkWebsocketDispatch
  , newDispatcher
  , newPendingRequests
  )
import Ctl.Internal.QueryM.JsonWsp as JsonWsp
import Ctl.Internal.QueryM.Ogmios (AdditionalUtxoSet, TxHash, aesonObject)
import Ctl.Internal.QueryM.Ogmios as Ogmios
import Ctl.Internal.QueryM.ServerConfig
  ( Host
  , ServerConfig
  , defaultDatumCacheWsConfig
  , defaultOgmiosWsConfig
  , defaultServerConfig
  , mkHttpUrl
  , mkOgmiosDatumCacheWsUrl
  , mkServerUrl
  , mkWsUrl
  ) as ExportServerConfig
import Ctl.Internal.QueryM.ServerConfig
  ( ServerConfig
  , mkHttpUrl
  , mkOgmiosDatumCacheWsUrl
  , mkWsUrl
  )
import Ctl.Internal.QueryM.UniqueId (ListenerId)
import Ctl.Internal.Serialization (toBytes) as Serialization
import Ctl.Internal.Serialization.Address
  ( Address
  , NetworkId(TestnetId, MainnetId)
  , addressPaymentCred
  , baseAddressDelegationCred
  , baseAddressFromAddress
  , stakeCredentialToKeyHash
  )
import Ctl.Internal.Serialization.PlutusData (convertPlutusData) as Serialization
import Ctl.Internal.Types.ByteArray (byteArrayToHex)
import Ctl.Internal.Types.CborBytes (CborBytes)
import Ctl.Internal.Types.Chain as Chain
import Ctl.Internal.Types.Datum (DataHash, Datum)
import Ctl.Internal.Types.PlutusData (PlutusData)
import Ctl.Internal.Types.PubKeyHash
  ( PaymentPubKeyHash
  , PubKeyHash
  , StakePubKeyHash
  )
import Ctl.Internal.Types.RawBytes (RawBytes)
import Ctl.Internal.Types.Scripts (Language, PlutusScript(PlutusScript))
import Ctl.Internal.Types.Transaction (TransactionInput)
import Ctl.Internal.Types.UsedTxOuts (UsedTxOuts, newUsedTxOuts)
import Ctl.Internal.Wallet
  ( Cip30Connection
  , Cip30Wallet
  , KeyWallet
  , Wallet(KeyWallet, Lode, Flint, Gero, Nami, Eternl)
  , WalletExtension
      ( LodeWallet
      , EternlWallet
      , FlintWallet
      , GeroWallet
      , NamiWallet
      )
  , mkKeyWallet
  , mkWalletAff
  )
<<<<<<< HEAD
import Ctl.Internal.Wallet.Cip30 (DataSignature)
=======
import Ctl.Internal.Wallet.Key (PrivatePaymentKey, PrivateStakeKey)
>>>>>>> e51c9953
import Ctl.Internal.Wallet.KeyFile
  ( privatePaymentKeyFromFile
  , privateStakeKeyFromFile
  )
import Ctl.Internal.Wallet.Spec
  ( PrivatePaymentKeySource(PrivatePaymentKeyFile, PrivatePaymentKeyValue)
  , PrivateStakeKeySource(PrivateStakeKeyFile, PrivateStakeKeyValue)
  , WalletSpec
      ( UseKeys
      , ConnectToGero
      , ConnectToNami
      , ConnectToFlint
      , ConnectToEternl
      , ConnectToLode
      )
  )
import Data.Array (head, singleton) as Array
import Data.Bifunctor (lmap)
import Data.Either (Either(Left, Right), either, hush, isRight)
import Data.Foldable (fold, foldl)
import Data.HTTP.Method (Method(POST))
import Data.JSDate (now)
import Data.Log.Level (LogLevel(Error, Debug))
import Data.Log.Message (Message)
import Data.Map (Map)
import Data.Map as Map
import Data.Maybe (Maybe(Just, Nothing), fromMaybe, isJust, maybe)
import Data.MediaType.Common (applicationJSON)
import Data.Newtype (class Newtype, unwrap, wrap)
import Data.Traversable (for, for_, traverse, traverse_)
import Data.Tuple (Tuple(Tuple), fst, snd)
import Data.Tuple.Nested (type (/\), (/\))
import Effect (Effect)
import Effect.Aff
  ( Aff
  , Canceler(Canceler)
  , ParAff
  , attempt
  , delay
  , finally
  , launchAff_
  , makeAff
  , runAff_
  , supervise
  )
import Effect.Aff.Class (class MonadAff, liftAff)
import Effect.Class (class MonadEffect, liftEffect)
import Effect.Exception (Error, error, throw, try)
import Effect.Ref as Ref
import Foreign.Object as Object
import Untagged.Union (asOneOf)

-- This module defines an Aff interface for Ogmios Websocket Queries
-- Since WebSockets do not define a mechanism for linking request/response
-- Or for verifying that the connection is live, those concerns are addressed
-- here

-- | Cluster setup contains everything that is needed to run a `Contract` on
-- | a local cluster: paramters to connect to the services and private keys
-- | that are pre-funded with Ada on that cluster
type ClusterSetup =
  { ctlServerConfig :: Maybe ServerConfig
  , ogmiosConfig :: ServerConfig
  , datumCacheConfig :: ServerConfig
  , keys ::
      { payment :: PrivatePaymentKey
      , stake :: Maybe PrivateStakeKey
      }
  }

type Hooks =
  { beforeSign :: Maybe (Effect Unit)
  , beforeInit :: Maybe (Effect Unit)
  , onSuccess :: Maybe (Effect Unit)
  , onError :: Maybe (Error -> Effect Unit)
  }

emptyHooks :: Hooks
emptyHooks =
  { beforeSign: Nothing
  , beforeInit: Nothing
  , onSuccess: Nothing
  , onError: Nothing
  }

-- | `QueryConfig` contains a complete specification on how to initialize a
-- | `QueryM` environment.
-- | It includes:
-- | - server parameters for all the services
-- | - network ID
-- | - logging level
-- | - wallet setup instructions
-- | - optional custom logger
type QueryConfig =
  { ctlServerConfig :: Maybe ServerConfig
  , ogmiosConfig :: ServerConfig
  , datumCacheConfig :: ServerConfig
  , networkId :: NetworkId
  , logLevel :: LogLevel
  , walletSpec :: Maybe WalletSpec
  , customLogger :: Maybe (LogLevel -> Message -> Aff Unit)
  , suppressLogs :: Boolean
  , hooks :: Hooks
  }

-- | Reusable part of `QueryRuntime` that can be shared between many `QueryM`
-- |  instances running in parallel.
-- |
-- | Includes:
-- | - WebSocket connections
-- | - A wallet connection
-- | - A data structure to keep UTxOs that has already been spent
-- | - Current protocol parameters
type QueryRuntime =
  { ogmiosWs :: OgmiosWebSocket
  , datumCacheWs :: DatumCacheWebSocket
  , wallet :: Maybe Wallet
  , usedTxOuts :: UsedTxOuts
  , pparams :: Ogmios.ProtocolParameters
  }

-- | `QueryEnv` contains everything needed for `QueryM` to run.
type QueryEnv (r :: Row Type) =
  { config :: QueryConfig
  , runtime :: QueryRuntime
  , extraConfig :: { | r }
  }

type DefaultQueryEnv = QueryEnv ()

type QueryM = QueryMExtended () Aff

type ParQueryM = QueryMExtended () ParAff

newtype QueryMExtended (r :: Row Type) (m :: Type -> Type) (a :: Type) =
  QueryMExtended
    (ReaderT (QueryEnv r) m a)

derive instance Newtype (QueryMExtended r m a) _
derive newtype instance Functor m => Functor (QueryMExtended r m)
derive newtype instance Apply m => Apply (QueryMExtended r m)
derive newtype instance Applicative m => Applicative (QueryMExtended r m)
derive newtype instance Bind m => Bind (QueryMExtended r m)
derive newtype instance Alt m => Alt (QueryMExtended r m)
derive newtype instance Plus m => Plus (QueryMExtended r m)
derive newtype instance Alternative m => Alternative (QueryMExtended r m)
derive newtype instance Monad (QueryMExtended r Aff)
derive newtype instance MonadEffect (QueryMExtended r Aff)
derive newtype instance MonadAff (QueryMExtended r Aff)
derive newtype instance
  ( Semigroup a
  , Apply m
  ) =>
  Semigroup (QueryMExtended r m a)

derive newtype instance
  ( Monoid a
  , Applicative m
  ) =>
  Monoid (QueryMExtended r m a)

derive newtype instance MonadThrow Error (QueryMExtended r Aff)
derive newtype instance MonadError Error (QueryMExtended r Aff)
derive newtype instance MonadRec (QueryMExtended r Aff)
derive newtype instance MonadAsk (QueryEnv r) (QueryMExtended r Aff)
derive newtype instance MonadReader (QueryEnv r) (QueryMExtended r Aff)

instance MonadLogger (QueryMExtended r Aff) where
  log msg = do
    config <- asks $ _.config
    let
      logFunction =
        config # _.customLogger >>> fromMaybe logWithLevel
    liftAff $ logFunction config.logLevel msg

-- Newtype deriving complains about overlapping instances, so we wrap and
-- unwrap manually
instance Parallel (QueryMExtended r ParAff) (QueryMExtended r Aff) where
  parallel :: QueryMExtended r Aff ~> QueryMExtended r ParAff
  parallel = wrap <<< parallel <<< unwrap
  sequential :: QueryMExtended r ParAff ~> QueryMExtended r Aff
  sequential = wrap <<< sequential <<< unwrap

liftQueryM
  :: forall (r :: Row Type) (a :: Type). QueryM a -> QueryMExtended r Aff a
liftQueryM = unwrap >>> withReaderT toDefaultQueryEnv >>> wrap
  where
  toDefaultQueryEnv :: QueryEnv r -> DefaultQueryEnv
  toDefaultQueryEnv c = c { extraConfig = {} }

-- | Constructs and finalizes a contract environment that is usable inside a
-- | bracket callback.
-- | Make sure that `Aff` action does not end before all contracts that use the
-- | runtime terminate. Otherwise `WebSocket`s will be closed too early.
withQueryRuntime
  :: forall a
   . QueryConfig
  -> (QueryRuntime -> Aff a)
  -> Aff a
withQueryRuntime config action = do
  eiRes <- attempt do
    runtime <- mkQueryRuntime config
    supervise (networkIdCheck config runtime *> action runtime)
      `flip finally` liftEffect do
        stopQueryRuntime runtime
  case eiRes of
    Right res -> do
      liftEffect $ for_ config.hooks.onSuccess (void <<< try)
      pure res
    Left err -> do
      for_ config.hooks.onError \f -> do
        void $ liftEffect $ try $ f err
      liftEffect $ throwError err

-- | Ensure that `NetworkId` from wallet is the same as specified in the
-- | `QueryConfig`.
networkIdCheck :: QueryConfig -> QueryRuntime -> Aff Unit
networkIdCheck config runtime = do
  mbNetworkId <- runQueryMInRuntime config runtime getWalletNetworkId
  for_ mbNetworkId \networkId ->
    unless (networkToInt config.networkId == networkId) do
      liftEffect $ throw $
        "The networkId that is specified is not equal to the one from wallet."
          <> " The wallet is using "
          <> printNetworkIdName networkId
          <> " while "
          <> printNetworkIdName (networkToInt config.networkId)
          <> " is specified in the config."
  where
  networkToInt :: NetworkId -> Int
  networkToInt = case _ of
    TestnetId -> 0
    MainnetId -> 1

  printNetworkIdName :: Int -> String
  printNetworkIdName = case _ of
    0 -> "Testnet"
    _ -> "Mainnet"

  getWalletNetworkId :: QueryM (Maybe Int)
  getWalletNetworkId = do
    join <$> actionBasedOnWallet
      (\w -> map (Just <<< Just) <<< _.getNetworkId w)
      (\_ -> pure Nothing)

-- | Close the websockets in `QueryRuntime`, effectively making it unusable
stopQueryRuntime
  :: QueryRuntime
  -> Effect Unit
stopQueryRuntime runtime = do
  _wsFinalize $ underlyingWebSocket runtime.ogmiosWs
  _wsClose $ underlyingWebSocket runtime.ogmiosWs
  _wsFinalize $ underlyingWebSocket runtime.datumCacheWs
  _wsClose $ underlyingWebSocket runtime.datumCacheWs

-- | Used in `mkQueryRuntime` only
data QueryRuntimeModel = QueryRuntimeModel
  (OgmiosWebSocket /\ DatumCacheWebSocket /\ Ogmios.ProtocolParameters)
  (Maybe Wallet)

mkQueryRuntime
  :: QueryConfig
  -> Aff QueryRuntime
mkQueryRuntime config = do
  for_ config.hooks.beforeInit (void <<< liftEffect <<< try)
  usedTxOuts <- newUsedTxOuts
  QueryRuntimeModel (ogmiosWs /\ datumCacheWs /\ pparams) wallet <- sequential $
    QueryRuntimeModel
      <$> parallel do
        datumCacheWs <-
          mkDatumCacheWebSocketAff logger config.datumCacheConfig
        ogmiosWs <-
          mkOgmiosWebSocketAff datumCacheWs logger config.ogmiosConfig
        pparams <- getProtocolParametersAff ogmiosWs logger
        pure $ ogmiosWs /\ datumCacheWs /\ pparams
      <*> parallel (for config.walletSpec mkWalletBySpec)
  pure
    { ogmiosWs
    , datumCacheWs
    , wallet
    , usedTxOuts
    , pparams
    }
  where
  logger = mkLogger config.logLevel config.customLogger

mkWalletBySpec :: WalletSpec -> Aff Wallet
mkWalletBySpec = case _ of
  UseKeys paymentKeySpec mbStakeKeySpec -> do
    privatePaymentKey <- case paymentKeySpec of
      PrivatePaymentKeyFile filePath ->
        privatePaymentKeyFromFile filePath
      PrivatePaymentKeyValue key -> pure key
    mbPrivateStakeKey <- for mbStakeKeySpec case _ of
      PrivateStakeKeyFile filePath -> privateStakeKeyFromFile filePath
      PrivateStakeKeyValue key -> pure key
    pure $ mkKeyWallet privatePaymentKey mbPrivateStakeKey
  ConnectToNami -> mkWalletAff NamiWallet
  ConnectToGero -> mkWalletAff GeroWallet
  ConnectToFlint -> mkWalletAff FlintWallet
  ConnectToEternl -> mkWalletAff EternlWallet
  ConnectToLode -> mkWalletAff LodeWallet

runQueryM :: forall (a :: Type). QueryConfig -> QueryM a -> Aff a
runQueryM config action = do
  withQueryRuntime config \runtime ->
    runQueryMInRuntime config runtime action

runQueryMWithSettings
  :: forall (r :: Row Type) (a :: Type)
   . QueryEnv r
  -> QueryM a
  -> Aff a
runQueryMWithSettings settings action = do
  runQueryMInRuntime settings.config settings.runtime action

runQueryMInRuntime
  :: forall (r :: Row Type) (a :: Type)
   . QueryConfig
  -> QueryRuntime
  -> QueryM a
  -> Aff a
runQueryMInRuntime config runtime = do
  flip runReaderT { config, runtime, extraConfig: {} } <<< unwrap

-- | Returns the `ProtocolParameters` from the `QueryM` environment.
-- | Note that this is not necessarily the current value from the ledger.
getProtocolParameters :: QueryM Ogmios.ProtocolParameters
getProtocolParameters =
  asks $ _.runtime >>> _.pparams

getProtocolParametersAff
  :: OgmiosWebSocket
  -> (LogLevel -> String -> Effect Unit)
  -> Aff Ogmios.ProtocolParameters
getProtocolParametersAff ogmiosWs logger =
  mkOgmiosRequestAff ogmiosWs logger Ogmios.queryProtocolParametersCall
    _.getProtocolParameters
    unit

--------------------------------------------------------------------------------
-- Ogmios Local State Query Protocol
--------------------------------------------------------------------------------

getChainTip :: QueryM Chain.Tip
getChainTip = ogmiosChainTipToTip <$> mkOgmiosRequest Ogmios.queryChainTipCall
  _.chainTip
  unit
  where
  ogmiosChainTipToTip :: Ogmios.ChainTipQR -> Chain.Tip
  ogmiosChainTipToTip = case _ of
    Ogmios.CtChainOrigin _ -> Chain.TipAtGenesis
    Ogmios.CtChainPoint { slot, hash } -> Chain.Tip $ wrap
      { slot, blockHeaderHash: wrap $ unwrap hash }

--------------------------------------------------------------------------------
-- Ogmios Local Tx Submission Protocol
--------------------------------------------------------------------------------

submitTxOgmios :: TxHash -> CborBytes -> QueryM Ogmios.SubmitTxR
submitTxOgmios txHash tx = do
  ws <- asks $ underlyingWebSocket <<< _.ogmiosWs <<< _.runtime
  listeners' <- asks $ listeners <<< _.ogmiosWs <<< _.runtime
  cfg <- asks _.config
  liftAff $ mkRequestAff listeners' ws (mkLogger cfg.logLevel cfg.customLogger)
    Ogmios.submitTxCall
    _.submit
    (txHash /\ tx)

evaluateTxOgmios
  :: CborBytes -> AdditionalUtxoSet -> QueryM Ogmios.TxEvaluationR
evaluateTxOgmios cbor additionalUtxos = do
  ws <- asks $ underlyingWebSocket <<< _.ogmiosWs <<< _.runtime
  listeners' <- asks $ listeners <<< _.ogmiosWs <<< _.runtime
  cfg <- asks _.config
  liftAff $ mkRequestAff listeners' ws (mkLogger cfg.logLevel cfg.customLogger)
    Ogmios.evaluateTxCall
    _.evaluate
    (cbor /\ additionalUtxos)

--------------------------------------------------------------------------------
-- Ogmios Local Tx Monitor Protocol
--------------------------------------------------------------------------------

acquireMempoolSnapshotAff
  :: OgmiosWebSocket -> Logger -> Aff Ogmios.MempoolSnapshotAcquired
acquireMempoolSnapshotAff ogmiosWs logger =
  mkOgmiosRequestAff ogmiosWs logger Ogmios.acquireMempoolSnapshotCall
    _.acquireMempool
    unit

withMempoolSnapshot
  :: OgmiosWebSocket
  -> Logger
  -> (Maybe Ogmios.MempoolSnapshotAcquired -> Aff Unit)
  -> Effect Unit
withMempoolSnapshot ogmiosWs logger cont =
  flip runAff_ (acquireMempoolSnapshotAff ogmiosWs logger) $ case _ of
    Left err -> do
      logger Error $
        "Failed to acquire a mempool snapshot: Error: " <> show err
      launchAff_ (cont Nothing)
    Right mempoolSnapshot ->
      launchAff_ (cont $ Just mempoolSnapshot)

mempoolSnapshotHasTxAff
  :: OgmiosWebSocket
  -> Logger
  -> Ogmios.MempoolSnapshotAcquired
  -> TxHash
  -> Aff Boolean
mempoolSnapshotHasTxAff ogmiosWs logger ms =
  mkOgmiosRequestAff ogmiosWs logger (Ogmios.mempoolSnapshotHasTxCall ms)
    _.mempoolHasTx

--------------------------------------------------------------------------------
-- Datum Cache Queries
--------------------------------------------------------------------------------

getDatumByHash :: DataHash -> QueryM (Maybe Datum)
getDatumByHash hash = unwrap <$> do
  mkDatumCacheRequest DcWsp.getDatumByHashCall _.getDatumByHash hash

getDatumsByHashes :: Array DataHash -> QueryM (Map DataHash Datum)
getDatumsByHashes hashes = Map.mapMaybe hush <$> getDatumsByHashesWithErrors
  hashes

getDatumsByHashesWithErrors
  :: Array DataHash -> QueryM (Map DataHash (Either String Datum))
getDatumsByHashesWithErrors hashes = unwrap <$> do
  mkDatumCacheRequest DcWsp.getDatumsByHashesCall _.getDatumsByHashes hashes

checkTxByHashAff :: DatumCacheWebSocket -> Logger -> TxHash -> Aff Boolean
checkTxByHashAff datumCacheWs logger =
  mkDatumCacheRequestAff datumCacheWs logger DcWsp.getTxByHash _.getTxByHash
    >>> map (unwrap >>> isJust)

allowError
  :: forall (a :: Type). (Either Error a -> Effect Unit) -> a -> Effect Unit
allowError func = func <<< Right

--------------------------------------------------------------------------------
-- Wallet
--------------------------------------------------------------------------------

getUnusedAddresses :: QueryM (Array Address)
getUnusedAddresses = fold <$> do
  actionBasedOnWallet _.getUnusedAddresses
    (\_ -> pure [])

getChangeAddress :: QueryM (Maybe Address)
getChangeAddress = do
  networkId <- getNetworkId
  actionBasedOnWallet _.getChangeAddress (\kw -> (unwrap kw).address networkId)

getRewardAddresses :: QueryM (Array Address)
getRewardAddresses = fold <$> do
  networkId <- getNetworkId
  actionBasedOnWallet _.getRewardAddresses
    (\kw -> Array.singleton <$> (unwrap kw).address networkId)

getWalletAddresses :: QueryM (Array Address)
getWalletAddresses = fold <$> do
  networkId <- getNetworkId
  actionBasedOnWallet _.getWalletAddresses
    (\kw -> Array.singleton <$> (unwrap kw).address networkId)

actionBasedOnWallet
  :: forall (a :: Type)
   . (Cip30Wallet -> Cip30Connection -> Aff (Maybe a))
  -> (KeyWallet -> Aff a)
  -> QueryM (Maybe a)
actionBasedOnWallet walletAction keyWalletAction =
  withMWalletAff case _ of
    Eternl wallet -> callCip30Wallet wallet walletAction
    Nami wallet -> callCip30Wallet wallet walletAction
    Gero wallet -> callCip30Wallet wallet walletAction
    Flint wallet -> callCip30Wallet wallet walletAction
    Lode wallet -> callCip30Wallet wallet walletAction
    KeyWallet kw -> pure <$> keyWalletAction kw

signData :: Address -> RawBytes -> QueryM (Maybe DataSignature)
signData address payload = do
  networkId <- getNetworkId
  actionBasedOnWallet
    (\wallet conn -> wallet.signData conn address payload)
    (\kw -> (unwrap kw).signData networkId payload)

getWallet :: QueryM (Maybe Wallet)
getWallet = asks (_.runtime >>> _.wallet)

getNetworkId :: QueryM NetworkId
getNetworkId = asks $ _.config >>> _.networkId

ownPubKeyHashes :: QueryM (Array PubKeyHash)
ownPubKeyHashes = do
  getWalletAddresses >>= traverse \address -> do
    liftM (error "Failed to convert Address to PubKeyHash") $
      (addressPaymentCred >=> stakeCredentialToKeyHash >>> map wrap) address

ownPaymentPubKeyHashes :: QueryM (Array PaymentPubKeyHash)
ownPaymentPubKeyHashes = map wrap <$> ownPubKeyHashes

-- TODO: change to array of StakePubKeyHash
-- https://github.com/Plutonomicon/cardano-transaction-lib/issues/1045
ownStakePubKeyHash :: QueryM (Maybe StakePubKeyHash)
ownStakePubKeyHash = do
  mbAddress <- getWalletAddresses <#> Array.head
  pure do
    baseAddress <- mbAddress >>= baseAddressFromAddress
    wrap <<< wrap <$> stakeCredentialToKeyHash
      (baseAddressDelegationCred baseAddress)

withMWalletAff
  :: forall (a :: Type). (Wallet -> Aff (Maybe a)) -> QueryM (Maybe a)
withMWalletAff act = withMWallet (liftAff <<< act)

withMWallet
  :: forall (a :: Type). (Wallet -> QueryM (Maybe a)) -> QueryM (Maybe a)
withMWallet act = asks (_.runtime >>> _.wallet) >>= maybe (pure Nothing)
  act

callCip30Wallet
  :: forall (a :: Type)
   . Cip30Wallet
  -> (Cip30Wallet -> (Cip30Connection -> Aff a))
  -> Aff a
callCip30Wallet wallet act = act wallet wallet.connection

data ClientError
  = ClientHttpError Affjax.Error
  | ClientHttpResponseError String
  | ClientDecodeJsonError JsonDecodeError
  | ClientEncodingError String
  | ClientOtherError String

-- No Show instance of Affjax.Error
instance Show ClientError where
  show (ClientHttpError err) =
    "(ClientHttpError "
      <> Affjax.printError err
      <> ")"
  show (ClientHttpResponseError err) =
    "(ClientHttpResponseError "
      <> show err
      <> ")"
  show (ClientDecodeJsonError err) =
    "(ClientDecodeJsonError "
      <> show err
      <> ")"
  show (ClientEncodingError err) =
    "(ClientEncodingError "
      <> err
      <> ")"
  show (ClientOtherError err) =
    "(ClientOtherError "
      <> err
      <> ")"

-- | Apply `PlutusData` arguments to any type isomorphic to `PlutusScript`,
-- | returning an updated script with the provided arguments applied
applyArgs
  :: PlutusScript
  -> Array PlutusData
  -> QueryM (Either ClientError PlutusScript)
applyArgs script args =
  asks (_.ctlServerConfig <<< _.config) >>= case _ of
    Nothing -> pure
      $ Left
      $
        ClientOtherError
          "The `ctl-server` service is required to call `applyArgs`. Please \
          \provide a `Just` value in `ConfigParams.ctlServerConfig` and make \
          \sure that the `ctl-server` service is running and available at the \
          \provided host and port. The `ctl-server` packages can be obtained \
          \from `overlays.ctl-server` defined in CTL's flake. Please see \
          \`doc/runtime.md` in the CTL repository for more information"
    Just config -> case traverse plutusDataToAeson args of
      Nothing -> pure $ Left $ ClientEncodingError
        "Failed to convert script args"
      Just ps -> do
        let
          language :: Language
          language = snd $ unwrap script

          url :: String
          url = mkHttpUrl config <> "/apply-args"

          reqBody :: Aeson
          reqBody = encodeAeson
            $ Object.fromFoldable
                [ "script" /\ scriptToAeson script
                , "args" /\ encodeAeson ps
                ]
        liftAff (postAeson url reqBody)
          <#> map (PlutusScript <<< flip Tuple language) <<<
            handleAffjaxResponse
  where
  plutusDataToAeson :: PlutusData -> Maybe Aeson
  plutusDataToAeson =
    map
      ( encodeAeson
          <<< byteArrayToHex
          <<< Serialization.toBytes
          <<< asOneOf
      )
      <<< Serialization.convertPlutusData

-- Checks response status code and returns `ClientError` in case of failure,
-- otherwise attempts to decode the result.
--
-- This function solves the problem described there:
-- https://github.com/eviefp/purescript-affjax-errors
handleAffjaxResponse
  :: forall (result :: Type)
   . DecodeAeson result
  => Either Affjax.Error (Affjax.Response String)
  -> Either ClientError result
handleAffjaxResponse (Left affjaxError) =
  Left (ClientHttpError affjaxError)
handleAffjaxResponse
  (Right { status: Affjax.StatusCode.StatusCode statusCode, body })
  | statusCode < 200 || statusCode > 299 =
      Left (ClientHttpResponseError body)
  | otherwise =
      body # lmap ClientDecodeJsonError
        <<< (decodeAeson <=< parseJsonStringToAeson)

-- We can't use Affjax's typical `post`, since there will be a mismatch between
-- the media type header and the request body
postAeson :: Url -> Aeson -> Aff (Either Affjax.Error (Affjax.Response String))
postAeson url body = Affjax.request $ Affjax.defaultRequest
  { method = Left POST
  , content = Just $ Affjax.RequestBody.String $ stringifyAeson body
  , url = url
  , responseFormat = Affjax.ResponseFormat.string
  , headers = [ Affjax.RequestHeader.ContentType applicationJSON ]
  }

-- It's easier to just write the encoder here than provide an `EncodeJson`
-- instance (there are some brutal cyclical dependency issues trying to
-- write an instance in the `Types.*` modules)
scriptToAeson :: PlutusScript -> Aeson
scriptToAeson = encodeAeson <<< byteArrayToHex <<< fst <<< unwrap

--------------------------------------------------------------------------------
-- Type-safe `WebSocket`
--------------------------------------------------------------------------------

-- don't export this constructor
-- type-safe websocket which has automated req/res dispatch and websocket
-- failure handling
data WebSocket listeners = WebSocket JsWebSocket listeners
type OgmiosWebSocket = WebSocket OgmiosListeners
type DatumCacheWebSocket = WebSocket DatumCacheListeners

-- getter
underlyingWebSocket :: forall (a :: Type). WebSocket a -> JsWebSocket
underlyingWebSocket (WebSocket ws _) = ws

-- getter
listeners :: forall (listeners :: Type). WebSocket listeners -> listeners
listeners (WebSocket _ ls) = ls

--------------------------------------------------------------------------------
-- OgmiosWebSocket Setup and PrimOps
--------------------------------------------------------------------------------

mkDatumCacheWebSocketAff :: Logger -> ServerConfig -> Aff DatumCacheWebSocket
mkDatumCacheWebSocketAff logger serverConfig = do
  lens <- liftEffect $ mkDatumCacheWebSocketLens logger
  makeAff $ mkServiceWebSocket lens (mkOgmiosDatumCacheWsUrl serverConfig)

mkOgmiosWebSocketAff
  :: DatumCacheWebSocket -> Logger -> ServerConfig -> Aff OgmiosWebSocket
mkOgmiosWebSocketAff datumCacheWebSocket logger serverConfig = do
  lens <- liftEffect $ mkOgmiosWebSocketLens logger datumCacheWebSocket
  makeAff $ mkServiceWebSocket lens (mkWsUrl serverConfig)

mkServiceWebSocket
  :: forall (listeners :: Type)
   . MkServiceWebSocketLens listeners
  -> Url
  -> (Either Error (WebSocket listeners) -> Effect Unit)
  -> Effect Canceler
mkServiceWebSocket lens url continue = do
  ws <- _mkWebSocket (lens.logger Debug) url
  let
    messageDispatch :: WebsocketDispatch
    messageDispatch = mkWebsocketDispatch lens.dispatcher

    -- We want to fail if the first connection attempt is not successful.
    -- Otherwise, we start reconnecting indefinitely.
    onFirstConnectionError :: String -> Effect Unit
    onFirstConnectionError errMessage = do
      _wsFinalize ws
      _wsClose ws
      lens.logger Error $
        "First connection to " <> lens.serviceName <> " WebSocket failed. "
          <> "Terminating. Error: "
          <> errMessage
      continue $ Left $ error errMessage
  firstConnectionErrorRef <- _onWsError ws onFirstConnectionError
  hasConnectedOnceRef <- Ref.new false
  _onWsConnect ws $ Ref.read hasConnectedOnceRef >>= case _ of
    true -> do
      lens.logger Debug $
        lens.serviceName <>
          " WebSocket connection re-established, resending pending requests..."
      lens.resendPendingRequests ws
    false -> do
      lens.logger Debug $ "Connection to " <> lens.serviceName <> " established"
      Ref.write true hasConnectedOnceRef
      _removeOnWsError ws firstConnectionErrorRef
      _onWsMessage ws (lens.logger Debug) $ defaultMessageListener lens.logger
        [ messageDispatch ]
      void $ _onWsError ws \err -> do
        lens.logger Debug $
          lens.serviceName <> " WebSocket error (" <> err <>
            "). Reconnecting..."
      -- continue $ Right (ws /\ dispatcher /\ pending)
      continue $ Right (lens.typedWebSocket ws)
  pure $ Canceler $ \err -> liftEffect do
    _wsFinalize ws
    _wsClose ws
    continue $ Left $ err

--------------------------------------------------------------------------------
-- Resend pending `SubmitTx` requests
--------------------------------------------------------------------------------

-- | For each pending `SubmitTx` request, checks whether the transaction has
-- | been added to the mempool or has been included in a block before retrying
-- | the request.
resendPendingSubmitRequests
  :: OgmiosWebSocket
  -> DatumCacheWebSocket
  -> Logger
  -> (RequestBody -> Effect Unit)
  -> Dispatcher
  -> PendingSubmitTxRequests
  -> Effect Unit
resendPendingSubmitRequests ogmiosWs odcWs logger sendRequest dispatcher pr = do
  submitTxPendingRequests <- Ref.read pr
  unless (Map.isEmpty submitTxPendingRequests) do
    -- Acquiring a mempool snapshot should never fail and,
    -- after ws reconnection, should be instantaneous.
    withMempoolSnapshot ogmiosWs logger case _ of
      Nothing ->
        liftEffect $ traverse_ (sendRequest <<< fst) submitTxPendingRequests
      Just ms -> do
        -- A delay of 5 sec for transactions to be processed by the node
        -- and added to the mempool:
        delay (wrap 5000.0)
        let (pr' :: Array _) = Map.toUnfoldable submitTxPendingRequests
        for_ pr' \(listenerId /\ requestBody /\ txHash) ->
          handlePendingSubmitRequest ms listenerId requestBody txHash
  where
  log :: String -> Boolean -> TxHash -> Aff Unit
  log label value txHash =
    liftEffect $ logger Debug $
      label <> ": " <> show value <> " TxHash: " <> show txHash

  handlePendingSubmitRequest
    :: Ogmios.MempoolSnapshotAcquired
    -> ListenerId
    -> RequestBody
    -> TxHash
    -> Aff Unit
  handlePendingSubmitRequest ms listenerId requestBody txHash = do
    -- Check if the transaction was added to the mempool:
    txInMempool <- mempoolSnapshotHasTxAff ogmiosWs logger ms txHash
    log "Tx in the mempool" txInMempool txHash
    retrySubmitTx <-
      if txInMempool then pure false
      else do
        -- Check if the transaction was included in the block:
        txConfirmed <- checkTxByHashAff odcWs logger txHash
        log "Tx confirmed" txConfirmed txHash
        unless txConfirmed $ liftEffect do
          sendRequest requestBody
        pure (not txConfirmed)
    -- Manually dispatch `SubmitTx` response if resending is not required:
    unless retrySubmitTx $ liftEffect do
      Ref.modify_ (Map.delete listenerId) pr
      dispatchMap <- Ref.read dispatcher
      Ref.modify_ (Map.delete listenerId) dispatcher
      Map.lookup listenerId dispatchMap #
        maybe (pure unit) (_ $ submitSuccessPartialResp)
    where
    submitSuccessPartialResp :: Aeson
    submitSuccessPartialResp =
      encodeAeson
        { "result": { "SubmitSuccess": { "txId": txHash } } }

--------------------------------------------------------------------------------
-- `MkServiceWebSocketLens` for ogmios and ogmios-datum-cache
--------------------------------------------------------------------------------

type MkServiceWebSocketLens (listeners :: Type) =
  { serviceName :: String
  , dispatcher :: Dispatcher
  , logger :: Logger
  , typedWebSocket :: JsWebSocket -> WebSocket listeners
  , resendPendingRequests :: JsWebSocket -> Effect Unit
  }

mkDatumCacheWebSocketLens
  :: Logger -> Effect (MkServiceWebSocketLens DatumCacheListeners)
mkDatumCacheWebSocketLens logger = do
  dispatcher <- newDispatcher
  pendingRequests <- newPendingRequests
  pure $
    let
      datumCacheWebSocket :: JsWebSocket -> DatumCacheWebSocket
      datumCacheWebSocket ws = WebSocket ws
        { getDatumByHash: mkListenerSet dispatcher pendingRequests
        , getDatumsByHashes: mkListenerSet dispatcher pendingRequests
        , getTxByHash: mkListenerSet dispatcher pendingRequests
        }

      resendPendingRequests :: JsWebSocket -> Effect Unit
      resendPendingRequests ws =
        Ref.read pendingRequests >>= traverse_ (_wsSend ws (logger Debug))
    in
      { serviceName: "ogmios-datum-cache"
      , dispatcher
      , logger
      , typedWebSocket: datumCacheWebSocket
      , resendPendingRequests
      }

mkOgmiosWebSocketLens
  :: Logger
  -> DatumCacheWebSocket
  -> Effect (MkServiceWebSocketLens OgmiosListeners)
mkOgmiosWebSocketLens logger datumCacheWebSocket = do
  dispatcher <- newDispatcher
  pendingRequests <- newPendingRequests
  pendingSubmitTxRequests <- newPendingRequests
  pure $
    let
      ogmiosWebSocket :: JsWebSocket -> OgmiosWebSocket
      ogmiosWebSocket ws = WebSocket ws
        { utxo:
            mkListenerSet dispatcher pendingRequests
        , utxosAt:
            mkListenerSet dispatcher pendingRequests
        , chainTip:
            mkListenerSet dispatcher pendingRequests
        , evaluate:
            mkListenerSet dispatcher pendingRequests
        , getProtocolParameters:
            mkListenerSet dispatcher pendingRequests
        , eraSummaries:
            mkListenerSet dispatcher pendingRequests
        , currentEpoch:
            mkListenerSet dispatcher pendingRequests
        , systemStart:
            mkListenerSet dispatcher pendingRequests
        , acquireMempool:
            mkListenerSet dispatcher pendingRequests
        , mempoolHasTx:
            mkListenerSet dispatcher pendingRequests
        , submit:
            mkSubmitTxListenerSet dispatcher pendingSubmitTxRequests
        }

      resendPendingRequests :: JsWebSocket -> Effect Unit
      resendPendingRequests ws = do
        let sendRequest = _wsSend ws (logger Debug)
        Ref.read pendingRequests >>= traverse_ sendRequest
        resendPendingSubmitRequests (ogmiosWebSocket ws) datumCacheWebSocket
          logger
          sendRequest
          dispatcher
          pendingSubmitTxRequests
    in
      { serviceName: "ogmios"
      , dispatcher
      , logger
      , typedWebSocket: ogmiosWebSocket
      , resendPendingRequests
      }

--------------------------------------------------------------------------------
-- ListenerSet
--------------------------------------------------------------------------------

type OgmiosListeners =
  { utxo :: ListenerSet TransactionInput Ogmios.UtxoQR
  , utxosAt :: ListenerSet Ogmios.OgmiosAddress Ogmios.UtxoQR
  , chainTip :: ListenerSet Unit Ogmios.ChainTipQR
  , submit :: SubmitTxListenerSet
  , evaluate ::
      ListenerSet (CborBytes /\ AdditionalUtxoSet) Ogmios.TxEvaluationR
  , getProtocolParameters :: ListenerSet Unit Ogmios.ProtocolParameters
  , eraSummaries :: ListenerSet Unit Ogmios.EraSummaries
  , currentEpoch :: ListenerSet Unit Ogmios.CurrentEpoch
  , systemStart :: ListenerSet Unit Ogmios.SystemStart
  , acquireMempool :: ListenerSet Unit Ogmios.MempoolSnapshotAcquired
  , mempoolHasTx :: ListenerSet TxHash Boolean
  }

type DatumCacheListeners =
  { getDatumByHash :: ListenerSet DataHash GetDatumByHashR
  , getDatumsByHashes :: ListenerSet (Array DataHash) GetDatumsByHashesR
  , getTxByHash :: ListenerSet TxHash GetTxByHashR
  }

-- convenience type for adding additional query types later
type ListenerSet (request :: Type) (response :: Type) =
  { addMessageListener ::
      ListenerId
      -> (Either DispatchError response -> Effect Unit)
      -> Effect Unit
  , removeMessageListener :: ListenerId -> Effect Unit
  -- ^ Removes ID from dispatch map and pending requests queue.
  , addRequest :: ListenerId -> RequestBody /\ request -> Effect Unit
  -- ^ Saves request body until the request is fulfilled. The body is used
  --  to replay requests in case of a WebSocket failure.
  }

type SubmitTxListenerSet = ListenerSet (TxHash /\ CborBytes) Ogmios.SubmitTxR

mkAddMessageListener
  :: forall (response :: Type)
   . DecodeAeson response
  => Dispatcher
  -> ( ListenerId
       -> (Either DispatchError response -> Effect Unit)
       -> Effect Unit
     )
mkAddMessageListener dispatcher =
  \reflection handler ->
    flip Ref.modify_ dispatcher $
      Map.insert reflection \aeson -> handler $
        case (aesonObject (flip getFieldOptional "result") aeson) of
          Left err -> Left (JsonError err)
          Right (Just result) -> Right result
          Right Nothing -> Left (FaultError aeson)

mkRemoveMessageListener
  :: forall (requestData :: Type)
   . Dispatcher
  -> GenericPendingRequests requestData
  -> (ListenerId -> Effect Unit)
mkRemoveMessageListener dispatcher pendingRequests =
  \reflection -> do
    Ref.modify_ (Map.delete reflection) dispatcher
    Ref.modify_ (Map.delete reflection) pendingRequests

-- we manipluate closures to make the DispatchIdMap updateable using these
-- methods, this can be picked up by a query or cancellation function
mkListenerSet
  :: forall (request :: Type) (response :: Type)
   . DecodeAeson response
  => Dispatcher
  -> PendingRequests
  -> ListenerSet request response
mkListenerSet dispatcher pendingRequests =
  { addMessageListener:
      mkAddMessageListener dispatcher
  , removeMessageListener:
      mkRemoveMessageListener dispatcher pendingRequests
  , addRequest:
      \reflection (requestBody /\ _) ->
        Ref.modify_ (Map.insert reflection requestBody) pendingRequests
  }

mkSubmitTxListenerSet
  :: Dispatcher -> PendingSubmitTxRequests -> SubmitTxListenerSet
mkSubmitTxListenerSet dispatcher pendingRequests =
  { addMessageListener:
      mkAddMessageListener dispatcher
  , removeMessageListener:
      mkRemoveMessageListener dispatcher pendingRequests
  , addRequest:
      \reflection (requestBody /\ txHash /\ _) ->
        Ref.modify_ (Map.insert reflection (requestBody /\ txHash))
          pendingRequests
  }

-- | Builds an Ogmios request action using `QueryM`
mkOgmiosRequest
  :: forall (request :: Type) (response :: Type)
   . JsonWsp.JsonWspCall request response
  -> (OgmiosListeners -> ListenerSet request response)
  -> request
  -> QueryM response
mkOgmiosRequest jsonWspCall getLs inp = do
  listeners' <- asks $ listeners <<< _.ogmiosWs <<< _.runtime
  websocket <- asks $ underlyingWebSocket <<< _.ogmiosWs <<< _.runtime
  mkRequest listeners' websocket jsonWspCall getLs inp

-- | Builds an Ogmios request action using `Aff`
mkOgmiosRequestAff
  :: forall (request :: Type) (response :: Type)
   . OgmiosWebSocket
  -> Logger
  -> JsonWsp.JsonWspCall request response
  -> (OgmiosListeners -> ListenerSet request response)
  -> request
  -> Aff response
mkOgmiosRequestAff ogmiosWs = mkRequestAff
  (listeners ogmiosWs)
  (underlyingWebSocket ogmiosWs)

-- | Builds a Datum Cache request action using `QueryM`
mkDatumCacheRequest
  :: forall (request :: Type) (response :: Type)
   . JsonWsp.JsonWspCall request response
  -> (DatumCacheListeners -> ListenerSet request response)
  -> request
  -> QueryM response
mkDatumCacheRequest jsonWspCall getLs inp = do
  listeners' <- asks $ listeners <<< _.datumCacheWs <<< _.runtime
  websocket <- asks $ underlyingWebSocket <<< _.datumCacheWs <<< _.runtime
  mkRequest listeners' websocket jsonWspCall getLs inp

-- | Builds a Datum Cache request action using `Aff`
mkDatumCacheRequestAff
  :: forall (request :: Type) (response :: Type)
   . DatumCacheWebSocket
  -> Logger
  -> JsonWsp.JsonWspCall request response
  -> (DatumCacheListeners -> ListenerSet request response)
  -> request
  -> Aff response
mkDatumCacheRequestAff datumCacheWs = mkRequestAff
  (listeners datumCacheWs)
  (underlyingWebSocket datumCacheWs)

mkRequest
  :: forall (request :: Type) (response :: Type) (listeners :: Type)
   . listeners
  -> JsWebSocket
  -> JsonWsp.JsonWspCall request response
  -> (listeners -> ListenerSet request response)
  -> request
  -> QueryM response
mkRequest listeners' ws jsonWspCall getLs inp = do
  logger <- getLogger
  liftAff $ mkRequestAff listeners' ws logger jsonWspCall getLs inp

type Logger = LogLevel -> String -> Effect Unit

mkLogger
  :: LogLevel
  -> Maybe (LogLevel -> Message -> Aff Unit)
  -> Logger
mkLogger logLevel mbCustomLogger level message =
  case mbCustomLogger of
    Nothing -> logString logLevel level message
    Just logger -> liftEffect do
      timestamp <- now
      launchAff_ $ logger logLevel
        { level, message, tags: Map.empty, timestamp }

getLogger :: QueryM Logger
getLogger = do
  logLevel <- asks $ _.config >>> _.logLevel
  mbCustomLogger <- asks $ _.config >>> _.customLogger
  pure $ mkLogger logLevel mbCustomLogger

mkRequestAff
  :: forall (request :: Type) (response :: Type) (listeners :: Type)
   . listeners
  -> JsWebSocket
  -> Logger
  -> JsonWsp.JsonWspCall request response
  -> (listeners -> ListenerSet request response)
  -> request
  -> Aff response
mkRequestAff listeners' webSocket logger jsonWspCall getLs input = do
  { body, id } <-
    liftEffect $ JsonWsp.buildRequest jsonWspCall input
  let
    respLs :: ListenerSet request response
    respLs = getLs listeners'

    sBody :: RequestBody
    sBody = stringifyAeson body

    affFunc :: (Either Error response -> Effect Unit) -> Effect Canceler
    affFunc cont = do
      _ <- respLs.addMessageListener id
        ( \result -> do
            respLs.removeMessageListener id
            case result of
              Left (ListenerCancelled _) -> pure unit
              _ -> cont (lmap dispatchErrorToError result)
        )
      respLs.addRequest id (sBody /\ input)
      _wsSend webSocket (logger Debug) sBody
      -- Uncomment this code fragment to test `SubmitTx` request resend logic:
      -- let method = aesonObject (flip getFieldOptional "methodname") body
      -- when (method == Right (Just "SubmitTx")) do
      --   _wsReconnect webSocket
      pure $ Canceler $ \err -> do
        liftEffect $ respLs.removeMessageListener id
        liftEffect $ throwError $ err
  makeAff affFunc

-- an empty error we can compare to, useful for ensuring we've not received any other kind of error
defaultErr :: JsonDecodeError
defaultErr = TypeMismatch "default error"

defaultMessageListener
  :: Logger
  -> Array WebsocketDispatch
  -> String
  -> Effect Unit
defaultMessageListener logger dispatchArray msg = do
  aeson <- liftEither $ lmap (const $ error "Unable to parse response") $
    parseJsonStringToAeson msg
  -- here, we need to fold the input over the array of functions until we get
  -- a success, then execute the effect.
  -- using a fold instead of a traverse allows us to skip a bunch of execution
  eAction :: Either DispatchError (Effect Unit) <- foldl
    (messageFoldF aeson)
    (pure $ Left $ JsonError defaultErr)
    dispatchArray
  either
    -- we expect a lot of parse errors, some messages (could?) fall through completely
    ( \err ->
        unless
          ( case err of
              JsonError jsonErr -> jsonErr == defaultErr
              _ -> false
          )
          do
            logger Error $
              "unexpected error on input: " <> msg
                <> " Error:"
                <> show err
    )
    identity
    eAction

messageFoldF
  :: Aeson
  -> Effect (Either DispatchError (Effect Unit))
  -> (Aeson -> (Effect (Either DispatchError (Effect Unit))))
  -> Effect (Either DispatchError (Effect Unit))
messageFoldF msg acc' func = do
  acc <- acc'
  if isRight acc then acc' else func msg<|MERGE_RESOLUTION|>--- conflicted
+++ resolved
@@ -71,11 +71,8 @@
   , withMWallet
   , withQueryRuntime
   , callCip30Wallet
-<<<<<<< HEAD
   , getNetworkId
-=======
   , emptyHooks
->>>>>>> e51c9953
   ) where
 
 import Prelude
@@ -219,11 +216,8 @@
   , mkKeyWallet
   , mkWalletAff
   )
-<<<<<<< HEAD
 import Ctl.Internal.Wallet.Cip30 (DataSignature)
-=======
 import Ctl.Internal.Wallet.Key (PrivatePaymentKey, PrivateStakeKey)
->>>>>>> e51c9953
 import Ctl.Internal.Wallet.KeyFile
   ( privatePaymentKeyFromFile
   , privateStakeKeyFromFile
