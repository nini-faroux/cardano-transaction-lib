module Types.JsonWsp
  ( Address
  , JsonWspRequest
  , JsonWspResponse
  , Mirror
  , OgmiosTxOut
  , QueryArgs
  , QueryType(..)
  , TxOutRef
  , UtxoQR(..)
  , UtxoQueryBody
  , UtxoQueryParams
  , UtxoQueryResult
  , _uniqueId
  , jsonObject
  , mkJsonWspQuery
  , mkUtxosAtQuery
  , parseFieldToBigInt
  , parseFieldToInt
  , parseFieldToString
  , parseJsonWspResponse
  , parseMirror
  , parseTxOut
  , parseTxOutRef
  , parseUtxoQueryResult
  , parseValue
  )
  where

import Prelude
import Control.Alt ((<|>))
import Data.Argonaut (class DecodeJson, Json, JsonDecodeError(..), caseJsonArray, caseJsonNumber, caseJsonObject, caseJsonString, getField, decodeJson)
import Data.Array (index)
import Data.BigInt as BigInt
import Data.Either(Either(..), hush, note)
import Data.Generic.Rep (class Generic)
-- import Data.Int53 as Int
import Data.Show.Generic (genericShow)
import Data.Maybe (Maybe)
import Data.Newtype (class Newtype)
import Data.Foldable (foldl)
import Data.Map as Map
import Effect (Effect)
import Foreign.Object (Object)

import Types.Value (Value(..), CurrencySymbol(..), TokenName(..))

-- creates a unique id prefixed by its argument
foreign import _uniqueId :: String -> Effect String

-- denotes which query (Utxo, tx, datum, etc) we are making
data QueryType = UTXO

derive instance genericQueryType :: Generic QueryType _

instance showQueryType :: Show QueryType where
  show a = genericShow a

--  the Address type in `Types.Transaction` is quite a bit more complex than
--  this
type Address = String

-- these types are described in: https://ogmios.dev/getting-started/basics/
type JsonWspRequest a =
  { type :: String
  , version :: String
  , servicename :: String
  , methodname :: String
  , args :: a
  , mirror :: Mirror
  }

-- this is fully determined by us - we can adjust this type as we have more complex
-- needs, it always just gets echoed back, so it is useful for req/res pairing
type Mirror = { step :: String, id :: String }

-- | make a well-formed Utxo Query with a unique ID attached
mkUtxosAtQuery :: UtxoQueryParams -> Effect (JsonWspRequest (QueryArgs UtxoQueryParams))
mkUtxosAtQuery uqp = mkJsonWspQuery uqp UTXO

-- this is polymorphic over the queryArgs even though QueryType should make them
-- concrete,  we could have some kind of lawless typeclass do this,
-- but here we've chosen to just provide concrete impls where we want to support it

-- once we add fixed export lists to this repo, this should NOT be exported
mkJsonWspQuery :: forall a. a -> QueryType -> Effect (JsonWspRequest (QueryArgs a))
mkJsonWspQuery a qt = do
  id <- _uniqueId (show qt <> "-")
  pure  { type : "jsonwsp/request",
          version: "1.0",
          servicename: "ogmios",
          methodname: "Query",
          args: { query: a },
          mirror: { step: "INIT", id }
        }

-- the actual query description
type UtxoQueryParams = { utxo :: Array Address }

-- used as a wrapper for all Queries
type QueryArgs a = { query :: a }

-- convenient type for a UTXO query
type UtxoQueryBody = JsonWspRequest (QueryArgs UtxoQueryParams)

-- the response wrapper type for all websocket responses
type JsonWspResponse a =
  { type :: String
  , version :: String
  , servicename :: String
  , methodname :: String
  , result :: a
  , reflection :: Mirror
}

-- polymorphic parser
parseJsonWspResponse
  :: forall a
   . DecodeJson a
  => Json
  -> Either JsonDecodeError (JsonWspResponse a)
parseJsonWspResponse = jsonObject
  (\o -> do
    typeField <- parseFieldToString o "type"
    version <- parseFieldToString o "version"
    servicename <- parseFieldToString o "servicename"
    methodname <- parseFieldToString o "methodname"
    result <- decodeJson =<< getField o "result"
    reflection <- parseMirror =<< getField o "reflection"
    pure { "type": typeField, version, servicename, methodname, result, reflection }
  )

-- parses json string at a given field to an ordinary string
parseFieldToString :: Object Json -> String -> Either JsonDecodeError String
parseFieldToString o str =
  caseJsonString (Left (TypeMismatch ("expected field: '" <> str <> "' as a String"))) Right =<< getField o str

-- parses a string at the given field to a BigInt
parseFieldToBigInt :: Object Json -> String -> Either JsonDecodeError BigInt.BigInt
parseFieldToBigInt o str = do
  let err = TypeMismatch $ "expected field: '" <> str <> "' as a BigInt"
  num <- caseJsonString (Left err) Right =<< getField o str
  bint <- note err $ BigInt.fromString num
  pure bint

-- parser for the `Mirror` type.
parseMirror :: Json -> Either JsonDecodeError Mirror
parseMirror = caseJsonObject (Left (TypeMismatch "expected object")) $
  (\o -> do
    step <- parseFieldToString o "step"
    id <- parseFieldToString o "id"
    pure { step, id }
  )

-- the outer result type for Utxo queries, newtyped so that it can have
-- appropriate instances to work with `parseJsonWspResponse`
newtype UtxoQR = UtxoQR UtxoQueryResult
derive instance newtypeUtxoQR :: Newtype UtxoQR _
derive newtype instance showUtxoQR :: Show UtxoQR

instance decodeJsonUtxoQR :: DecodeJson UtxoQR where
  decodeJson j = UtxoQR <$> parseUtxoQueryResult j

-- the inner type for Utxo Queries
type UtxoQueryResult = Map.Map TxOutRef OgmiosTxOut

-- TxOutRef
type TxOutRef =
  { txId :: String,
    index :: BigInt.BigInt
  }

parseUtxoQueryResult :: Json -> Either JsonDecodeError UtxoQueryResult
parseUtxoQueryResult = caseJsonArray (Left (TypeMismatch "Expected Array")) $
  (\array -> foldl insertFunc (Right Map.empty) array )
  where
    insertFunc
      :: Either JsonDecodeError UtxoQueryResult
      -> Json
      -> Either JsonDecodeError UtxoQueryResult
    insertFunc acc = caseJsonArray (Left (TypeMismatch "Expected Array")) $ inner
      where
        inner :: Array Json -> Either JsonDecodeError UtxoQueryResult
        inner innerArray = do
          txOutRefJson <- note (TypeMismatch "missing 0th element, expected a TxOutRef") $
            index innerArray 0
          txOutJson <- note (TypeMismatch "missing 1st element, expected a TxOut") $
            index innerArray 1
          txOutRef <- parseTxOutRef txOutRefJson
          txOut <- parseTxOut txOutJson
          Map.insert txOutRef txOut <$> acc

-- helper for assuming we get an object
jsonObject
  :: forall a
   . (Object Json -> Either JsonDecodeError a)
  -> Json
  -> Either JsonDecodeError a
jsonObject = caseJsonObject (Left (TypeMismatch "expected object"))

-- parser for txOutRef
parseTxOutRef :: Json -> Either JsonDecodeError TxOutRef
parseTxOutRef = jsonObject $
  (\o -> do
    txId <- parseFieldToString o "txId"
    index <- parseFieldToBigInt o "index"
    pure { txId, index }
  )

-- this OgmiosTxOut doesn't seem to be in line with the
-- `Types.Transaction.TransactionOutput` type,  we may need to reckon with this
-- later.
type OgmiosTxOut =
  { address :: String,
    value :: Value,
    datum :: Maybe String
  }

-- Ogmios currently supplies the Raw Address in addr1 format, rather than the
-- cardano-serialization-lib 'Address' type,  perhaps this information can be
-- extracted.
parseTxOut :: Json -> Either JsonDecodeError OgmiosTxOut
parseTxOut = jsonObject $
  (\o -> do
    address <- parseFieldToString o "address"
    value <- parseValue o
    let datum = hush $ parseFieldToString o "address"
    pure $ { address, value, datum }
  )

-- parses the `Value` type
parseValue :: Object Json -> Either JsonDecodeError Value
parseValue outer = do
  o <- getField outer "value"
<<<<<<< HEAD
  coins <- parseFieldToBigInt o "coins" <|> (parseFieldToInt o "coins") <|> Left (TypeMismatch "Expected 'coins' to be an Int or a BigInt")
  (_assetsJson :: {}) <- getField o "assets"
  -- note 'coins' is being sent as a number, in some cases this may exceed the max safe
  -- representation of a Number, we may need to parse this up from a string instead of from
  -- the Argonaut 'Json' representation in order to prevent this.
  -- there is probably a javascript library that has a custom parser we can use.

=======
  coins <- parseFieldToBigInt o "coins" <|> Left (TypeMismatch "Expected 'coins' to be an Int or a BigInt")
  (assetsJson :: {}) <- getField o "assets"
>>>>>>> 1c116c58
  -- assets are currently assumed to be empty
  -- newtype Value = Value (Map CurrencySymbol (Map TokenName BigInt.BigInt))
  pure $ Value $ Map.singleton (CurrencySymbol mempty) (Map.singleton (TokenName mempty) coins)<|MERGE_RESOLUTION|>--- conflicted
+++ resolved
@@ -1,48 +1,19 @@
-module Types.JsonWsp
-  ( Address
-  , JsonWspRequest
-  , JsonWspResponse
-  , Mirror
-  , OgmiosTxOut
-  , QueryArgs
-  , QueryType(..)
-  , TxOutRef
-  , UtxoQR(..)
-  , UtxoQueryBody
-  , UtxoQueryParams
-  , UtxoQueryResult
-  , _uniqueId
-  , jsonObject
-  , mkJsonWspQuery
-  , mkUtxosAtQuery
-  , parseFieldToBigInt
-  , parseFieldToInt
-  , parseFieldToString
-  , parseJsonWspResponse
-  , parseMirror
-  , parseTxOut
-  , parseTxOutRef
-  , parseUtxoQueryResult
-  , parseValue
-  )
-  where
+module Types.JsonWsp where
 
 import Prelude
 import Control.Alt ((<|>))
 import Data.Argonaut (class DecodeJson, Json, JsonDecodeError(..), caseJsonArray, caseJsonNumber, caseJsonObject, caseJsonString, getField, decodeJson)
 import Data.Array (index)
+import Data.ArrayBuffer.Types (Uint8Array)
 import Data.BigInt as BigInt
 import Data.Either(Either(..), hush, note)
 import Data.Generic.Rep (class Generic)
--- import Data.Int53 as Int
 import Data.Show.Generic (genericShow)
 import Data.Maybe (Maybe)
-import Data.Newtype (class Newtype)
 import Data.Foldable (foldl)
 import Data.Map as Map
 import Effect (Effect)
 import Foreign.Object (Object)
-
 import Types.Value (Value(..), CurrencySymbol(..), TokenName(..))
 
 -- creates a unique id prefixed by its argument
@@ -54,13 +25,15 @@
 derive instance genericQueryType :: Generic QueryType _
 
 instance showQueryType :: Show QueryType where
-  show a = genericShow a
-
---  the Address type in `Types.Transaction` is quite a bit more complex than
+  show a = genericShow a 
+
+
+--  the Address type in `Types.Transaction` is quite a bit more complex than 
 --  this
 type Address = String
 
--- these types are described in: https://ogmios.dev/getting-started/basics/
+-- these types are described in: https://ogmios.dev/getting-started/basics/ 
+
 type JsonWspRequest a =
   { type :: String
   , version :: String
@@ -85,7 +58,7 @@
 -- once we add fixed export lists to this repo, this should NOT be exported
 mkJsonWspQuery :: forall a. a -> QueryType -> Effect (JsonWspRequest (QueryArgs a))
 mkJsonWspQuery a qt = do
-  id <- _uniqueId (show qt <> "-")
+  id <- _uniqueId (show qt <> "-") 
   pure  { type : "jsonwsp/request",
           version: "1.0",
           servicename: "ogmios",
@@ -104,7 +77,7 @@
 type UtxoQueryBody = JsonWspRequest (QueryArgs UtxoQueryParams)
 
 -- the response wrapper type for all websocket responses
-type JsonWspResponse a =
+type JsonWspResponse a = 
   { type :: String
   , version :: String
   , servicename :: String
@@ -114,10 +87,10 @@
 }
 
 -- polymorphic parser
-parseJsonWspResponse
+parseJsonWspResponse 
   :: forall a
-   . DecodeJson a
-  => Json
+   . DecodeJson a 
+  => Json 
   -> Either JsonDecodeError (JsonWspResponse a)
 parseJsonWspResponse = jsonObject
   (\o -> do
@@ -132,7 +105,7 @@
 
 -- parses json string at a given field to an ordinary string
 parseFieldToString :: Object Json -> String -> Either JsonDecodeError String
-parseFieldToString o str =
+parseFieldToString o str = 
   caseJsonString (Left (TypeMismatch ("expected field: '" <> str <> "' as a String"))) Right =<< getField o str
 
 -- parses a string at the given field to a BigInt
@@ -152,79 +125,79 @@
     pure { step, id }
   )
 
--- the outer result type for Utxo queries, newtyped so that it can have
+-- the outer result type for Utxo queries, newtyped so that it can have 
 -- appropriate instances to work with `parseJsonWspResponse`
 newtype UtxoQR = UtxoQR UtxoQueryResult
-derive instance newtypeUtxoQR :: Newtype UtxoQR _
+
 derive newtype instance showUtxoQR :: Show UtxoQR
 
 instance decodeJsonUtxoQR :: DecodeJson UtxoQR where
   decodeJson j = UtxoQR <$> parseUtxoQueryResult j
 
 -- the inner type for Utxo Queries
-type UtxoQueryResult = Map.Map TxOutRef OgmiosTxOut
+type UtxoQueryResult = Map.Map TxOutRef OgmiosTxOut 
 
 -- TxOutRef
-type TxOutRef =
+type TxOutRef = 
   { txId :: String,
     index :: BigInt.BigInt
   }
 
 parseUtxoQueryResult :: Json -> Either JsonDecodeError UtxoQueryResult
-parseUtxoQueryResult = caseJsonArray (Left (TypeMismatch "Expected Array")) $
+parseUtxoQueryResult = caseJsonArray (Left (TypeMismatch "Expected Array")) $ 
   (\array -> foldl insertFunc (Right Map.empty) array )
   where
-    insertFunc
-      :: Either JsonDecodeError UtxoQueryResult
-      -> Json
-      -> Either JsonDecodeError UtxoQueryResult
+    insertFunc 
+      :: Either JsonDecodeError UtxoQueryResult 
+      -> Json 
+      -> Either JsonDecodeError UtxoQueryResult 
     insertFunc acc = caseJsonArray (Left (TypeMismatch "Expected Array")) $ inner
       where
-        inner :: Array Json -> Either JsonDecodeError UtxoQueryResult
+        inner :: Array Json -> Either JsonDecodeError UtxoQueryResult 
         inner innerArray = do
-          txOutRefJson <- note (TypeMismatch "missing 0th element, expected a TxOutRef") $
+          txOutRefJson <- note (TypeMismatch "missing 0th element, expected a TxOutRef") $ 
             index innerArray 0
-          txOutJson <- note (TypeMismatch "missing 1st element, expected a TxOut") $
+          txOutJson <- note (TypeMismatch "missing 1st element, expected a TxOut") $ 
             index innerArray 1
           txOutRef <- parseTxOutRef txOutRefJson
-          txOut <- parseTxOut txOutJson
+          txOut <- parseTxOut txOutJson 
           Map.insert txOutRef txOut <$> acc
 
 -- helper for assuming we get an object
-jsonObject
+jsonObject 
   :: forall a
-   . (Object Json -> Either JsonDecodeError a)
-  -> Json
-  -> Either JsonDecodeError a
+   . (Object Json -> Either JsonDecodeError a) 
+  -> Json 
+  -> Either JsonDecodeError a 
 jsonObject = caseJsonObject (Left (TypeMismatch "expected object"))
 
 -- parser for txOutRef
 parseTxOutRef :: Json -> Either JsonDecodeError TxOutRef
-parseTxOutRef = jsonObject $
+parseTxOutRef = jsonObject $ 
   (\o -> do
     txId <- parseFieldToString o "txId"
     index <- parseFieldToBigInt o "index"
     pure { txId, index }
   )
 
--- this OgmiosTxOut doesn't seem to be in line with the
--- `Types.Transaction.TransactionOutput` type,  we may need to reckon with this
+-- this OgmiosTxOut doesn't seem to be in line with the 
+-- `Types.Transaction.TransactionOutput` type,  we may need to reckon with this 
 -- later.
-type OgmiosTxOut =
-  { address :: String,
-    value :: Value,
-    datum :: Maybe String
+type OgmiosTxOut = 
+  { address :: String, 
+    value :: Value, 
+    datum :: Maybe String 
   }
 
--- Ogmios currently supplies the Raw Address in addr1 format, rather than the
--- cardano-serialization-lib 'Address' type,  perhaps this information can be
+-- Ogmios currently supplies the Raw Address in addr1 format, rather than the 
+-- cardano-serialization-lib 'Address' type,  perhaps this information can be 
 -- extracted.
-parseTxOut :: Json -> Either JsonDecodeError OgmiosTxOut
+parseTxOut :: Json -> Either JsonDecodeError OgmiosTxOut  
 parseTxOut = jsonObject $
   (\o -> do
     address <- parseFieldToString o "address"
     value <- parseValue o
-    let datum = hush $ parseFieldToString o "address"
+    let datum = hush $ parseFieldToString o "address" 
     pure $ { address, value, datum }
   )
 
@@ -232,18 +205,8 @@
 parseValue :: Object Json -> Either JsonDecodeError Value
 parseValue outer = do
   o <- getField outer "value"
-<<<<<<< HEAD
-  coins <- parseFieldToBigInt o "coins" <|> (parseFieldToInt o "coins") <|> Left (TypeMismatch "Expected 'coins' to be an Int or a BigInt")
-  (_assetsJson :: {}) <- getField o "assets"
-  -- note 'coins' is being sent as a number, in some cases this may exceed the max safe
-  -- representation of a Number, we may need to parse this up from a string instead of from
-  -- the Argonaut 'Json' representation in order to prevent this.
-  -- there is probably a javascript library that has a custom parser we can use.
-
-=======
   coins <- parseFieldToBigInt o "coins" <|> Left (TypeMismatch "Expected 'coins' to be an Int or a BigInt")
   (assetsJson :: {}) <- getField o "assets"
->>>>>>> 1c116c58
   -- assets are currently assumed to be empty
   -- newtype Value = Value (Map CurrencySymbol (Map TokenName BigInt.BigInt))
   pure $ Value $ Map.singleton (CurrencySymbol mempty) (Map.singleton (TokenName mempty) coins)