module Serialization.Types
  ( BigInt
  , Bip32PublicKey
  , BigNum
  , Value
  , AuxiliaryData
  , AuxiliaryDataHash
  , Transaction
  , TransactionBody
  , Mint
  , MintAssets
  , TransactionWitnessSet
  , TransactionHash
  , TransactionInput
  , TransactionInputs
  , TransactionOutput
  , TransactionOutputs
  , TransactionUnspentOutput
  , MultiAsset
  , Assets
  , AssetName
  , DataHash
  , Vkeywitnesses
  , Vkeywitness
  , Vkey
  , Ed25519Signature
  , PublicKey
  , PlutusScript
  , PlutusScripts
  , NativeScript
  , NativeScripts
  , GeneralTransactionMetadata
  , NetworkId
  , ScriptPubkey
  , ScriptAll
  , ScriptAny
  , ScriptNOfK
  , TimelockStart
  , TimelockExpiry
  , BootstrapWitnesses
  , BootstrapWitness
  , ConstrPlutusData
  , PlutusList
  , PlutusMap
  , PlutusData
  , Redeemers
  , Redeemer
  , RedeemerTag
  , ExUnits
  , Costmdls
  , Nonce
  , CostModel
  , Language
  , Int32
  , ScriptDataHash
  , Certificates
  , Certificate
  , VRFKeyHash
  , UnitInterval
  , Ed25519KeyHashes
  , Relay
  , Relays
  , Ipv4
  , Ipv6
  , PoolMetadata
  , GenesisHash
  , GenesisDelegateHash
  , MoveInstantaneousReward
  , Withdrawals
  , MIRToStakeCredentials
<<<<<<< HEAD
  , ProposedProtocolParameterUpdates
  , ProtocolParamUpdate
  , Update
=======
  , Withdrawals
>>>>>>> 74fdafab
  ) where

import Prelude
import Data.Function (on)

foreign import data BigInt :: Type
foreign import data Bip32PublicKey :: Type
foreign import data BigNum :: Type
foreign import data Value :: Type
foreign import data AuxiliaryData :: Type
foreign import data AuxiliaryDataHash :: Type
foreign import data Transaction :: Type
foreign import data TransactionBody :: Type
foreign import data Mint :: Type
foreign import data MintAssets :: Type
foreign import data TransactionWitnessSet :: Type
foreign import data TransactionHash :: Type
foreign import data TransactionInput :: Type
foreign import data TransactionInputs :: Type
foreign import data TransactionOutput :: Type
foreign import data TransactionOutputs :: Type
foreign import data TransactionUnspentOutput :: Type
foreign import data MultiAsset :: Type
foreign import data Assets :: Type
foreign import data AssetName :: Type
foreign import data DataHash :: Type
foreign import data Vkeywitnesses :: Type
foreign import data Vkeywitness :: Type
foreign import data Vkey :: Type
foreign import data Ed25519Signature :: Type
foreign import data PublicKey :: Type
foreign import data PlutusScript :: Type
foreign import data PlutusScripts :: Type
foreign import data NativeScript :: Type
foreign import data NativeScripts :: Type
foreign import data GeneralTransactionMetadata :: Type
foreign import data NetworkId :: Type
foreign import data ScriptPubkey :: Type
foreign import data ScriptAll :: Type
foreign import data ScriptAny :: Type
foreign import data ScriptNOfK :: Type
foreign import data ScriptDataHash :: Type
foreign import data TimelockStart :: Type
foreign import data TimelockExpiry :: Type
foreign import data BootstrapWitnesses :: Type
foreign import data BootstrapWitness :: Type
foreign import data ConstrPlutusData :: Type
foreign import data PlutusList :: Type
foreign import data PlutusMap :: Type
foreign import data PlutusData :: Type
foreign import data Redeemers :: Type
foreign import data Redeemer :: Type
foreign import data RedeemerTag :: Type
foreign import data ExUnits :: Type
foreign import data Costmdls :: Type
foreign import data CostModel :: Type
foreign import data Language :: Type
foreign import data Int32 :: Type
foreign import data Certificates :: Type
foreign import data Withdrawals :: Type
foreign import data Certificate :: Type
foreign import data VRFKeyHash :: Type
foreign import data UnitInterval :: Type
foreign import data Ed25519KeyHashes :: Type
foreign import data Relay :: Type
foreign import data Relays :: Type
foreign import data Ipv4 :: Type
foreign import data Ipv6 :: Type
foreign import data PoolMetadata :: Type
foreign import data GenesisHash :: Type
foreign import data GenesisDelegateHash :: Type
foreign import data MoveInstantaneousReward :: Type
foreign import data MIRToStakeCredentials :: Type
<<<<<<< HEAD
foreign import data ProposedProtocolParameterUpdates :: Type
foreign import data ProtocolParamUpdate :: Type
foreign import data Nonce :: Type
foreign import data Update :: Type
=======
foreign import data Withdrawals :: Type
>>>>>>> 74fdafab

instance Show BigNum where
  show = _to_str

instance Eq BigNum where
  eq = eq `on` show

instance Show VRFKeyHash where
  show = _to_bech32

instance Eq VRFKeyHash where
  eq = eq `on` show

foreign import _to_str :: forall a. a -> String
foreign import _to_bech32 :: forall a. a -> String<|MERGE_RESOLUTION|>--- conflicted
+++ resolved
@@ -66,15 +66,11 @@
   , GenesisHash
   , GenesisDelegateHash
   , MoveInstantaneousReward
-  , Withdrawals
   , MIRToStakeCredentials
-<<<<<<< HEAD
   , ProposedProtocolParameterUpdates
   , ProtocolParamUpdate
   , Update
-=======
   , Withdrawals
->>>>>>> 74fdafab
   ) where
 
 import Prelude
@@ -134,7 +130,6 @@
 foreign import data Language :: Type
 foreign import data Int32 :: Type
 foreign import data Certificates :: Type
-foreign import data Withdrawals :: Type
 foreign import data Certificate :: Type
 foreign import data VRFKeyHash :: Type
 foreign import data UnitInterval :: Type
@@ -148,14 +143,11 @@
 foreign import data GenesisDelegateHash :: Type
 foreign import data MoveInstantaneousReward :: Type
 foreign import data MIRToStakeCredentials :: Type
-<<<<<<< HEAD
 foreign import data ProposedProtocolParameterUpdates :: Type
 foreign import data ProtocolParamUpdate :: Type
 foreign import data Nonce :: Type
 foreign import data Update :: Type
-=======
 foreign import data Withdrawals :: Type
->>>>>>> 74fdafab
 
 instance Show BigNum where
   show = _to_str
