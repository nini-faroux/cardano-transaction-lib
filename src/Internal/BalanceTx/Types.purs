--- conflicted
+++ resolved
@@ -3,35 +3,18 @@
   , BalanceTxMContext
   , FinalizedTransaction(FinalizedTransaction)
   , PrebalancedTransaction(PrebalancedTransaction)
-<<<<<<< HEAD
-  , askCostModelsForLanguages
-=======
   , askCip30Wallet
   , askCoinsPerUtxoUnit
+  , askCostModelsForLanguages
   , askNetworkId
   , asksConstraints
   , liftEitherQueryM
   , liftQueryM
   , withBalanceTxConstraints
->>>>>>> 39a62420
   ) where
 
 import Prelude
 
-<<<<<<< HEAD
-import Control.Monad.Except.Trans (ExceptT)
-import Control.Monad.Reader.Class (asks)
-import Ctl.Internal.BalanceTx.Error (BalanceTxError)
-import Ctl.Internal.Cardano.Types.Transaction (Costmdls(Costmdls), Transaction)
-import Ctl.Internal.QueryM (QueryMExtended)
-import Ctl.Internal.Types.ScriptLookups (UnattachedUnbalancedTx)
-import Ctl.Internal.Types.Scripts (Language)
-import Data.Generic.Rep (class Generic)
-import Data.Map (filterKeys) as Map
-import Data.Newtype (class Newtype, over, unwrap)
-import Data.Set (Set)
-import Data.Set (member) as Set
-=======
 import Control.Monad.Except.Trans (ExceptT(ExceptT))
 import Control.Monad.Reader.Class (asks)
 import Control.Monad.Reader.Trans (ReaderT, runReaderT)
@@ -44,19 +27,22 @@
   ( buildBalanceTxConstraints
   ) as Constraints
 import Ctl.Internal.BalanceTx.Error (BalanceTxError)
-import Ctl.Internal.Cardano.Types.Transaction (Transaction)
+import Ctl.Internal.Cardano.Types.Transaction (Costmdls(Costmdls), Transaction)
 import Ctl.Internal.QueryM (QueryEnv, QueryM)
 import Ctl.Internal.QueryM.Ogmios (CoinsPerUtxoUnit)
 import Ctl.Internal.Serialization.Address (NetworkId)
 import Ctl.Internal.Types.ScriptLookups (UnattachedUnbalancedTx)
+import Ctl.Internal.Types.Scripts (Language)
 import Ctl.Internal.Wallet (Cip30Wallet, cip30Wallet)
 import Data.Either (Either)
 import Data.Generic.Rep (class Generic)
 import Data.Lens (Lens')
 import Data.Lens.Getter (view)
+import Data.Map (filterKeys) as Map
 import Data.Maybe (Maybe)
-import Data.Newtype (class Newtype, unwrap)
->>>>>>> 39a62420
+import Data.Newtype (class Newtype, over, unwrap)
+import Data.Set (Set)
+import Data.Set (member) as Set
 import Data.Show.Generic (genericShow)
 
 type BalanceTxMContext = { constraints :: BalanceTxConstraints }
@@ -101,7 +87,7 @@
 
 askCostModelsForLanguages :: Set Language -> BalanceTxM Costmdls
 askCostModelsForLanguages languages =
-  asks (_.costModels <<< unwrap <<< _.pparams <<< _.runtime)
+  asksQueryEnv (_.costModels <<< unwrap <<< _.pparams <<< _.runtime)
     <#> over Costmdls (Map.filterKeys (flip Set.member languages))
 
 newtype FinalizedTransaction = FinalizedTransaction Transaction
