module Types.JsonWsp
  ( Address
  , JsonWspRequest
  , JsonWspResponse
  , Mirror
  , OgmiosTxOut
  , QueryArgs
  , QueryType(..)
  , TxOutRef
  , UtxoQR(..)
  , UtxoQueryBody
  , UtxoQueryParams
  , UtxoQueryResult
  , _uniqueId
  , jsonObject
  , mkJsonWspQuery
  , mkUtxosAtQuery
  , parseFieldToBigInt
  , parseFieldToInt
  , parseFieldToString
  , parseJsonWspResponse
  , parseMirror
  , parseTxOut
  , parseTxOutRef
  , parseUtxoQueryResult
  , parseValue
  )
  where

import Prelude
import Control.Alt ((<|>))
import Data.Argonaut (class DecodeJson, Json, JsonDecodeError(..), caseJsonArray, caseJsonNumber, caseJsonObject, caseJsonString, getField, decodeJson)
import Data.Array (index)
import Data.BigInt as BigInt
import Data.Either(Either(..), hush, note)
import Data.Generic.Rep (class Generic)
-- import Data.Int53 as Int
import Data.Show.Generic (genericShow)
import Data.Maybe (Maybe)
import Data.Newtype (class Newtype)
import Data.Foldable (foldl)
import Data.Map as Map
import Effect (Effect)
import Foreign.Object (Object)

import Types.Value (Value(..), CurrencySymbol(..), TokenName(..))
import UInt8Array (_emptyUint8Array)

-- creates a unique id prefixed by its argument
foreign import _uniqueId :: String -> Effect String

-- denotes which query (Utxo, tx, datum, etc) we are making
data QueryType = UTXO

derive instance genericQueryType :: Generic QueryType _

instance showQueryType :: Show QueryType where
  show a = genericShow a
<<<<<<< HEAD
=======

>>>>>>> d7b35b9b

--  the Address type in `Types.Transaction` is quite a bit more complex than
--  this
type Address = String

-- these types are described in: https://ogmios.dev/getting-started/basics/
type JsonWspRequest a =
  { type :: String
  , version :: String
  , servicename :: String
  , methodname :: String
  , args :: a
  , mirror :: Mirror
  }

-- this is fully determined by us - we can adjust this type as we have more complex
-- needs, it always just gets echoed back, so it is useful for req/res pairing
type Mirror = { step :: String, id :: String }

-- | make a well-formed Utxo Query with a unique ID attached
mkUtxosAtQuery :: UtxoQueryParams -> Effect (JsonWspRequest (QueryArgs UtxoQueryParams))
mkUtxosAtQuery uqp = mkJsonWspQuery uqp UTXO

-- this is polymorphic over the queryArgs even though QueryType should make them
-- concrete,  we could have some kind of lawless typeclass do this,
-- but here we've chosen to just provide concrete impls where we want to support it

-- once we add fixed export lists to this repo, this should NOT be exported
mkJsonWspQuery :: forall a. a -> QueryType -> Effect (JsonWspRequest (QueryArgs a))
mkJsonWspQuery a qt = do
  id <- _uniqueId (show qt <> "-")
  pure  { type : "jsonwsp/request",
          version: "1.0",
          servicename: "ogmios",
          methodname: "Query",
          args: { query: a },
          mirror: { step: "INIT", id }
        }

-- the actual query description
type UtxoQueryParams = { utxo :: Array Address }

-- used as a wrapper for all Queries
type QueryArgs a = { query :: a }

-- convenient type for a UTXO query
type UtxoQueryBody = JsonWspRequest (QueryArgs UtxoQueryParams)

-- the response wrapper type for all websocket responses
type JsonWspResponse a =
  { type :: String
  , version :: String
  , servicename :: String
  , methodname :: String
  , result :: a
  , reflection :: Mirror
}

-- polymorphic parser
parseJsonWspResponse
  :: forall a
   . DecodeJson a
  => Json
  -> Either JsonDecodeError (JsonWspResponse a)
parseJsonWspResponse = jsonObject
  (\o -> do
    typeField <- parseFieldToString o "type"
    version <- parseFieldToString o "version"
    servicename <- parseFieldToString o "servicename"
    methodname <- parseFieldToString o "methodname"
    result <- decodeJson =<< getField o "result"
    reflection <- parseMirror =<< getField o "reflection"
    pure { "type": typeField, version, servicename, methodname, result, reflection }
  )

-- parses json string at a given field to an ordinary string
parseFieldToString :: Object Json -> String -> Either JsonDecodeError String
parseFieldToString o str =
  caseJsonString (Left (TypeMismatch ("expected field: '" <> str <> "' as a String"))) Right =<< getField o str

-- parses the number at the given field to a bigint
-- danger: Because argonaut has already parsed this as a Json foreign, it may
-- already be a javascript 'number' type. if that number is not safely representable
-- then we may have already lost precision. we may need a bigint preprocessor on json if this is the case: Because argonaut has already parsed this as a Json foreign, it may
-- already be a javascript 'number' type. if that number is not safely representable
-- then we may have already lost precision. we may need a bigint preprocessor on json if this is the case.
parseFieldToInt :: Object Json -> String -> Either JsonDecodeError BigInt.BigInt
parseFieldToInt o str = do
  let err = TypeMismatch $ "expected field: '" <> str <> "' as an Int"
  num <- caseJsonNumber (Left err) Right =<< getField o str
  int <- note err $ BigInt.fromNumber num
  pure int

-- parses a string at the given field to a BigInt
parseFieldToBigInt :: Object Json -> String -> Either JsonDecodeError BigInt.BigInt
parseFieldToBigInt o str = do
  let err = TypeMismatch $ "expected field: '" <> str <> "' as a BigInt"
  num <- caseJsonString (Left err) Right =<< getField o str
  bint <- note err $ BigInt.fromString num
  pure bint

-- parser for the `Mirror` type.
parseMirror :: Json -> Either JsonDecodeError Mirror
parseMirror = caseJsonObject (Left (TypeMismatch "expected object")) $
  (\o -> do
    step <- parseFieldToString o "step"
    id <- parseFieldToString o "id"
    pure { step, id }
  )

-- the outer result type for Utxo queries, newtyped so that it can have
-- appropriate instances to work with `parseJsonWspResponse`
newtype UtxoQR = UtxoQR UtxoQueryResult
derive instance newtypeUtxoQR :: Newtype UtxoQR _
derive newtype instance showUtxoQR :: Show UtxoQR

instance decodeJsonUtxoQR :: DecodeJson UtxoQR where
  decodeJson j = UtxoQR <$> parseUtxoQueryResult j

-- the inner type for Utxo Queries
type UtxoQueryResult = Map.Map TxOutRef OgmiosTxOut

-- TxOutRef
type TxOutRef =
  { txId :: String,
    index :: BigInt.BigInt
  }

parseUtxoQueryResult :: Json -> Either JsonDecodeError UtxoQueryResult
parseUtxoQueryResult = caseJsonArray (Left (TypeMismatch "Expected Array")) $
  (\array -> foldl insertFunc (Right Map.empty) array )
  where
    insertFunc
      :: Either JsonDecodeError UtxoQueryResult
      -> Json
      -> Either JsonDecodeError UtxoQueryResult
    insertFunc acc = caseJsonArray (Left (TypeMismatch "Expected Array")) $ inner
      where
        inner :: Array Json -> Either JsonDecodeError UtxoQueryResult
        inner innerArray = do
          txOutRefJson <- note (TypeMismatch "missing 0th element, expected a TxOutRef") $
            index innerArray 0
          txOutJson <- note (TypeMismatch "missing 1st element, expected a TxOut") $
            index innerArray 1
          txOutRef <- parseTxOutRef txOutRefJson
          txOut <- parseTxOut txOutJson
          Map.insert txOutRef txOut <$> acc

-- helper for assuming we get an object
jsonObject
  :: forall a
   . (Object Json -> Either JsonDecodeError a)
  -> Json
  -> Either JsonDecodeError a
jsonObject = caseJsonObject (Left (TypeMismatch "expected object"))

-- parser for txOutRef
parseTxOutRef :: Json -> Either JsonDecodeError TxOutRef
parseTxOutRef = jsonObject $
  (\o -> do
    txId <- parseFieldToString o "txId"
    index <- parseFieldToInt o "index"
    pure { txId, index }
  )

-- this OgmiosTxOut doesn't seem to be in line with the
-- `Types.Transaction.TransactionOutput` type,  we may need to reckon with this
-- later.
type OgmiosTxOut =
  { address :: String,
    value :: Value,
    datum :: Maybe String
  }

-- Ogmios currently supplies the Raw Address in addr1 format, rather than the
-- cardano-serialization-lib 'Address' type,  perhaps this information can be
-- extracted.
parseTxOut :: Json -> Either JsonDecodeError OgmiosTxOut
parseTxOut = jsonObject $
  (\o -> do
    address <- parseFieldToString o "address"
    value <- parseValue o
    let datum = hush $ parseFieldToString o "address"
    pure $ { address, value, datum }
  )

-- parses the `Value` type
parseValue :: Object Json -> Either JsonDecodeError Value
parseValue outer = do
  o <- getField outer "value"
  coins <- parseFieldToBigInt o "coins" <|> (parseFieldToInt o "coins") <|> Left (TypeMismatch "Expected 'coins' to be an Int or a BigInt")
  (_assetsJson :: {}) <- getField o "assets"
  -- note 'coins' is being sent as a number, in some cases this may exceed the max safe
  -- representation of a Number, we may need to parse this up from a string instead of from
  -- the Argonaut 'Json' representation in order to prevent this.
  -- there is probably a javascript library that has a custom parser we can use.

  -- assets are currently assumed to be empty
  -- newtype Value = Value (Map CurrencySymbol (Map TokenName BigInt.BigInt))
<<<<<<< HEAD
  pure $ Value $ Map.singleton (CurrencySymbol _emptyUint8Array) (Map.singleton (TokenName _emptyUint8Array) coins)
=======
  pure $ Value $ Map.singleton (CurrencySymbol mempty) (Map.singleton (TokenName mempty) coins)
>>>>>>> d7b35b9b
<|MERGE_RESOLUTION|>--- conflicted
+++ resolved
@@ -44,7 +44,6 @@
 import Foreign.Object (Object)
 
 import Types.Value (Value(..), CurrencySymbol(..), TokenName(..))
-import UInt8Array (_emptyUint8Array)
 
 -- creates a unique id prefixed by its argument
 foreign import _uniqueId :: String -> Effect String
@@ -56,10 +55,6 @@
 
 instance showQueryType :: Show QueryType where
   show a = genericShow a
-<<<<<<< HEAD
-=======
-
->>>>>>> d7b35b9b
 
 --  the Address type in `Types.Transaction` is quite a bit more complex than
 --  this
@@ -259,8 +254,4 @@
 
   -- assets are currently assumed to be empty
   -- newtype Value = Value (Map CurrencySymbol (Map TokenName BigInt.BigInt))
-<<<<<<< HEAD
-  pure $ Value $ Map.singleton (CurrencySymbol _emptyUint8Array) (Map.singleton (TokenName _emptyUint8Array) coins)
-=======
-  pure $ Value $ Map.singleton (CurrencySymbol mempty) (Map.singleton (TokenName mempty) coins)
->>>>>>> d7b35b9b
+  pure $ Value $ Map.singleton (CurrencySymbol mempty) (Map.singleton (TokenName mempty) coins)