--- conflicted
+++ resolved
@@ -1141,11 +1141,7 @@
           _valueSpentBalancesInputs <>= provideValue v
           pure $ map getNonAdaAsset $ value i
         else if i == zero then do
-<<<<<<< HEAD
-          throwError (CannotMakeValue cs tn i)
-=======
           throwError $ CannotMintZero cs tn
->>>>>>> 45a50952
         else do
           v <- liftM (CannotMakeValue cs tn i) (value i)
           _valueSpentBalancesOutputs <>= provideValue v
