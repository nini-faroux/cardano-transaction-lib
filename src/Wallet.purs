--- conflicted
+++ resolved
@@ -1,27 +1,17 @@
 module Wallet
   ( module KeyWallet
   , module Cip30Wallet
-<<<<<<< HEAD
-  , Wallet(Gero, Nami, Flint, Eternl, KeyWallet)
+  , Wallet(Gero, Nami, Flint, Lode, Eternl, KeyWallet)
   , isGeroAvailable
   , isNamiAvailable
   , isFlintAvailable
+  , isLodeAvailable
   , isEternlAvailable
   , mkNamiWalletAff
   , mkGeroWalletAff
   , mkFlintWalletAff
+  , mkLodeWalletAff
   , mkEternlWalletAff
-=======
-  , Wallet(Gero, Nami, Flint, Lode, KeyWallet)
-  , isGeroAvailable
-  , isNamiAvailable
-  , isFlintAvailable
-  , isLodeAvailable
-  , mkNamiWalletAff
-  , mkGeroWalletAff
-  , mkFlintWalletAff
-  , mkLodeWalletAff
->>>>>>> e2d6eac8
   , mkKeyWallet
   , cip30Wallet
   , dummySign
@@ -62,22 +52,15 @@
   = Nami Cip30Wallet
   | Gero Cip30Wallet
   | Flint Cip30Wallet
-<<<<<<< HEAD
   | Eternl Cip30Wallet
-=======
   | Lode Cip30Wallet
->>>>>>> e2d6eac8
   | KeyWallet KeyWallet
 
 mkKeyWallet :: PrivatePaymentKey -> Maybe PrivateStakeKey -> Wallet
 mkKeyWallet payKey mbStakeKey = KeyWallet $ privateKeysToKeyWallet payKey
   mbStakeKey
 
-<<<<<<< HEAD
--- ====== Nami ======
-=======
 foreign import _isNamiAvailable :: Effect Boolean
->>>>>>> e2d6eac8
 
 isNamiAvailable :: Effect Boolean
 isNamiAvailable = _isNamiAvailable
@@ -88,8 +71,6 @@
 mkNamiWalletAff = Nami <$> mkCip30WalletAff "Nami" _enableNami
 
 foreign import _isGeroAvailable :: Effect Boolean
-
--- ====== Gero ======
 
 isGeroAvailable :: Effect Boolean
 isGeroAvailable = _isGeroAvailable
@@ -136,8 +117,6 @@
       if _ then pure unit
       else delay (wrap ms) *> retryNWithIntervalUntil (n `minus` one) ms mBool
 
--- ====== Eternl ======
-
 isEternlAvailable :: Effect Boolean
 isEternlAvailable = _isEternlAvailable
 
@@ -153,11 +132,8 @@
   Nami c30 -> Just c30
   Gero c30 -> Just c30
   Flint c30 -> Just c30
-<<<<<<< HEAD
   Eternl c30 -> Just c30
-=======
   Lode c30 -> Just c30
->>>>>>> e2d6eac8
   KeyWallet _ -> Nothing
 
 -- Attach a dummy vkey witness to a transaction. Helpful for when we need to
