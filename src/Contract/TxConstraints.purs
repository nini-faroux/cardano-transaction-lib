-- | A module for building `TxConstraints` te pair with the `ScriptLookups`
-- | as part of an off-chain transaction.
module Contract.TxConstraints (module TxConstraints) where

import Types.TxConstraints
<<<<<<< HEAD
  ( InputConstraint(InputConstraint)
  , InputWithScriptRef(RefInput, SpendInput)
=======
  ( DatumPresence(DatumInline, DatumWitness)
  , InputConstraint(InputConstraint)
>>>>>>> bfe069a6
  , OutputConstraint(OutputConstraint)
  , TxConstraint
      ( MustIncludeDatum
      , MustValidateIn
      , MustBeSignedBy
      , MustSpendAtLeast
      , MustProduceAtLeast
      , MustSpendPubKeyOutput
      , MustSpendScriptOutput
      , MustReferenceOutput
      , MustMintValue
      , MustPayToPubKeyAddress
      , MustPayToScript
      , MustHashDatum
      , MustSatisfyAnyOf
      , MustNotBeValid
      )
  , TxConstraints(TxConstraints)
  , addTxIn
  , isSatisfiable
  , modifiesUtxoSet
  , mustBeSignedBy
  , mustHashDatum
  , mustIncludeDatum
  , mustMintCurrency
  , mustMintCurrencyUsingScriptRef
  , mustMintCurrencyWithRedeemer
  , mustMintCurrencyWithRedeemerUsingScriptRef
  , mustMintValue
  , mustMintValueWithRedeemer
  , mustNotBeValid
  , mustPayToScript
  , mustPayToScriptWithScriptRef
  , mustPayToPubKey
  , mustPayToPubKeyAddress
  , mustPayToPubKeyAddressWithDatum
  , mustPayToPubKeyAddressWithDatumAndScriptRef
  , mustPayToPubKeyAddressWithScriptRef
  , mustPayToPubKeyWithDatum
  , mustPayToPubKeyWithDatumAndScriptRef
  , mustPayToPubKeyWithScriptRef
  , mustProduceAtLeast
  , mustProduceAtLeastTotal
  , mustReferenceOutput
  , mustSatisfyAnyOf
  , mustSpendAtLeast
  , mustSpendAtLeastTotal
  , mustSpendPubKeyOutput
  , mustSpendScriptOutput
  , mustSpendScriptOutputUsingScriptRef
  , mustValidateIn
  , pubKeyPayments
  , requiredDatums
  , requiredMonetaryPolicies
  , requiredSignatories
  , singleton
  ) as TxConstraints<|MERGE_RESOLUTION|>--- conflicted
+++ resolved
@@ -3,13 +3,9 @@
 module Contract.TxConstraints (module TxConstraints) where
 
 import Types.TxConstraints
-<<<<<<< HEAD
-  ( InputConstraint(InputConstraint)
-  , InputWithScriptRef(RefInput, SpendInput)
-=======
   ( DatumPresence(DatumInline, DatumWitness)
   , InputConstraint(InputConstraint)
->>>>>>> bfe069a6
+  , InputWithScriptRef(RefInput, SpendInput)
   , OutputConstraint(OutputConstraint)
   , TxConstraint
       ( MustIncludeDatum
