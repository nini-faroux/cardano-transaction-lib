--- conflicted
+++ resolved
@@ -8,15 +8,17 @@
 
 import Aeson (parseJsonStringToAeson)
 import Cardano.TextEnvelope
-  ( TextEnvelope(..)
-  , TextEnvelopeDecodeError(..)
-  , TextEnvelopeType(..)
+  ( TextEnvelope(TextEnvelope)
+  , TextEnvelopeDecodeError(JsonDecodeError)
+  , TextEnvelopeType
+      ( PaymentSigningKeyShelley_ed25519
+      , StakeSigningKeyShelley_ed25519
+      )
   , decodeTextEnvelope
   , printTextEnvelopeDecodeError
   )
 import Data.Bifunctor (lmap)
 import Data.Either (Either(Left, Right))
-import Data.Maybe (Maybe)
 import Data.Newtype (wrap)
 import Effect.Aff (Aff)
 import Effect.Class (liftEffect)
@@ -26,68 +28,14 @@
 import Node.FS.Sync (readTextFile)
 import Node.Path (FilePath)
 import Serialization (privateKeyFromBytes)
-<<<<<<< HEAD
-import Serialization.Types (PrivateKey)
-=======
-import Types.ByteArray (hexToByteArray)
-import Types.RawBytes (RawBytes)
 import Wallet.Key
   ( PrivatePaymentKey(PrivatePaymentKey)
   , PrivateStakeKey(PrivateStakeKey)
   )
 
--- | Byte representation of CSL PrivateKey, can be decoded from JSON in
--- | `cardano-cli` format.
--- | (`PaymentSigningKeyShelley_ed25519`).
-newtype PrivatePaymentKeyFile = PrivatePaymentKeyFile RawBytes
-
-instance DecodeAeson PrivatePaymentKeyFile where
-  decodeAeson aeson = do
-    obj <- decodeAeson aeson
-    typeStr <- obj .: "type"
-    unless (typeStr == "PaymentSigningKeyShelley_ed25519") do
-      throwError (TypeMismatch "PaymentSigningKeyShelley_ed25519")
-    cborHex <- obj .: "cborHex"
-    let splitted = String.splitAt 4 cborHex
-    unless (splitted.before == "5820") do
-      throwError (TypeMismatch "PrivateKeyFile CborHex")
-    case hexToByteArray splitted.after of
-      Nothing -> throwError (TypeMismatch "PrivateKey CborHex")
-      Just byteArray -> pure $ PrivatePaymentKeyFile $ wrap $ byteArray
-
 privatePaymentKeyFromFile :: FilePath -> Aff PrivatePaymentKey
 privatePaymentKeyFromFile filePath = do
   fileContents <- liftEffect $ readTextFile Encoding.UTF8 filePath
-  case (decodeAeson <=< parseJsonStringToAeson) fileContents of
-    Left err -> liftEffect $ throw $ show err
-    Right (PrivatePaymentKeyFile bytes) -> do
-      liftM (error "Unable to decode private payment key") $
-        PrivatePaymentKey <$> privateKeyFromBytes bytes
-
--- | Byte representation of CSL PrivateKey, can be decoded from JSON in
--- | `cardano-cli` format.
--- | (`StakeSigningKeyShelley_ed25519`).
-newtype PrivateStakeKeyFile = PrivateStakeKeyFile RawBytes
-
-instance DecodeAeson PrivateStakeKeyFile where
-  decodeAeson aeson = do
-    obj <- decodeAeson aeson
-    typeStr <- obj .: "type"
-    unless (typeStr == "StakeSigningKeyShelley_ed25519") do
-      throwError (TypeMismatch "StakeSigningKeyShelley_ed25519")
-    cborHex <- obj .: "cborHex"
-    let splitted = String.splitAt 4 cborHex
-    unless (splitted.before == "5820") do
-      throwError (TypeMismatch "PrivateKeyFile CborHex")
-    case hexToByteArray splitted.after of
-      Nothing -> throwError (TypeMismatch "PrivateKey CborHex")
-      Just byteArray -> pure $ PrivateStakeKeyFile $ wrap $ byteArray
->>>>>>> f97c6a87
-
-privateStakeKeyFromFile :: FilePath -> Aff PrivateStakeKey
-privateStakeKeyFromFile filePath = do
-  fileContents <- liftEffect $ readTextFile Encoding.UTF8 filePath
-<<<<<<< HEAD
   let
     eTextEnvelope = do
       aeson <- lmap JsonDecodeError $ parseJsonStringToAeson fileContents
@@ -97,11 +45,20 @@
     Right (TextEnvelope { type_, bytes }) -> do
       unless (type_ == PaymentSigningKeyShelley_ed25519) $ liftEffect $ throw $
         "Expected PaymentSigningKeyShelley_ed25519"
-      pure $ privateKeyFromBytes $ wrap bytes
-=======
-  case (decodeAeson <=< parseJsonStringToAeson) fileContents of
-    Left err -> liftEffect $ throw $ show err
-    Right (PrivateStakeKeyFile bytes) -> do
+      liftM (error "Unable to decode private payment key") $
+        PrivatePaymentKey <$> privateKeyFromBytes (wrap bytes)
+
+privateStakeKeyFromFile :: FilePath -> Aff PrivateStakeKey
+privateStakeKeyFromFile filePath = do
+  fileContents <- liftEffect $ readTextFile Encoding.UTF8 filePath
+  let
+    eTextEnvelope = do
+      aeson <- lmap JsonDecodeError $ parseJsonStringToAeson fileContents
+      decodeTextEnvelope aeson
+  case eTextEnvelope of
+    Left err -> liftEffect $ throw $ printTextEnvelopeDecodeError err
+    Right (TextEnvelope { type_, bytes }) -> do
+      unless (type_ == StakeSigningKeyShelley_ed25519) $ liftEffect $ throw $
+        "Expected StakeSigningKeyShelley_ed25519"
       liftM (error "Unable to decode private stake key") $
-        PrivateStakeKey <$> privateKeyFromBytes bytes
->>>>>>> f97c6a87
+        PrivateStakeKey <$> privateKeyFromBytes (wrap bytes)