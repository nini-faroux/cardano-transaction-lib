-- | Our domain type for byte arrays, a wrapper over Uint8Array.
module Types.ByteArray
<<<<<<< HEAD
       ( ByteArray (..)
       , byteLength
       , byteArrayFromIntArray
       , byteArrayFromIntArrayUnsafe
       , byteArrayToIntArray
       , byteArrayToHex
       , hexToByteArray
       , hexToByteArrayUnsafe
       )
where
=======
  ( ByteArray(..)
  , byteArrayFromIntArray
  , byteArrayFromIntArrayUnsafe
  , byteArrayToIntArray
  , byteArrayToHex
  , hexToByteArray
  , hexToByteArrayUnsafe
  ) where
>>>>>>> 1a15b966

import Data.ArrayBuffer.Types (Uint8Array)
import Data.Maybe (Maybe(..))
import Data.Newtype (class Newtype, unwrap)
import Prelude
import Test.QuickCheck.Arbitrary (class Arbitrary, arbitrary)

newtype ByteArray = ByteArray Uint8Array
derive instance newtypeByteArray :: Newtype ByteArray _

instance showByteArray :: Show ByteArray where
  show arr = "(byteArrayFromIntArrayUnsafe " <> show (byteArrayToIntArray arr) <> ")"

instance Eq ByteArray where
  eq a b = compare a b == EQ

instance Ord ByteArray where
  compare = \xs ys -> compare 0 (ord_ toDelta xs ys)
    where
    toDelta x y =
      case compare x y of
        EQ -> 0
        LT -> 1
        GT -> -1

instance Semigroup ByteArray where
  append = concat_

instance Monoid ByteArray where
  mempty = byteArrayFromIntArrayUnsafe []

foreign import ord_ :: (Int -> Int -> Int) -> ByteArray -> ByteArray -> Int

foreign import concat_ :: ByteArray -> ByteArray -> ByteArray

foreign import byteArrayToHex :: ByteArray -> String

foreign import hexToByteArray_ :: (forall a. Maybe a) -> (forall a. a -> Maybe a) -> String -> Maybe ByteArray

-- | Input string must consist of hexademical numbers.
-- | Length of the input string must be even (2 characters per byte).
hexToByteArray :: String -> Maybe ByteArray
hexToByteArray = hexToByteArray_ Nothing Just

-- | Characters not in range will be converted to zero.
foreign import hexToByteArrayUnsafe :: String -> ByteArray

-- | Overflowing integers will be silently accepted modulo 256.
foreign import byteArrayFromIntArrayUnsafe :: Array Int -> ByteArray

foreign import byteArrayFromIntArray_ :: (forall a. Maybe a) -> (forall a. a -> Maybe a) -> Array Int -> Maybe ByteArray

-- | A safer version of `byteArrayFromIntArrayUnsafe` that checks that elements are in range 0-255.
byteArrayFromIntArray :: Array Int -> Maybe ByteArray
byteArrayFromIntArray = byteArrayFromIntArray_ Nothing Just

foreign import byteArrayToIntArray :: ByteArray -> Array Int

foreign import _byteLength :: Uint8Array -> Int

byteLength :: ByteArray -> Int
byteLength = _byteLength <<< unwrap

instance arbitraryByteArray :: Arbitrary ByteArray where
  arbitrary = byteArrayFromIntArrayUnsafe <$> arbitrary<|MERGE_RESOLUTION|>--- conflicted
+++ resolved
@@ -1,26 +1,14 @@
 -- | Our domain type for byte arrays, a wrapper over Uint8Array.
 module Types.ByteArray
-<<<<<<< HEAD
-       ( ByteArray (..)
-       , byteLength
-       , byteArrayFromIntArray
-       , byteArrayFromIntArrayUnsafe
-       , byteArrayToIntArray
-       , byteArrayToHex
-       , hexToByteArray
-       , hexToByteArrayUnsafe
-       )
-where
-=======
   ( ByteArray(..)
   , byteArrayFromIntArray
   , byteArrayFromIntArrayUnsafe
   , byteArrayToIntArray
   , byteArrayToHex
+  , byteLength
   , hexToByteArray
   , hexToByteArrayUnsafe
   ) where
->>>>>>> 1a15b966
 
 import Data.ArrayBuffer.Types (Uint8Array)
 import Data.Maybe (Maybe(..))
