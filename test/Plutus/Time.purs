--- conflicted
+++ resolved
@@ -4,18 +4,7 @@
 
 import Prelude
 
-<<<<<<< HEAD
-import Ctl.Internal.Test.Utils (TestPlanM, toFromAesonTest, toFromAesonTestWith)
-import Data.BigInt as BigInt
-import Data.Int as Int
-import Data.Maybe (Maybe(Just, Nothing))
-import Data.Newtype (unwrap, wrap)
-import Effect.Aff (Aff)
-import Mote (group)
-import QueryM.Ogmios
-=======
 import Ctl.Internal.QueryM.Ogmios
->>>>>>> 4ce7ac79
   ( CurrentEpoch(CurrentEpoch)
   , Epoch(Epoch)
   , EpochLength(EpochLength)
@@ -28,15 +17,10 @@
   , SlotLength(SlotLength)
   , SystemStart(SystemStart)
   )
-<<<<<<< HEAD
-import Serialization.Address (Slot(Slot))
-import Types.BigNum as BigNum
-import Types.Interval
-=======
 import Ctl.Internal.Serialization.Address (Slot(Slot))
+import Ctl.Internal.Test.TestPlanM (TestPlanM)
 import Ctl.Internal.Types.BigNum as BigNum
 import Ctl.Internal.Types.Interval
->>>>>>> 4ce7ac79
   ( AbsTime(AbsTime)
   , ModTime(ModTime)
   , POSIXTime(POSIXTime)
@@ -63,7 +47,6 @@
 import Data.Newtype (unwrap, wrap)
 import Effect.Aff (Aff)
 import Mote (group)
-import Test.Ctl.TestM (TestPlanM)
 import Test.Ctl.Utils (toFromAesonTest, toFromAesonTestWith)
 
 slotFixture :: Slot
