--- conflicted
+++ resolved
@@ -4,6 +4,7 @@
 
 import Control.Monad.Reader (runReaderT)
 import Ctl.Internal.Cardano.Types.Transaction (Transaction)
+import Ctl.Internal.Test.TestPlanM (TestPlanM)
 import Ctl.Internal.Types.Transaction (TransactionHash)
 import Ctl.Internal.Types.UsedTxOuts
   ( isTxOutRefUsed
@@ -27,20 +28,7 @@
   , mkTxInput
   , txFixture1
   )
-import Test.Ctl.TestM (TestPlanM)
 import Test.Spec.Assertions (shouldReturn)
-<<<<<<< HEAD
-import Ctl.Internal.Test.Utils (TestPlanM)
-import Types.Transaction (TransactionHash)
-import Types.UsedTxOuts
-  ( isTxOutRefUsed
-  , lockTransactionInputs
-  , newUsedTxOuts
-  , unlockTransactionInputs
-  , unlockTxOutRefs
-  )
-=======
->>>>>>> 4ce7ac79
 
 buildSampleTransaction
   :: { tx :: Transaction
