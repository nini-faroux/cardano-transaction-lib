--- conflicted
+++ resolved
@@ -5,16 +5,8 @@
 
 import Contract.Prelude
 
-<<<<<<< HEAD
 import Contract.Address (ownPaymentPubKeysHashes, ownStakePubKeysHashes)
 import Contract.Config (ContractParams, testnetNamiConfig)
-=======
-import Contract.Address
-  ( ownPaymentPubKeysHashes
-  , ownStakePubKeysHashes
-  )
-import Contract.Config (ConfigParams, testnetNamiConfig)
->>>>>>> a83dff34
 import Contract.Log (logInfo')
 import Contract.Monad
   ( Contract
@@ -103,10 +95,7 @@
     logInfo' $ "Tx ID: " <> show txId
     pure txId
 
-<<<<<<< HEAD
-example :: ContractParams -> Effect Unit
-=======
-  hasSufficientUtxos :: forall (r :: Row Type). Contract r Boolean
+  hasSufficientUtxos :: Contract Boolean
   hasSufficientUtxos = do
     let
       -- 4 Ada: enough to cover 2 Ada transfer and fees
@@ -119,7 +108,6 @@
 
     pure $ length walletValidUtxos >= 2 -- 2 transactions
 
-example :: ConfigParams () -> Effect Unit
->>>>>>> a83dff34
+example :: ContractParams -> Effect Unit
 example cfg = launchAff_ do
   runContract cfg contract