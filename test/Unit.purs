module Test.Unit (main, testPlan) where

import Prelude

import Effect (Effect)
import Effect.Aff (launchAff_)
import Test.ByteArray as ByteArray
import Test.Data as Data
import Test.Deserialization as Deserialization
import Test.Hashing as Hashing
import Test.Metadata.Seabug as Seabug
import Test.Metadata.Cip25 as Cip25
import Test.Parser as Parser
<<<<<<< HEAD
import Test.Plutus.Conversion.Address as Plutus.Conversion.Address
import Test.Plutus.Conversion.Value as Plutus.Conversion.Value
=======
import Test.Plutus.Address as Plutus.Address
import Test.Plutus.Credential as Plutus.Credential
>>>>>>> dca94220
import Test.Plutus.Time as Plutus.Time
import Test.Serialization as Serialization
import Test.Serialization.Address as Serialization.Address
import Test.Serialization.Hash as Serialization.Hash
import Test.Transaction as Transaction
import Test.UsedTxOuts as UsedTxOuts
import Test.OgmiosDatumCache as OgmiosDatumCache
import Test.Utils as Utils
import TestM (TestPlanM)

-- Run with `spago test --main Test.Unit`
main :: Effect Unit
main = launchAff_ do
  Utils.interpret testPlan

testPlan :: TestPlanM Unit
testPlan = do
  ByteArray.suite
  Cip25.suite
  Data.suite
  Deserialization.suite
  Hashing.suite
  Parser.suite
<<<<<<< HEAD
  Plutus.Conversion.Address.suite
  Plutus.Conversion.Value.suite
=======
  Plutus.Address.suite
  Plutus.Credential.suite
>>>>>>> dca94220
  Plutus.Time.suite
  Seabug.suite
  Serialization.suite
  Serialization.Address.suite
  Serialization.Hash.suite
  Transaction.suite
  UsedTxOuts.suite
  OgmiosDatumCache.suite<|MERGE_RESOLUTION|>--- conflicted
+++ resolved
@@ -11,13 +11,8 @@
 import Test.Metadata.Seabug as Seabug
 import Test.Metadata.Cip25 as Cip25
 import Test.Parser as Parser
-<<<<<<< HEAD
 import Test.Plutus.Conversion.Address as Plutus.Conversion.Address
 import Test.Plutus.Conversion.Value as Plutus.Conversion.Value
-=======
-import Test.Plutus.Address as Plutus.Address
-import Test.Plutus.Credential as Plutus.Credential
->>>>>>> dca94220
 import Test.Plutus.Time as Plutus.Time
 import Test.Serialization as Serialization
 import Test.Serialization.Address as Serialization.Address
@@ -41,13 +36,8 @@
   Deserialization.suite
   Hashing.suite
   Parser.suite
-<<<<<<< HEAD
   Plutus.Conversion.Address.suite
   Plutus.Conversion.Value.suite
-=======
-  Plutus.Address.suite
-  Plutus.Credential.suite
->>>>>>> dca94220
   Plutus.Time.suite
   Seabug.suite
   Serialization.suite
