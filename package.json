--- conflicted
+++ resolved
@@ -16,13 +16,8 @@
   "author": "",
   "license": "MIT",
   "dependencies": {
-<<<<<<< HEAD
     "@emurgo/cardano-serialization-lib-browser": "10.1.0",
     "@emurgo/cardano-serialization-lib-nodejs": "10.1.0",
-=======
-    "@ngua/cardano-serialization-lib-browser": "^9.1.2",
-    "@ngua/cardano-serialization-lib-nodejs": "^9.1.2",
->>>>>>> 306696a6
     "big-integer": "1.6.51",
     "blakejs": "1.2.1",
     "bufferutil": "4.0.5",
