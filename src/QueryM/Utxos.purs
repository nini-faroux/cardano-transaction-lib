-- | A module for `QueryM` queries related to utxos.
module QueryM.Utxos
  ( filterLockedUtxos
  , getUtxo
  , getWalletBalance
  , utxosAt
  ) where

import Prelude

import Address (addressToOgmiosAddress)
import Cardano.Types.Transaction (TransactionOutput, UtxoM(UtxoM), Utxos)
import Cardano.Types.Value (Value)
import Control.Monad.Logger.Trans (LoggerT)
import Control.Monad.Reader (withReaderT)
import Control.Monad.Reader.Trans (ReaderT, asks)
import Data.Bifunctor (bimap)
import Data.Bitraversable (bisequence)
import Data.Foldable (fold)
import Data.Map as Map
import Data.Maybe (Maybe, maybe)
import Data.Newtype (unwrap, wrap, over)
import Data.Traversable (for, sequence, traverse)
import Data.Tuple.Nested (type (/\))
import Effect.Aff (Aff)
import Effect.Aff.Class (liftAff)
import Effect.Class (liftEffect)
import Effect.Exception (throw)
import Helpers as Helpers
import Prim.TypeError (class Warn, Text)
import QueryM (QueryM, getWalletAddress, getWalletCollateral, mkOgmiosRequest)
import QueryM.Ogmios as Ogmios
import Serialization.Address (Address)
import TxOutput (ogmiosTxOutToTransactionOutput, txOutRefToTransactionInput)
import Types.Transaction (TransactionInput)
import Types.UsedTxOuts (UsedTxOuts, isTxOutRefUsed)
import Wallet (Wallet(Gero, Nami, KeyWallet))

--------------------------------------------------------------------------------
-- UtxosAt
--------------------------------------------------------------------------------

-- If required, we can change to Either with more granular error handling.
-- | Gets utxos at an (internal) `Address` in terms of (internal) `Cardano.Transaction.Types`.
-- | Results may vary depending on `Wallet` type.
<<<<<<< HEAD
utxosAt :: Address -> QueryM (Maybe UtxoM)
utxosAt addr = asks (_.runtime >>> _.wallet) >>= maybe (allUtxosAt addr)
  (utxosAtByWallet addr)
=======
utxosAt
  :: Warn
       ( Text
           "`utxosAt`: Querying for UTxOs by address is deprecated. See https://github.com/Plutonomicon/cardano-transaction-lib/issues/536."
       )
  => Address
  -> QueryM (Maybe UtxoM)
utxosAt = mkUtxoQuery
  <<< mkOgmiosRequest Ogmios.queryUtxosAtCall _.utxo
  <<< addressToOgmiosAddress

-- | Queries for UTxO given a transaction input.
getUtxo
  :: TransactionInput -> QueryM (Maybe TransactionOutput)
getUtxo ref =
  mkUtxoQuery
    (mkOgmiosRequest Ogmios.queryUtxoCall _.utxo ref) <#>
    (_ >>= unwrap >>> Map.lookup ref)

mkUtxoQuery :: QueryM Ogmios.UtxoQR -> QueryM (Maybe UtxoM)
mkUtxoQuery query = asks _.wallet >>= maybe allUtxosAt utxosAtByWallet
>>>>>>> c1f4f8f3
  where
  -- Add more wallet types here:
  utxosAtByWallet :: Wallet -> QueryM (Maybe UtxoM)
  utxosAtByWallet = case _ of
    Nami _ -> cip30UtxosAt
    Gero _ -> cip30UtxosAt
    KeyWallet _ -> allUtxosAt

  -- Gets all utxos at an (internal) Address in terms of (internal)
  -- Cardano.Transaction.Types.
  allUtxosAt :: QueryM (Maybe UtxoM)
  allUtxosAt = convertUtxos <$> query
    where
    convertUtxos :: Ogmios.UtxoQR -> Maybe UtxoM
    convertUtxos (Ogmios.UtxoQR utxoQueryResult) =
      let
        out'
          :: Array
               ( Maybe TransactionInput /\ Maybe
                   TransactionOutput
               )
        out' = Map.toUnfoldable utxoQueryResult
          <#> bimap
            txOutRefToTransactionInput
            ogmiosTxOutToTransactionOutput

        out
          :: Maybe
               ( Array
                   ( TransactionInput /\
                       TransactionOutput
                   )
               )
        out = out' <#> bisequence # sequence
      in
        wrap <<< Map.fromFoldable <$> out

  cip30UtxosAt :: QueryM (Maybe UtxoM)
  cip30UtxosAt = getWalletCollateral >>= maybe
    (liftEffect $ throw "CIP-30 wallet missing collateral")
    \collateral' -> do
      let collateral = unwrap collateral'
      utxos' <- allUtxosAt
      pure (over UtxoM (Map.delete collateral.input) <$> utxos')

--------------------------------------------------------------------------------
-- Used Utxos helpers
--------------------------------------------------------------------------------

filterLockedUtxos :: Utxos -> QueryM Utxos
filterLockedUtxos utxos =
  withTxRefsCache $
    flip Helpers.filterMapWithKeyM utxos
      (\k _ -> not <$> isTxOutRefUsed (unwrap k))

withTxRefsCache
  :: forall (m :: Type -> Type) (a :: Type)
   . ReaderT UsedTxOuts (LoggerT Aff) a
  -> QueryM a
withTxRefsCache f = withReaderT (_.runtime >>> _.usedTxOuts) f

getWalletBalance
  :: QueryM (Maybe Value)
getWalletBalance = do
  asks (_.runtime >>> _.wallet) >>= map join <<< traverse case _ of
    Nami wallet -> liftAff $ wallet.getBalance wallet.connection
    Gero wallet -> liftAff $ wallet.getBalance wallet.connection
    KeyWallet _ -> do
      -- Implement via `utxosAt`
      mbAddress <- getWalletAddress
      map join $ for mbAddress \address -> do
        utxosAt address <#> map
          -- Combine `Value`s
          (fold <<< map _.amount <<< map unwrap <<< Map.values <<< unwrap)<|MERGE_RESOLUTION|>--- conflicted
+++ resolved
@@ -43,11 +43,6 @@
 -- If required, we can change to Either with more granular error handling.
 -- | Gets utxos at an (internal) `Address` in terms of (internal) `Cardano.Transaction.Types`.
 -- | Results may vary depending on `Wallet` type.
-<<<<<<< HEAD
-utxosAt :: Address -> QueryM (Maybe UtxoM)
-utxosAt addr = asks (_.runtime >>> _.wallet) >>= maybe (allUtxosAt addr)
-  (utxosAtByWallet addr)
-=======
 utxosAt
   :: Warn
        ( Text
@@ -68,8 +63,8 @@
     (_ >>= unwrap >>> Map.lookup ref)
 
 mkUtxoQuery :: QueryM Ogmios.UtxoQR -> QueryM (Maybe UtxoM)
-mkUtxoQuery query = asks _.wallet >>= maybe allUtxosAt utxosAtByWallet
->>>>>>> c1f4f8f3
+mkUtxoQuery query = asks (_.runtime >>> _.wallet) >>= maybe allUtxosAt
+  utxosAtByWallet
   where
   -- Add more wallet types here:
   utxosAtByWallet :: Wallet -> QueryM (Maybe UtxoM)
