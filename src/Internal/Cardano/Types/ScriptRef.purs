--- conflicted
+++ resolved
@@ -7,7 +7,6 @@
 
 import Prelude
 
-<<<<<<< HEAD
 import Aeson
   ( class DecodeAeson
   , class EncodeAeson
@@ -18,19 +17,13 @@
   , toStringifiedNumbersJson
   , (.:)
   )
-import Ctl.Internal.Cardano.Types.NativeScript (NativeScript)
-import Ctl.Internal.Helpers (encodeTagged')
-import Ctl.Internal.Types.Scripts (PlutusScript)
 import Data.Either (Either(Left))
-=======
-import Aeson (class EncodeAeson, encodeAeson')
 import Ctl.Internal.Cardano.Types.NativeScript (NativeScript)
 import Ctl.Internal.Helpers (encodeTagged')
 import Ctl.Internal.Types.Scripts
   ( MintingPolicy(PlutusMintingPolicy, NativeMintingPolicy)
   , PlutusScript
   )
->>>>>>> 5c0e811a
 import Data.Generic.Rep (class Generic)
 import Data.Maybe (Maybe(Just, Nothing))
 import Data.Show.Generic (genericShow)
