{ pkgs, system }:
{ src
  # We should try to use a consistent version of node across all
  # project components
, nodejs ? pkgs.nodejs-14_x
, spagoPackages ? "${src}/spago-packages.nix"
, shell ? { }
, ...
}:
let
  purs = pkgs.easy-ps.purs-0_14_5;
  spagoPkgs = import spagoPackages { inherit pkgs; };
  mkNodeEnv = { withDevDeps ? true }: import
    (pkgs.runCommand "nodePackages"
      {
        buildInputs = [ pkgs.nodePackages.node2nix ];
      } ''
      mkdir $out
      cp ${src}/package.json $out/package.json
      cp ${src}/package-lock.json $out/package-lock.json
      cd $out
      node2nix ${pkgs.lib.optionalString withDevDeps "--development" } \
        --lock package-lock.json
    '')
    { inherit pkgs nodejs system; };
  mkNodeModules = { withDevDeps ? true }:
    let
      nodeEnv = mkNodeEnv { inherit withDevDeps; };
      modules = pkgs.callPackage
        (_:
          nodeEnv // {
            shell = nodeEnv.shell.override {
              # see https://github.com/svanderburg/node2nix/issues/198
              buildInputs = [ pkgs.nodePackages.node-gyp-build ];
            };
          });
    in
    (modules { }).shell.nodeDependencies;

  shellFor =
    { packages ? [ ]
    , inputsFrom ? [ ]
    , shellHook ? ""
    , symlinkNodeModules ? true
    , formatter ? "purs-tidy"
    , pursls ? true
    }: pkgs.mkShell {
      buildInputs =
        assert pkgs.lib.assertOneOf
          "formatter"
          formatter
          [ "purs-tidy" "purty" ];
        [
          purs
          nodejs
          pkgs.easy-ps.spago
          pkgs.easy-ps."${formatter}"
          pkgs.easy-ps.pscid
          pkgs.easy-ps.spago2nix
          pkgs.nodePackages.node2nix
        ] ++ pkgs.lib.lists.optional
          pursls
          pkgs.easy-ps.purescript-language-server;
      inherit packages inputsFrom;
      shellHook =
        let
          nodeModules = mkNodeModules { };
        in
        pkgs.lib.optionalString symlinkNodeModules ''
          __ln-node-modules () {
            local modules=./node_modules
            if test -L "$modules"; then
              rm "$modules";
            elif test -e "$modules"; then
              echo 'refusing to overwrite existing (non-symlinked) `node_modules`'
              exit 1
            fi

            ln -s ${nodeModules}/lib/node_modules "$modules"
          }

          __ln-node-modules
        ''
        +
        ''
          export NODE_PATH="$PWD/node_modules:$NODE_PATH"
          export PATH="${nodeModules}/bin:$PATH"
        ''
        + shellHook;
    };

  buildPursProject = { name, sources ? [ "src" ], withDevDeps ? false, ... }:
    let
      nodeModules = mkNodeModules { inherit withDevDeps; };
    in
    pkgs.stdenv.mkDerivation {
      inherit name src;
      buildInputs = [
        spagoPkgs.installSpagoStyle
        spagoPkgs.buildSpagoStyle
      ];
      nativeBuildInputs = [
        purs
        pkgs.easy-ps.spago
      ];
      unpackPhase = ''
        export HOME="$TMP"
        cp -r ${nodeModules}/lib/node_modules .
        chmod -R u+rw node_modules
<<<<<<< HEAD
        export NODE_PATH="$PWD/node_modules:$NODE_PATH"
        export PATH="${nodeModules}/bin:$PATH"
        cp -r $src/* .
=======
        cp -r $src/{${builtins.concatStringsSep "," sources}} .
>>>>>>> 51c15ef8
        install-spago-style
      '';
      buildPhase = ''
        build-spago-style "./**/*.purs"
      '';
      installPhase = ''
        mkdir $out
        mv output $out/
      '';
    };

  runPursTest = { name, testMain ? "Test.Main", ... }@args:
    (buildPursProject args).overrideAttrs
      (oldAttrs: {
        name = "${name}-check";
        doCheck = true;
        buildInputs = oldAttrs.buildInputs ++ [ nodejs ];
        # spago will attempt to download things, which will fail in the
        # sandbox, so we can just use node instead
        # (idea taken from `plutus-playground-client`)
        checkPhase = ''
          node -e 'require("./output/${testMain}").main()'
        '';
        installPhase = ''
          touch $out
        '';
      });

  bundlePursProject =
    { name
    , main ? "Main"
    , webRuntime ? true
    , webpackConfig ? "${src}/webpack.config.js"
    , ...
    }@args:
    (buildPursProject (args // { withDevDeps = true; })).overrideAttrs
      (oldAttrs: {
        name = "${name}-bundle-" + (if webRuntime then "web" else "nodejs");
        buildInputs = oldAttrs.buildInputs ++ [ nodejs ];
        buildPhase = (
          pkgs.lib.optionalString
            webRuntime
            ''
              export WEB_RUNTIME=1
            ''
        ) +
        ''
          build-spago-style "./**/*.purs"
          spago bundle-module --no-install --no-build -m "${main}" --to bundle.js
          webpack --mode=production -c ${webpackConfig}
        '';
        installPhase = ''
          mkdir $out
          mv dist $out
        '';
      });

in
{
  inherit buildPursProject runPursTest bundlePursProject;
  inherit purs nodejs mkNodeModules;
  devShell = shellFor shell;
}<|MERGE_RESOLUTION|>--- conflicted
+++ resolved
@@ -107,13 +107,9 @@
         export HOME="$TMP"
         cp -r ${nodeModules}/lib/node_modules .
         chmod -R u+rw node_modules
-<<<<<<< HEAD
         export NODE_PATH="$PWD/node_modules:$NODE_PATH"
         export PATH="${nodeModules}/bin:$PATH"
-        cp -r $src/* .
-=======
         cp -r $src/{${builtins.concatStringsSep "," sources}} .
->>>>>>> 51c15ef8
         install-spago-style
       '';
       buildPhase = ''
