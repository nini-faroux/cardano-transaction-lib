--- conflicted
+++ resolved
@@ -24,20 +24,13 @@
   , mkTransactionUnspentOutput
   , newTransactionUnspentOutputFromBytes
   )
-<<<<<<< HEAD
-import Deserialization.WitnessSet (deserializeWitnessSet, convertWitnessSet)
-import Effect (Effect)
-import Effect.Class (liftEffect)
-import Mote (group, test)
 import Serialization (convertTransaction) as TS
-=======
 import Deserialization.WitnessSet (convertWitnessSet, deserializeWitnessSet)
 import Effect (Effect)
 import Effect.Class (class MonadEffect, liftEffect)
 import Effect.Exception (Error)
 import Mote (group, test)
 import Serialization (toBytes)
->>>>>>> 9773c4a7
 import Serialization as Serialization
 import Serialization.BigInt as SB
 import Serialization.BigNum (bigNumFromBigInt)
@@ -60,16 +53,13 @@
   , plutusDataFixture5
   , plutusDataFixture6
   , plutusDataFixture7
-<<<<<<< HEAD
+  , plutusDataFixture8
+  , plutusDataFixture8Bytes
+  , plutusDataFixture8Bytes'
   , txFixture1
   , txFixture2
   , txFixture3
   , txFixture4
-=======
-  , plutusDataFixture8
-  , plutusDataFixture8Bytes
-  , plutusDataFixture8Bytes'
->>>>>>> 9773c4a7
   , txInputFixture1
   , txOutputFixture1
   , utxoFixture1
