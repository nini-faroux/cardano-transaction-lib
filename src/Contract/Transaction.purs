--- conflicted
+++ resolved
@@ -29,12 +29,7 @@
 
 import Prelude
 
-<<<<<<< HEAD
 import Aeson (class EncodeAeson)
-import BalanceTx (UnattachedTransaction)
-import BalanceTx (balanceTx) as BalanceTx
-=======
->>>>>>> b7e9c30c
 import BalanceTx (BalanceTxError) as BalanceTxError
 import BalanceTx (FinalizedTransaction)
 import BalanceTx (balanceTx) as BalanceTx
