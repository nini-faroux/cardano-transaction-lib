--
-- This module demonstrates how the `QueryM` interface can be used to build a
-- transaction from scratch. It creates and balances an example transaction that
-- gets UTxOs from the user's wallet and sends two Ada back to the same wallet
-- address
--
-- * Prerequisites
--   - A Chromium-based browser
--
--   - A Nami wallet funded with test Ada ("tAda") and collateral set, If you need
--     tAda, visit https://testnets.cardano.org/en/testnets/cardano/tools/faucet/
--
-- * How to run
--
--   The `QueryM` interface requires several external services to be running. From
--   the repository root, run the following commands:
--
--   - `make run-testnet-node`
--      Starts a testnet Cardano node. May take some time to sync fully
--
--   - `make run-testnet-ogmios`
--      Starts the Ogmios service. Also needs to sync with the running node
--
--   - `make run-haskell-server`
--      Starts the external Haskell server that will perform the transaction
--      fee calculations (no sync required)
--
--   Once these services are *fully synced*, run:
--
--   - `npm run dev` and visit `localhost:4008`. You may be prompted to enable
--     access to your wallet if you have not run this example before. You will
--     also be prompted to sign the transaction using your Nami password

module Examples.Nami.Pkh2Pkh (main) where

import Prelude

import BalanceTx (balanceTxM)
import Control.Monad.Error.Class (throwError)
import Control.Monad.Reader (runReaderT)
import Data.Array as Array
import Data.BigInt as BigInt
import Data.Either (either)
import Data.Map as Map
import Data.Maybe (Maybe(Just, Nothing), maybe)
import Data.Newtype (unwrap)
import Data.Tuple (fst)
import Effect (Effect)
import Effect.Class (liftEffect)
import Effect.Aff (error, launchAff_)
import Effect.Aff.Class (liftAff)
import Effect.Console as Console
import QueryM
  ( QueryM
  , defaultOgmiosWsConfig
  , defaultServerConfig
  , getWalletAddress
  , mkOgmiosWebSocketAff
  , submitTransaction
  , utxosAt
  )
import Serialization.Address (testnetId)
import Types.POSIXTimeRange
  ( Extended(NegInf, PosInf)
  , Interval(Interval)
  , LowerBound(LowerBound)
  , UpperBound(UpperBound)
  )
import Types.Transaction
  ( Transaction(Transaction)
  , TransactionOutput(TransactionOutput)
  , TransactionHash
  , TxBody(TxBody)
  )
import Types.UnbalancedTransaction (UnbalancedTx(UnbalancedTx))
import Types.Value as Value
import Wallet (mkNamiWalletAff)

main :: Effect Unit
main = launchAff_ $ do
  wallet <- Just <$> mkNamiWalletAff
<<<<<<< HEAD
  ws <- mkOgmiosWebSocketAff defaultOgmiosWsConfig
  tx <- runReaderT
    buildTransaction
=======
  ws <- mkOgmiosWebSocketAff "ws:127.0.0.1:1337"
  txId <- runReaderT
    buildAndSubmit
>>>>>>> 05d7415c
    { ws
    , wallet
    , serverConfig: defaultServerConfig
    }
  liftEffect $ Console.log $ show txId

buildAndSubmit :: QueryM TransactionHash
buildAndSubmit = mthrow "Failed to submit transaction" $
  submitTransaction =<< buildTransaction

buildTransaction :: QueryM Transaction
buildTransaction = either (throw <<< show) pure
  =<< balanceTxM
  =<< buildUnbalancedTransaction

buildUnbalancedTransaction :: QueryM UnbalancedTx
buildUnbalancedTransaction = do
  ownAddress <- mthrow "Failed to get wallet address" getWalletAddress
  inputs <-
    map fst
      <<< Map.toUnfoldable
      <<< unwrap
      <$> mthrow "Failed to get utxos" (utxosAt ownAddress)
  pure $ UnbalancedTx
    { transaction: Transaction
        { body: TxBody
            { inputs
            , outputs: Array.singleton $ TransactionOutput
                { address: ownAddress
                , amount: Value.lovelaceValueOf $ BigInt.fromInt 2000000
                , data_hash: Nothing
                }
            -- ??
            , fee: Value.mkCoin 0
            , network_id: Just testnetId
            , certs: Nothing
            , collateral: Nothing
            , auxiliary_data_hash: Nothing
            , mint: Nothing
            , required_signers: Nothing
            , script_data_hash: Nothing
            , ttl: Nothing
            , update: Nothing
            , validity_start_interval: Nothing
            , withdrawals: Nothing
            }
        , is_valid: true
        , witness_set: mempty
        , auxiliary_data: Nothing
        }
    , requiredSignatories: Map.empty
    , utxoIndex: Map.empty
    , validityTimeRange: Interval
        { from: LowerBound NegInf true
        , to: UpperBound PosInf true
        }
    }

throw :: forall (a :: Type). String -> QueryM a
throw = liftAff <<< throwError <<< error

mthrow :: forall (a :: Type). String -> QueryM (Maybe a) -> QueryM a
mthrow msg act = maybe (throw msg) pure =<< act<|MERGE_RESOLUTION|>--- conflicted
+++ resolved
@@ -79,15 +79,9 @@
 main :: Effect Unit
 main = launchAff_ $ do
   wallet <- Just <$> mkNamiWalletAff
-<<<<<<< HEAD
   ws <- mkOgmiosWebSocketAff defaultOgmiosWsConfig
-  tx <- runReaderT
-    buildTransaction
-=======
-  ws <- mkOgmiosWebSocketAff "ws:127.0.0.1:1337"
   txId <- runReaderT
     buildAndSubmit
->>>>>>> 05d7415c
     { ws
     , wallet
     , serverConfig: defaultServerConfig
