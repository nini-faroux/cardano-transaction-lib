module Test.Ctl.Transaction (suite) where

import Prelude

<<<<<<< HEAD
import Cardano.Types.Transaction
  ( Redeemer(Redeemer)
=======
import Ctl.Internal.Cardano.Types.Transaction
  ( Ed25519Signature(Ed25519Signature)
  , PublicKey(PublicKey)
  , Redeemer(Redeemer)
>>>>>>> 5911fd8e
  , ScriptDataHash(ScriptDataHash)
  , Transaction(Transaction)
  , TransactionWitnessSet(TransactionWitnessSet)
  , TxBody(TxBody)
  , Vkey(Vkey)
  , Vkeywitness(Vkeywitness)
  , mkEd25519Signature
  , mkPubKey
  )
import Ctl.Internal.Deserialization.WitnessSet as Deserialization.WitnessSet
import Ctl.Internal.Helpers (fromRightEff)
import Ctl.Internal.Serialization.WitnessSet as Serialization.WitnessSet
import Ctl.Internal.Transaction
  ( attachDatum
  , attachPlutusScript
  , attachRedeemer
  , setScriptDataHash
  )
import Ctl.Internal.Types.ByteArray (byteArrayToHex, hexToByteArrayUnsafe)
import Ctl.Internal.Types.Datum (Datum(Datum))
import Ctl.Internal.Types.PlutusData (PlutusData(Integer))
import Ctl.Internal.Types.RedeemerTag (RedeemerTag(Spend))
import Ctl.Internal.Types.Scripts
  ( Language(PlutusV1, PlutusV2)
  , PlutusScript(PlutusScript)
  )
import Data.BigInt as BigInt
import Data.Either (Either(Left, Right))
<<<<<<< HEAD
import Data.Maybe (Maybe(Just, Nothing), fromJust)
import Data.Newtype (unwrap, over)
=======
import Data.Maybe (Maybe(Just, Nothing))
import Data.Newtype (over, unwrap)
>>>>>>> 5911fd8e
import Data.Tuple.Nested ((/\))
import Effect (Effect)
import Effect.Aff (Aff)
import Effect.Class (liftEffect)
import Effect.Exception (throw)
import Mote (group, test)
<<<<<<< HEAD
import Partial.Unsafe (unsafePartial)
import Serialization.WitnessSet as Serialization.WitnessSet
import Test.Fixtures.CostModels (costModelsFixture1)
=======
import Test.Ctl.Fixtures.CostModels (costModelsFixture1)
import Test.Ctl.TestM (TestPlanM)
>>>>>>> 5911fd8e
import Test.Spec.Assertions (shouldEqual)

suite :: TestPlanM (Aff Unit) Unit
suite = group "attach datums to tx" $ do
  test "datum should be correctly attached" testAttachDatum
  test "redeemer should be correctly attached" testAttachRedeemer
  test "scripts should be correctly attached (PlutusV1)" $ testAttachScript
    PlutusV1
  test "scripts should be correctly attached (PlutusV2)" $ testAttachScript
    PlutusV2
  test "scripts data hash should be correctly set" testSetScriptDataHash
  test "existing witnesses should be preserved" testPreserveWitness

testAttachDatum :: Aff Unit
testAttachDatum = liftEffect $
  attachDatum datum tx >>= case _ of
    Left e -> throw $ "Failed to attach datum: " <> show e
    Right (Transaction { witnessSet: TransactionWitnessSet ws }) ->
      case ws.plutusData of
        Just [ pd ] -> do
          pd `shouldEqual` unwrap datum
        Just _ -> throw "Incorrect number of datums attached"
        Nothing -> throw "Datum wasn't attached"
  where
  tx :: Transaction
  tx = mempty

  datum :: Datum
  datum = Datum $ Integer $ BigInt.fromInt 1

testAttachRedeemer :: Aff Unit
testAttachRedeemer = liftEffect $ do
  redeemer <- mkRedeemer datum
  attachRedeemer redeemer tx >>= case _ of
    Left e -> throw $ "Failed to attach redeemer: " <> show e
    Right (Transaction { witnessSet: TransactionWitnessSet ws }) -> do
      case ws.redeemers of
        Just [ r ] -> r `shouldEqual` redeemer
        Just _ -> throw "Incorrect number of redeemers attached"
        Nothing -> throw "Redeemer wasn't attached"
  where
  tx :: Transaction
  tx = mempty

  datum :: PlutusData
  datum = Integer $ BigInt.fromInt 1

testAttachScript :: Language -> Aff Unit
testAttachScript language = liftEffect $
  attachPlutusScript script tx >>= case _ of
    Left e -> throw $ "Failed to attach script: " <> show e
    Right (Transaction { witnessSet: TransactionWitnessSet ws }) ->
      case ws.plutusScripts of
        Just [ ps ] -> ps `shouldEqual` script
        Just _ -> throw "Incorrect number of scripts attached"
        Nothing -> throw "Script wasn't attached"
  where
  tx :: Transaction
  tx = mempty

  script :: PlutusScript
  script = PlutusScript $ hexToByteArrayUnsafe "4e4d01000033222220051200120011"
    /\ language

testSetScriptDataHash :: Aff Unit
testSetScriptDataHash = liftEffect $ do
  redeemer <- mkRedeemer datum2
  Transaction { body: TxBody body } <-
    setScriptDataHash costModelsFixture1 [ redeemer ] [ datum1 ] tx
  case body.scriptDataHash of
    Nothing -> throw "Script data hash wasn't set"
    Just (ScriptDataHash sdh) ->
      -- TODO
      -- Verify the hash with some external tool
      byteArrayToHex sdh
        `shouldEqual`
          "e371f3cfb7be11ad70a88072dabdddef06f656efdaa52da2f68b8df4cac01d3a"
  where
  tx :: Transaction
  tx = mempty

  datum1 :: Datum
  datum1 = Datum $ Integer $ BigInt.fromInt 1

  datum2 :: PlutusData
  datum2 = Integer $ BigInt.fromInt 2

testPreserveWitness :: Aff Unit
testPreserveWitness = liftEffect $ do
  Transaction { witnessSet: TransactionWitnessSet { plutusData, vkeys } } <-
    fromRightEff =<< attachDatum datum tx
  case plutusData /\ vkeys of
    Just [ pd ] /\ Just vs@[ _ ] -> do
      pd `shouldEqual` unwrap datum
      vk' <- Deserialization.WitnessSet.convertVkeyWitnesses <$>
        Serialization.WitnessSet.convertVkeywitnesses vs

      vk' `shouldEqual` [ vk ]
    Just _ /\ Just _ -> throw "Incorrect number of witnesses"
    Nothing /\ _ -> throw "Datum wasn't attached"
    _ /\ Nothing -> throw "Vkey witness wasn't preserved"
  where
  tx :: Transaction
  tx = over Transaction _ { witnessSet = initialWitnessSet }
    $ mempty

  datum :: Datum
  datum = Datum $ Integer $ BigInt.fromInt 1

  initialWitnessSet :: TransactionWitnessSet
  initialWitnessSet = over TransactionWitnessSet _ { vkeys = Just [ vk ] }
    $ mempty

  vk :: Vkeywitness
  vk = Vkeywitness
    ( Vkey
        ( unsafePartial $ fromJust <<< mkPubKey $
            "ed25519_pk1p9sf9wz3t46u9ghht44203gerxt82kzqaqw74fqrmwjmdy8sjxmqknzq8j"
        )
        /\
          ( unsafePartial $ fromJust <<< mkEd25519Signature $
              "ed25519_sig1clmhgxx9e9t24wzgkmcsr44uq98j935evsjnrj8nn7ge08qrz0mgdx\
              \v5qtz8dyghs47q3lxwk4akq3u2ty8v4egeqvtl02ll0nfcqqq6faxl6"
          )
    )

mkRedeemer :: PlutusData -> Effect Redeemer
mkRedeemer pd = do
  pure $ Redeemer
    { tag: Spend
    , index: BigInt.fromInt 0
    , data: pd
    , exUnits:
        { mem: BigInt.fromInt 7000000
        , steps: BigInt.fromInt 300000000
        }
    }<|MERGE_RESOLUTION|>--- conflicted
+++ resolved
@@ -2,15 +2,8 @@
 
 import Prelude
 
-<<<<<<< HEAD
-import Cardano.Types.Transaction
+import Ctl.Internal.Cardano.Types.Transaction
   ( Redeemer(Redeemer)
-=======
-import Ctl.Internal.Cardano.Types.Transaction
-  ( Ed25519Signature(Ed25519Signature)
-  , PublicKey(PublicKey)
-  , Redeemer(Redeemer)
->>>>>>> 5911fd8e
   , ScriptDataHash(ScriptDataHash)
   , Transaction(Transaction)
   , TransactionWitnessSet(TransactionWitnessSet)
@@ -39,27 +32,17 @@
   )
 import Data.BigInt as BigInt
 import Data.Either (Either(Left, Right))
-<<<<<<< HEAD
 import Data.Maybe (Maybe(Just, Nothing), fromJust)
-import Data.Newtype (unwrap, over)
-=======
-import Data.Maybe (Maybe(Just, Nothing))
 import Data.Newtype (over, unwrap)
->>>>>>> 5911fd8e
 import Data.Tuple.Nested ((/\))
 import Effect (Effect)
 import Effect.Aff (Aff)
 import Effect.Class (liftEffect)
 import Effect.Exception (throw)
 import Mote (group, test)
-<<<<<<< HEAD
 import Partial.Unsafe (unsafePartial)
-import Serialization.WitnessSet as Serialization.WitnessSet
-import Test.Fixtures.CostModels (costModelsFixture1)
-=======
 import Test.Ctl.Fixtures.CostModels (costModelsFixture1)
 import Test.Ctl.TestM (TestPlanM)
->>>>>>> 5911fd8e
 import Test.Spec.Assertions (shouldEqual)
 
 suite :: TestPlanM (Aff Unit) Unit
