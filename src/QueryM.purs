--- conflicted
+++ resolved
@@ -499,10 +499,7 @@
   Nami nami -> callCip30Wallet nami \nw -> flip nw.signTx tx
   Gero gero -> callCip30Wallet gero \nw -> flip nw.signTx tx
   Flint flint -> callCip30Wallet flint \nw -> flip nw.signTx tx
-<<<<<<< HEAD
-=======
   Lode lode -> callCip30Wallet lode \nw -> flip nw.signTx tx
->>>>>>> aa922229
   KeyWallet kw -> do
     witnessSet <- (unwrap kw).signTx tx
     pure $ Just (tx # _witnessSet <>~ witnessSet)
