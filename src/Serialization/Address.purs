module Serialization.Address
  ( Slot(Slot)
  , BlockId(BlockId)
  , TransactionIndex(TransactionIndex)
  , CertificateIndex(CertificateIndex)
  , Pointer
  , Address
  , BaseAddress
  , ByronAddress
  , EnterpriseAddress
  , PointerAddress
  , RewardAddress
  , StakeCredential
  , addressBytes
  , addressBech32
  , addressNetworkId
  , intToNetworkId
  , keyHashCredential
  , scriptHashCredential
  , withStakeCredential
  , stakeCredentialToBytes
  , baseAddress
  , baseAddressPaymentCred
  , baseAddressDelegationCred
  , baseAddressToAddress
  , ByronProtocolMagic(ByronProtocolMagic)
  , NetworkId(..)
  , pubKeyAddress
  , scriptAddress
  , stakeCredentialToKeyHash
  , stakeCredentialToScriptHash
  , stakeCredentialFromBytes
  , addressFromBytes
  , addressFromBech32
  , addressPaymentCred
  , baseAddressFromAddress
  , baseAddressBytes
  , baseAddressBech32
  , baseAddressFromBytes
  , baseAddressFromBech32
  , baseAddressNetworkId
  , byronAddressToBase58
  , byronAddressFromBase58
  , byronAddressFromBytes
  , byronAddressBytes
  , byronProtocolMagic
  , byronAddressAttributes
  , byronAddressNetworkId
  , byronAddressFromAddress
  , byronAddressToAddress
  , byronAddressIsValid
  , icarusFromKey
  , enterpriseAddress
  , enterpriseAddressPaymentCred
  , enterpriseAddressToAddress
  , enterpriseAddressFromAddress
  , enterpriseAddressBytes
  , enterpriseAddressBech32
  , enterpriseAddressFromBytes
  , enterpriseAddressFromBech32
  , enterpriseAddressNetworkId
  , networkIdtoInt
  , pointerAddress
  , pointerAddressPaymentCred
  , pointerAddressToAddress
  , pointerAddressFromAddress
  , pointerAddressStakePointer
  , pointerAddressBytes
  , pointerAddressBech32
  , pointerAddressFromBytes
  , pointerAddressFromBech32
  , pointerAddressNetworkId
  , rewardAddress
  , rewardAddressPaymentCred
  , rewardAddressToAddress
  , rewardAddressBytes
  , rewardAddressBech32
  , rewardAddressFromBytes
  , rewardAddressFromBech32
  , rewardAddressNetworkId
  , rewardAddressFromAddress
  ) where

import Prelude

import Aeson (class DecodeAeson, class EncodeAeson, encodeAeson')
import Control.Alt ((<|>))
<<<<<<< HEAD
import Data.Argonaut
  ( class DecodeJson
  , class EncodeJson
  , JsonDecodeError(TypeMismatch)
  , fromNumber
  )
import Data.Either (Either(Left))
=======
>>>>>>> c33e939d
import Data.Function (on)
import Data.Generic.Rep (class Generic)
import Data.Maybe (Maybe(Just, Nothing), fromJust)
import Data.Newtype (class Newtype, unwrap, wrap)
import Data.Show.Generic (genericShow)
import Data.UInt (UInt)
import Data.UInt as UInt
import FfiHelpers (MaybeFfiHelper, maybeFfiHelper)
import FromData (class FromData)
import Partial.Unsafe (unsafePartial)
import Serialization.Hash (Ed25519KeyHash, ScriptHash)
import Serialization.Types (Bip32PublicKey)
import ToData (class ToData, toData)
import Types.Aliases (Bech32String, Base58String)
import Types.ByteArray (ByteArray)
import Types.CborBytes (CborBytes)
import Types.PlutusData (PlutusData(Bytes))

newtype Slot = Slot UInt

derive instance Newtype Slot _
derive instance Generic Slot _
derive newtype instance Eq Slot
derive newtype instance Ord Slot
derive newtype instance FromData Slot
derive newtype instance ToData Slot
derive newtype instance DecodeAeson Slot

instance Show Slot where
  show = genericShow

instance Semigroup Slot where
  append (Slot s1) (Slot s2) = Slot $ s1 + s2

instance Monoid Slot where
  mempty = Slot zero

instance EncodeAeson Slot where
  encodeAeson' (Slot uint) = encodeAeson' (UInt.toNumber uint)

-- it is an integer in ogmios
-- bytestring in plutus
-- uint32 in csl
newtype BlockId = BlockId UInt

derive newtype instance Eq BlockId
derive instance Newtype BlockId _
derive instance Generic BlockId _

instance EncodeAeson BlockId where
  encodeAeson' (BlockId id) = encodeAeson' (UInt.toNumber id)

instance Show BlockId where
  show = genericShow

newtype TransactionIndex = TransactionIndex UInt

derive instance Eq TransactionIndex
derive instance Ord TransactionIndex
derive instance Newtype TransactionIndex _
derive instance Generic TransactionIndex _
derive newtype instance ToData TransactionIndex
derive newtype instance FromData TransactionIndex

instance Show TransactionIndex where
  show = genericShow

newtype CertificateIndex = CertificateIndex UInt

derive instance Eq CertificateIndex
derive instance Ord CertificateIndex
derive instance Newtype CertificateIndex _
derive instance Generic CertificateIndex _
derive newtype instance ToData CertificateIndex
derive newtype instance FromData CertificateIndex

instance Show CertificateIndex where
  show = genericShow

type Pointer =
  { slot :: Slot
  , txIx :: TransactionIndex
  , certIx :: CertificateIndex
  }

foreign import data Address :: Type

instance Show Address where
  show a = "(Address " <> addressBech32 a <> ")"

showVia
  :: forall (a :: Type) (b :: Type). Show b => String -> (a -> b) -> a -> String
showVia nm toShowable addr = "(" <> nm <> " " <> show (toShowable addr) <> ")"

instance Eq Address where
  eq = eq `on` addressBytes

instance Ord Address where
  compare = compare `on` addressBytes

-- FIX ME: https://github.com/Plutonomicon/cardano-transaction-lib/issues/193
-- Plutus uses `PlutusTx.makeIsDataIndexed ''Address [('Address,0)]` on their
-- record, I'm not sure if this will become an issue given our foreign
-- representation.
instance FromData Address where
  fromData (Bytes res) = addressFromBytes (wrap res)
  fromData _ = Nothing

instance ToData Address where
  toData addr = toData <<< unwrap <<< addressBytes $ addr

foreign import data BaseAddress :: Type

instance Show BaseAddress where
  show = showVia "BaseAddress" baseAddressToAddress

instance Eq BaseAddress where
  eq = eq `on` baseAddressToAddress

instance FromData BaseAddress where
  fromData (Bytes res) = baseAddressFromBytes (wrap res)
  fromData _ = Nothing

instance ToData BaseAddress where
  toData = toData <<< baseAddressToAddress

foreign import data ByronAddress :: Type

instance Eq ByronAddress where
  eq = eq `on` byronAddressToAddress

instance Show ByronAddress where
  show = showVia "ByronAddress" byronAddressToAddress

instance FromData ByronAddress where
  fromData (Bytes res) = byronAddressFromBytes (wrap res)
  fromData _ = Nothing

instance ToData ByronAddress where
  toData = toData <<< byronAddressToAddress

foreign import data EnterpriseAddress :: Type

instance Eq EnterpriseAddress where
  eq = eq `on` enterpriseAddressToAddress

instance Show EnterpriseAddress where
  show = showVia "EnterpriseAddress" enterpriseAddressToAddress

instance FromData EnterpriseAddress where
  fromData (Bytes res) = enterpriseAddressFromBytes (wrap res)
  fromData _ = Nothing

instance ToData EnterpriseAddress where
  toData = toData <<< enterpriseAddressToAddress

foreign import data PointerAddress :: Type

instance Eq PointerAddress where
  eq = eq `on` pointerAddressToAddress

instance Show PointerAddress where
  show = showVia "PointerAddress" pointerAddressToAddress

instance FromData PointerAddress where
  fromData (Bytes res) = pointerAddressFromBytes (wrap res)
  fromData _ = Nothing

instance ToData PointerAddress where
  toData = toData <<< pointerAddressToAddress

foreign import data RewardAddress :: Type

instance Eq RewardAddress where
  eq = eq `on` rewardAddressToAddress

instance Show RewardAddress where
  show = showVia "RewardAddress" rewardAddressToAddress

instance Ord RewardAddress where
  compare = compare `on` rewardAddressBytes

instance FromData RewardAddress where
  fromData (Bytes res) = rewardAddressFromBytes (wrap res)
  fromData _ = Nothing

instance ToData RewardAddress where
  toData = toData <<< rewardAddressBytes

foreign import data StakeCredential :: Type

instance Eq StakeCredential where
  eq = eq `on` stakeCredentialToBytes

instance Ord StakeCredential where
  compare = compare `on` stakeCredentialToBytes

instance Show StakeCredential where
  show = showVia "StakeCredenetial" $ withStakeCredential
    { onKeyHash: show, onScriptHash: show }

instance FromData StakeCredential where
  fromData (Bytes res) = stakeCredentialFromBytes $ wrap res
  fromData _ = Nothing

instance ToData StakeCredential where
  toData = toData <<< unwrap <<< stakeCredentialToBytes

foreign import _addressFromBech32
  :: MaybeFfiHelper -> Bech32String -> Maybe Address

foreign import _addressFromBytes :: MaybeFfiHelper -> CborBytes -> Maybe Address
foreign import addressBytes :: Address -> CborBytes
foreign import addressBech32 :: Address -> Bech32String

foreign import _addressNetworkId :: (Int -> NetworkId) -> Address -> NetworkId

addressNetworkId :: Address -> NetworkId
addressNetworkId = _addressNetworkId unsafeIntToNetId

intToNetworkId :: Int -> Maybe NetworkId
intToNetworkId = case _ of
  0 -> Just TestnetId
  1 -> Just MainnetId
  _ -> Nothing

foreign import keyHashCredential :: Ed25519KeyHash -> StakeCredential
foreign import scriptHashCredential :: ScriptHash -> StakeCredential
foreign import withStakeCredential
  :: forall (a :: Type)
   . { onKeyHash :: Ed25519KeyHash -> a, onScriptHash :: ScriptHash -> a }
  -> StakeCredential
  -> a

foreign import stakeCredentialToBytes :: StakeCredential -> CborBytes
foreign import _stakeCredentialFromBytes
  :: MaybeFfiHelper -> CborBytes -> Maybe StakeCredential

foreign import _baseAddress
  :: (NetworkId -> Int)
  -> { network :: NetworkId
     , paymentCred :: StakeCredential
     , delegationCred :: StakeCredential
     }
  -> BaseAddress

baseAddress
  :: { network :: NetworkId
     , paymentCred :: StakeCredential
     , delegationCred :: StakeCredential
     }
  -> BaseAddress
baseAddress = _baseAddress networkIdtoInt

foreign import baseAddressPaymentCred :: BaseAddress -> StakeCredential
foreign import baseAddressDelegationCred :: BaseAddress -> StakeCredential
foreign import _baseAddressFromAddress
  :: MaybeFfiHelper -> Address -> Maybe BaseAddress

foreign import baseAddressToAddress :: BaseAddress -> Address

newtype ByronProtocolMagic = ByronProtocolMagic UInt

data NetworkId
  = TestnetId
  | MainnetId

networkIdtoInt :: NetworkId -> Int
networkIdtoInt = case _ of
  TestnetId -> 0
  MainnetId -> 1

derive instance Eq NetworkId
derive instance Generic NetworkId _

instance Show NetworkId where
  show = genericShow

pubKeyAddress
  :: NetworkId
  -> Ed25519KeyHash
  -- ^ Payment credential
  -> Ed25519KeyHash
  -- ^ Delegation credential
  -> BaseAddress
pubKeyAddress netId pkh skh = baseAddress
  { network: netId
  , paymentCred:
      keyHashCredential pkh
  , delegationCred: keyHashCredential skh
  }

scriptAddress :: NetworkId -> ScriptHash -> BaseAddress
scriptAddress netId skh = baseAddress
  { network: netId
  , paymentCred:
      scriptHashCredential skh
  , delegationCred: scriptHashCredential skh
  }

stakeCredentialToKeyHash :: StakeCredential -> Maybe Ed25519KeyHash
stakeCredentialToKeyHash = withStakeCredential
  { onKeyHash: Just
  , onScriptHash: const Nothing
  }

stakeCredentialToScriptHash :: StakeCredential -> Maybe ScriptHash
stakeCredentialToScriptHash = withStakeCredential
  { onKeyHash: const Nothing
  , onScriptHash: Just
  }

stakeCredentialFromBytes :: CborBytes -> Maybe StakeCredential
stakeCredentialFromBytes = _stakeCredentialFromBytes maybeFfiHelper

addressFromBytes :: CborBytes -> Maybe Address
addressFromBytes = _addressFromBytes maybeFfiHelper

addressFromBech32 :: Bech32String -> Maybe Address
addressFromBech32 = _addressFromBech32 maybeFfiHelper

addressPaymentCred :: Address -> Maybe StakeCredential
addressPaymentCred addr =
  (baseAddressPaymentCred <$> baseAddressFromAddress addr)
    <|> (rewardAddressPaymentCred <$> rewardAddressFromAddress addr)
    <|> (pointerAddressPaymentCred <$> pointerAddressFromAddress addr)
    <|>
      (enterpriseAddressPaymentCred <$> enterpriseAddressFromAddress addr)

baseAddressFromAddress :: Address -> Maybe BaseAddress
baseAddressFromAddress = _baseAddressFromAddress maybeFfiHelper

baseAddressBytes :: BaseAddress -> CborBytes
baseAddressBytes = baseAddressToAddress >>> addressBytes

baseAddressBech32 :: BaseAddress -> Bech32String
baseAddressBech32 = baseAddressToAddress >>> addressBech32

baseAddressFromBytes :: CborBytes -> Maybe BaseAddress
baseAddressFromBytes = addressFromBytes >=> baseAddressFromAddress

baseAddressFromBech32 :: Bech32String -> Maybe BaseAddress
baseAddressFromBech32 = addressFromBech32 >=> baseAddressFromAddress

baseAddressNetworkId :: BaseAddress -> NetworkId
baseAddressNetworkId = baseAddressToAddress >>> addressNetworkId

foreign import byronAddressToBase58 :: ByronAddress -> Base58String
foreign import _byronAddressFromBase58
  :: MaybeFfiHelper -> Base58String -> Maybe ByronAddress

byronAddressFromBase58 :: Base58String -> Maybe ByronAddress
byronAddressFromBase58 = _byronAddressFromBase58 maybeFfiHelper

foreign import _byronAddressFromBytes
  :: MaybeFfiHelper -> CborBytes -> Maybe ByronAddress

byronAddressFromBytes :: CborBytes -> Maybe ByronAddress
byronAddressFromBytes = _byronAddressFromBytes maybeFfiHelper

foreign import byronAddressBytes :: ByronAddress -> CborBytes

foreign import byronProtocolMagic :: ByronAddress -> ByronProtocolMagic
foreign import byronAddressAttributes :: ByronAddress -> ByteArray
foreign import _byronAddressNetworkId
  :: (Int -> NetworkId) -> ByronAddress -> NetworkId

byronAddressNetworkId :: ByronAddress -> NetworkId
byronAddressNetworkId = _byronAddressNetworkId unsafeIntToNetId

byronAddressFromAddress :: Address -> Maybe ByronAddress
byronAddressFromAddress = _byronAddressFromAddress maybeFfiHelper

foreign import _byronAddressFromAddress
  :: MaybeFfiHelper -> Address -> Maybe ByronAddress

foreign import byronAddressToAddress :: ByronAddress -> Address

foreign import byronAddressIsValid :: String -> Boolean

foreign import icarusFromKey
  :: Bip32PublicKey -> ByronProtocolMagic -> ByronAddress

foreign import _enterpriseAddress
  :: (NetworkId -> Int)
  -> { network :: NetworkId, paymentCred :: StakeCredential }
  -> EnterpriseAddress

enterpriseAddress
  :: { network :: NetworkId, paymentCred :: StakeCredential }
  -> EnterpriseAddress
enterpriseAddress = _enterpriseAddress networkIdtoInt

foreign import enterpriseAddressPaymentCred
  :: EnterpriseAddress -> StakeCredential

foreign import _enterpriseAddressFromAddress
  :: MaybeFfiHelper -> Address -> Maybe EnterpriseAddress

foreign import enterpriseAddressToAddress :: EnterpriseAddress -> Address

enterpriseAddressFromAddress :: Address -> Maybe EnterpriseAddress
enterpriseAddressFromAddress = _enterpriseAddressFromAddress maybeFfiHelper

enterpriseAddressBytes :: EnterpriseAddress -> CborBytes
enterpriseAddressBytes = enterpriseAddressToAddress >>> addressBytes

enterpriseAddressBech32 :: EnterpriseAddress -> Bech32String
enterpriseAddressBech32 = enterpriseAddressToAddress >>> addressBech32

enterpriseAddressFromBytes :: CborBytes -> Maybe EnterpriseAddress
enterpriseAddressFromBytes = addressFromBytes >=> enterpriseAddressFromAddress

enterpriseAddressFromBech32 :: Bech32String -> Maybe EnterpriseAddress
enterpriseAddressFromBech32 = addressFromBech32 >=> enterpriseAddressFromAddress

enterpriseAddressNetworkId :: EnterpriseAddress -> NetworkId
enterpriseAddressNetworkId = enterpriseAddressToAddress >>> addressNetworkId

foreign import _pointerAddress
  :: (NetworkId -> Int)
  -> { network :: NetworkId
     , paymentCred :: StakeCredential
     , stakePointer :: Pointer
     }
  -> PointerAddress

pointerAddress
  :: { network :: NetworkId
     , paymentCred :: StakeCredential
     , stakePointer :: Pointer
     }
  -> PointerAddress
pointerAddress = _pointerAddress networkIdtoInt

foreign import pointerAddressPaymentCred :: PointerAddress -> StakeCredential
foreign import _pointerAddressFromAddress
  :: MaybeFfiHelper -> Address -> Maybe PointerAddress

foreign import pointerAddressToAddress :: PointerAddress -> Address

pointerAddressFromAddress :: Address -> Maybe PointerAddress
pointerAddressFromAddress = _pointerAddressFromAddress maybeFfiHelper

foreign import pointerAddressStakePointer :: PointerAddress -> Pointer

pointerAddressBytes :: PointerAddress -> CborBytes
pointerAddressBytes = pointerAddressToAddress >>> addressBytes

pointerAddressBech32 :: PointerAddress -> Bech32String
pointerAddressBech32 = pointerAddressToAddress >>> addressBech32

pointerAddressFromBytes :: CborBytes -> Maybe PointerAddress
pointerAddressFromBytes = addressFromBytes >=> pointerAddressFromAddress

pointerAddressFromBech32 :: Bech32String -> Maybe PointerAddress
pointerAddressFromBech32 = addressFromBech32 >=> pointerAddressFromAddress

pointerAddressNetworkId :: PointerAddress -> NetworkId
pointerAddressNetworkId = pointerAddressToAddress >>> addressNetworkId

foreign import _rewardAddress
  :: (NetworkId -> Int)
  -> { network :: NetworkId, paymentCred :: StakeCredential }
  -> RewardAddress

rewardAddress
  :: { network :: NetworkId, paymentCred :: StakeCredential } -> RewardAddress
rewardAddress = _rewardAddress networkIdtoInt

foreign import rewardAddressPaymentCred :: RewardAddress -> StakeCredential
foreign import _rewardAddressFromAddress
  :: MaybeFfiHelper -> Address -> Maybe RewardAddress

foreign import rewardAddressToAddress :: RewardAddress -> Address

rewardAddressFromAddress :: Address -> Maybe RewardAddress
rewardAddressFromAddress = _rewardAddressFromAddress maybeFfiHelper

rewardAddressBytes :: RewardAddress -> CborBytes
rewardAddressBytes = rewardAddressToAddress >>> addressBytes

rewardAddressBech32 :: RewardAddress -> Bech32String
rewardAddressBech32 = rewardAddressToAddress >>> addressBech32

rewardAddressFromBytes :: CborBytes -> Maybe RewardAddress
rewardAddressFromBytes = addressFromBytes >=> rewardAddressFromAddress

rewardAddressFromBech32 :: Bech32String -> Maybe RewardAddress
rewardAddressFromBech32 = addressFromBech32 >=> rewardAddressFromAddress

rewardAddressNetworkId :: RewardAddress -> NetworkId
rewardAddressNetworkId = rewardAddressToAddress >>> addressNetworkId

-- based on the assumption that CSL will never return invalid networkid
unsafeIntToNetId :: Int -> NetworkId
unsafeIntToNetId i = unsafePartial $ fromJust $ intToNetworkId i<|MERGE_RESOLUTION|>--- conflicted
+++ resolved
@@ -85,16 +85,6 @@
 
 import Aeson (class DecodeAeson, class EncodeAeson, encodeAeson')
 import Control.Alt ((<|>))
-<<<<<<< HEAD
-import Data.Argonaut
-  ( class DecodeJson
-  , class EncodeJson
-  , JsonDecodeError(TypeMismatch)
-  , fromNumber
-  )
-import Data.Either (Either(Left))
-=======
->>>>>>> c33e939d
 import Data.Function (on)
 import Data.Generic.Rep (class Generic)
 import Data.Maybe (Maybe(Just, Nothing), fromJust)
