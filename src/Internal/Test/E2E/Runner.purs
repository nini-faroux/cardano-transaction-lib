-- | This module contains everything needed to run E2E tests.
module Ctl.Internal.Test.E2E.Runner
  ( runE2ECommand
  , runE2ETests
  ) where

import Prelude

import Affjax (defaultRequest, request) as Affjax
import Affjax (printError)
import Affjax.ResponseFormat as Affjax.ResponseFormat
import Control.Alt ((<|>))
import Control.Monad.Error.Class (liftMaybe)
import Control.Promise (Promise, toAffE)
import Ctl.Internal.Deserialization.Keys (privateKeyFromBytes)
import Ctl.Internal.Helpers (liftedM)
import Ctl.Internal.Plutip.Server (withPlutipContractEnv)
import Ctl.Internal.Plutip.Types (PlutipConfig)
import Ctl.Internal.Plutip.UtxoDistribution (withStakeKey)
import Ctl.Internal.QueryM (ClusterSetup, emptyHooks)
import Ctl.Internal.Test.E2E.Browser (withBrowser)
import Ctl.Internal.Test.E2E.Feedback
  ( BrowserEvent(ConfirmAccess, Sign, Success, Failure)
  )
import Ctl.Internal.Test.E2E.Feedback.Node
  ( setClusterSetup
  , subscribeToBrowserEvents
  )
import Ctl.Internal.Test.E2E.Options
  ( BrowserOptions
  , ClusterPortsOptions
  , E2ECommand(UnpackSettings, PackSettings, RunBrowser, RunE2ETests)
  , ExtensionOptions
  , SettingsOptions
  , TestOptions
  , defaultPorts
  )
import Ctl.Internal.Test.E2E.Types
  ( Browser
  , ChromeUserDataDir
  , E2ETest
  , E2ETestRuntime
  , E2EWallet(NoWallet, PlutipCluster, WalletExtension)
  , ExtensionParams
  , Extensions
  , RunningE2ETest
  , SettingsArchive
  , SettingsRuntime
  , TmpDir
<<<<<<< HEAD
  , WalletExt(NamiExt, LodeExt, GeroExt, FlintExt, EternlExt)
=======
  , WalletExt(FlintExt, NamiExt, GeroExt, LodeExt, EternlExt)
  , getE2EWalletExtension
>>>>>>> 650e0df4
  , mkE2ETest
  , mkExtensionId
  , unExtensionId
  )
import Ctl.Internal.Test.E2E.Wallets
  ( eternlConfirmAccess
  , eternlSign
  , flintConfirmAccess
  , flintSign
  , geroConfirmAccess
  , geroSign
  , lodeConfirmAccess
  , lodeSign
  , namiConfirmAccess
  , namiSign
  )
import Ctl.Internal.Test.TestPlanM (TestPlanM, interpretWithConfig)
import Ctl.Internal.Types.RawBytes (hexToRawBytes)
import Ctl.Internal.Wallet.Key
  ( PrivateStakeKey
  , keyWalletPrivatePaymentKey
  , keyWalletPrivateStakeKey
  )
import Data.Array (catMaybes, mapMaybe, nub)
import Data.Array as Array
<<<<<<< HEAD
import Data.Either (Either(Right, Left))
=======
import Data.BigInt as BigInt
import Data.Either (Either(Left, Right))
>>>>>>> 650e0df4
import Data.Foldable (fold)
import Data.HTTP.Method (Method(GET))
import Data.Int as Int
import Data.List (intercalate)
import Data.Log.Level (LogLevel(Trace))
import Data.Map as Map
import Data.Maybe (Maybe(Just, Nothing), fromJust, fromMaybe, maybe)
import Data.Newtype (unwrap, wrap)
import Data.Posix.Signal (Signal(SIGINT))
<<<<<<< HEAD
import Data.String (Pattern(Pattern), toLower, toUpper, trim)
import Data.String as String
import Data.Time.Duration (Milliseconds(Milliseconds))
=======
import Data.String (Pattern(Pattern))
import Data.String (contains, null, split, toUpper, trim) as String
import Data.String.Utils (startsWith) as String
import Data.Time.Duration (Milliseconds(Milliseconds), Seconds(Seconds))
>>>>>>> 650e0df4
import Data.Traversable (for, for_)
import Data.Tuple (Tuple(Tuple))
import Data.UInt as UInt
import Effect (Effect)
import Effect.Aff (Aff, Canceler(Canceler), launchAff_, makeAff)
import Effect.Aff.Class (liftAff)
import Effect.Class (liftEffect)
import Effect.Console (log)
import Effect.Exception (Error, error, throw)
import Effect.Ref as Ref
import Mote (group, test)
import Node.Buffer (fromArrayBuffer)
import Node.ChildProcess
  ( Exit(Normally, BySignal)
  , SpawnOptions
  , defaultExecOptions
  , defaultSpawnOptions
  , exec
  , kill
  , spawn
  , stdout
  )
import Node.ChildProcess as ChildProcess
import Node.Encoding as Encoding
import Node.FS.Aff (exists, stat, writeFile)
import Node.FS.Stats (isDirectory)
import Node.Path (FilePath, concat, dirname, relative)
import Node.Process (lookupEnv)
import Node.Stream (onDataString)
import Partial.Unsafe (unsafePartial)
import Record.Builder (build, delete, merge)
import Test.Spec.Runner as SpecRunner
import Toppokki as Toppokki
import Type.Proxy (Proxy(Proxy))

-- | The entry point to the implementation of E2E tests.
runE2ECommand :: E2ECommand -> Aff Unit
runE2ECommand = case _ of
  RunE2ETests testOptions -> do
    runtime <- readTestRuntime testOptions
    tests <- liftEffect $ readTests testOptions.tests
    noHeadless <- liftEffect $ readNoHeadless testOptions.noHeadless
    testTimeout <- liftEffect $ readTestTimeout testOptions.testTimeout
    portOptions <- liftEffect $ readPorts testOptions
    let
      testOptions' = build (merge portOptions) $ testOptions
        { noHeadless = noHeadless, testTimeout = testTimeout, tests = tests }
    runE2ETests testOptions' runtime
  RunBrowser browserOptions -> do
    runtime <- readBrowserRuntime Nothing browserOptions
    runBrowser runtime.tmpDir runtime.chromeUserDataDir runtime.browser
      runtime.wallets
  PackSettings opts -> do
    rt <- readSettingsRuntime opts
    packSettings rt.settingsArchive rt.chromeUserDataDir
  UnpackSettings opts -> do
    rt <- readSettingsRuntime opts
    unpackSettings rt.settingsArchive rt.chromeUserDataDir

ensureDir :: FilePath -> Aff Unit
ensureDir dir = do
  dirExists <- exists dir
  unless dirExists $ do
    liftEffect $ log $ "Creating directory " <> dir
    void $ spawnAndCollectOutput "mkdir" [ "-p", dir ]
      defaultSpawnOptions
      defaultErrorReader

-- | Implements `run` command
runE2ETests :: TestOptions -> E2ETestRuntime -> Aff Unit
runE2ETests opts rt = do
  interpretWithConfig
    ( SpecRunner.defaultConfig
        { timeout = Milliseconds <<< mul 1000.0 <<< Int.toNumber <$>
            opts.testTimeout
        }
    )
    (testPlan opts rt)

buildPlutipConfig :: TestOptions -> PlutipConfig
buildPlutipConfig options =
  { host: "127.0.0.1"
  , port: fromMaybe (UInt.fromInt defaultPorts.plutip) options.plutipPort
  , logLevel: Trace
  , ogmiosConfig:
      { port: fromMaybe (UInt.fromInt defaultPorts.ogmios) options.ogmiosPort
      , host: "127.0.0.1"
      , secure: false
      , path: Nothing
      }
  , ogmiosDatumCacheConfig:
      { port: fromMaybe (UInt.fromInt defaultPorts.ogmiosDatumCache)
          options.ogmiosDatumCachePort
      , host: "127.0.0.1"
      , secure: false
      , path: Nothing
      }
  , ctlServerConfig: Just
      { port: fromMaybe (UInt.fromInt defaultPorts.ctlServer)
          options.ctlServerPort
      , host: "127.0.0.1"
      , secure: false
      , path: Nothing
      }
  , postgresConfig:
      { host: "127.0.0.1"
      , port: fromMaybe (UInt.fromInt 5438) options.postgresPort
      , user: "ctxlib"
      , password: "ctxlib"
      , dbname: "ctxlib"
      }
  , suppressLogs: true
  , customLogger: Just \_ _ -> pure unit
  , hooks: emptyHooks
  }

-- | Plutip does not generate private stake keys for us, so we make one and
-- | fund it manually to get a usable base address.
privateStakeKey :: PrivateStakeKey
privateStakeKey = wrap $ unsafePartial $ fromJust
  $ privateKeyFromBytes =<< hexToRawBytes
      "633b1c4c4a075a538d37e062c1ed0706d3f0a94b013708e8f5ab0a0ca1df163d"

-- | Constructs a test plan given an array of tests.
testPlan
  :: TestOptions
  -> E2ETestRuntime
  -> TestPlanM (Aff Unit) Unit
testPlan opts@{ tests } rt@{ wallets } =
  group "E2E tests" do
    for_ tests \testEntry@{ specString } -> test specString $ case testEntry of
      { url, wallet: NoWallet } -> do
        withBrowser opts.noHeadless rt Nothing \browser -> do
          withE2ETest (wrap url) browser \{ page } -> do
            subscribeToTestStatusUpdates page
      { url, wallet: PlutipCluster } -> do
        let
          distr = withStakeKey privateStakeKey
            [ BigInt.fromInt 2_000_000_000 * BigInt.fromInt 100
            , BigInt.fromInt 2_000_000_000 * BigInt.fromInt 100
            , BigInt.fromInt 2_000_000_000 * BigInt.fromInt 100
            , BigInt.fromInt 2_000_000_000 * BigInt.fromInt 100
            , BigInt.fromInt 2_000_000_000 * BigInt.fromInt 100
            ]
        -- TODO: don't connect to services in ContractEnv, just start them
        -- https://github.com/Plutonomicon/cardano-transaction-lib/issues/1197
        liftAff $ withPlutipContractEnv (buildPlutipConfig opts) distr
          \env wallet -> do
            let
              (clusterSetup :: ClusterSetup) =
                { ctlServerConfig: (unwrap env).config.ctlServerConfig
                , ogmiosConfig: (unwrap env).config.ogmiosConfig
                , datumCacheConfig: (unwrap env).config.datumCacheConfig
                , keys:
                    { payment: keyWalletPrivatePaymentKey wallet
                    , stake: keyWalletPrivateStakeKey wallet
                    }
                }
            withBrowser opts.noHeadless rt Nothing \browser -> do
              withE2ETest (wrap url) browser \{ page } -> do
                setClusterSetup page clusterSetup
                subscribeToTestStatusUpdates page
      { url, wallet: WalletExtension wallet } -> do
        { password, extensionId } <- liftEffect
          $ liftMaybe
              (error $ "Wallet was not provided: " <> walletName wallet)
          $ Map.lookup wallet wallets
        withBrowser opts.noHeadless rt (Just extensionId) \browser -> do
          withE2ETest (wrap url) browser \re@{ page } -> do
            let
              confirmAccess =
                case wallet of
                  EternlExt -> eternlConfirmAccess
                  FlintExt -> flintConfirmAccess
                  GeroExt -> geroConfirmAccess
                  LodeExt -> lodeConfirmAccess
                  NamiExt -> namiConfirmAccess
              sign =
                case wallet of
                  EternlExt -> eternlSign
                  FlintExt -> flintSign
                  GeroExt -> geroSign
                  LodeExt -> lodeSign
                  NamiExt -> namiSign
              someWallet =
                { wallet
                , name: walletName wallet
                , extensionId
                , confirmAccess: confirmAccess extensionId re
                , sign: sign extensionId password re
                }
            subscribeToBrowserEvents (Just $ Seconds 10.0) page
              case _ of
                ConfirmAccess -> launchAff_ someWallet.confirmAccess
                Sign -> launchAff_ someWallet.sign
                Success -> pure unit
                Failure err -> throw err
  where
  subscribeToTestStatusUpdates :: Toppokki.Page -> Aff Unit
  subscribeToTestStatusUpdates page =
    subscribeToBrowserEvents (Just $ Seconds 10.0) page
      case _ of
        Success -> pure unit
        Failure err -> throw err
        _ -> pure unit

-- | Implements `browser` command.
runBrowser
  :: TmpDir
  -> ChromeUserDataDir
  -> Browser
  -> Extensions
  -> Aff Unit
runBrowser tmpDir chromeUserDataDir browser extensions = do
  let
    extPath ext = tmpDir <> "/" <> unExtensionId ext.extensionId

    extensionsList :: String
    extensionsList = intercalate "," $ map extPath $ Map.values extensions
  void $ spawnAndCollectOutput browser
    [ "--load-extension=" <> extensionsList
    , "--user-data-dir=" <> chromeUserDataDir
    ]
    defaultSpawnOptions
    defaultErrorReader

readTestRuntime :: TestOptions -> Aff E2ETestRuntime
readTestRuntime testOptions = do
  let
    removeUnneeded =
      build
        ( delete (Proxy :: Proxy "noHeadless")
            <<< delete (Proxy :: Proxy "tests")
            <<< delete (Proxy :: Proxy "testTimeout")
            <<< delete (Proxy :: Proxy "plutipPort")
            <<< delete (Proxy :: Proxy "ogmiosPort")
            <<< delete (Proxy :: Proxy "ogmiosDatumCachePort")
            <<< delete (Proxy :: Proxy "ctlServerPort")
            <<< delete (Proxy :: Proxy "postgresPort")
        )
  readBrowserRuntime Nothing $ removeUnneeded testOptions

readPorts :: TestOptions -> Effect ClusterPortsOptions
readPorts testOptions = do
  plutipPort <-
    readPortNumber "PLUTIP" testOptions.plutipPort
  ogmiosPort <-
    readPortNumber "OGMIOS" testOptions.ogmiosPort
  ogmiosDatumCachePort <-
    readPortNumber "OGMIOS_DATUM_CACHE" testOptions.ogmiosDatumCachePort
  ctlServerPort <-
    readPortNumber "CTL_SERVER" testOptions.ctlServerPort
  postgresPort <-
    readPortNumber "POSTGRES" testOptions.postgresPort
  pure
    { plutipPort
    , ogmiosPort
    , ogmiosDatumCachePort
    , ctlServerPort
    , postgresPort
    }
  where
  readPortNumber varName Nothing = do
    str <- lookupEnv $ varName <> "_PORT"
    case UInt.fromString <$> str of
      Nothing -> pure Nothing
      Just Nothing -> throw $ varName <> "_PORT: must be a port number"
      Just (Just res)
        | res <= UInt.fromInt 65535 -> pure $ Just res
        | otherwise -> do
            throw $ varName
              <> "_PORT: port number must be in range 0-65535, got: "
              <> show (UInt.toInt res)
  readPortNumber _ res@(Just _) = pure res

readExtensions
  :: Map.Map WalletExt ExtensionOptions
  -> Aff (Map.Map WalletExt ExtensionParams)
readExtensions wallets = do
  nami <- readExtensionParams "NAMI" wallets
  flint <- readExtensionParams "FLINT" wallets
  gero <- readExtensionParams "GERO" wallets
  lode <- readExtensionParams "LODE" wallets
  eternl <- readExtensionParams "ETERNL" wallets

  pure $ Map.fromFoldable $ catMaybes
    [ Tuple NamiExt <$> nami
    , Tuple FlintExt <$> flint
    , Tuple GeroExt <$> gero
    , Tuple LodeExt <$> lode
    , Tuple EternlExt <$> eternl
    ]

-- | Read E2E test suite parameters from environment variables and CLI
-- | options. CLI options have higher priority.
readBrowserRuntime
  :: Maybe (Array E2ETest) -> BrowserOptions -> Aff E2ETestRuntime
readBrowserRuntime mbTests testOptions = do
  browser <- maybe findBrowser pure testOptions.browser
  tmpDir <- createTmpDir testOptions.tmpDir browser

  chromeUserDataDir <- findChromeProfile settingsOptions
  ensureChromeUserDataDir chromeUserDataDir
  settingsArchive <- findSettingsArchive settingsOptions
  unpackSettings settingsArchive chromeUserDataDir

  wallets <- readExtensions testOptions.wallets

  let
    runtime =
      { browser
      , wallets
      , chromeUserDataDir
      , tmpDir
      , settingsArchive
      }

  -- Must be executed before extractExtension call
  for_ (sanityCheck mbTests runtime) (throw >>> liftEffect)
  for_ wallets $ extractExtension tmpDir
  pure runtime
  where
  settingsOptions = build
    ( delete (Proxy :: Proxy "wallets")
        <<< delete (Proxy :: Proxy "tmpDir")
        <<< delete (Proxy :: Proxy "browser")
    )
    testOptions

-- | Check that the provided set of options is valid in a given runtime.
sanityCheck :: Maybe (Array E2ETest) -> E2ETestRuntime -> Maybe String
sanityCheck mbTests { wallets } =
  case errors of
    [] -> Nothing
    _ -> Just $ Array.intercalate "\n" $ nub errors
  where
  errors = walletErrors <> testErrors <> walletIdDuplicateErrors
  testErrors
    | Just tests <- mbTests
    , Array.length tests == 0 =
        [ "No tests to run! Use E2E_TESTS or --test to specify some." ]
    | otherwise = []
  -- Check that all extension IDs are different
  walletIdDuplicateErrors =
    let
      allIds = Array.fromFoldable $ Map.values wallets <#> _.extensionId
      uniqIds = nub allIds
      diff = Array.difference allIds uniqIds
    in
      if Array.length allIds /= Array.length uniqIds then
        [ "Some of the provided extension IDs are duplicate: " <>
            (intercalate ", " $ diff <#> unExtensionId)
        ]
      else []
  -- check that all required wallet extensions are provided
  walletErrors
    | Just tests <- mbTests =
        tests `flip mapMaybe` \test ->
          getE2EWalletExtension test.wallet >>= \wallet ->
            case Map.lookup wallet wallets of
              Just _ -> Nothing
              Nothing ->
                let
                  name = walletName wallet
                  capName = String.toUpper name
                in
                  Just $ "Wallet " <> name
                    <> " was not provided! Please specify "
                    <> capName
                    <> "_CRX, "
                    <> capName
                    <> "_PASSWORD, "
                    <> capName
                    <> "_EXTID "
                    <> "or "
                    <> "--"
                    <> name
                    <> "-crx, "
                    <> "--"
                    <> name
                    <> "-password, "
                    <> "--"
                    <> name
                    <> "-extid"
    | otherwise = []

-- | Create ChromeUserDataDir if it does not exist
ensureChromeUserDataDir :: ChromeUserDataDir -> Aff Unit
ensureChromeUserDataDir chromeUserDataDir = do
  void $ spawnAndCollectOutput "mkdir" [ "-p", chromeUserDataDir ]
    defaultSpawnOptions
    defaultErrorReader
  void $ spawnAndCollectOutput "rm"
    [ "-f", chromeUserDataDir <> "/" <> "SingletonLock" ]
    defaultSpawnOptions
    defaultErrorReader

readTests :: Array E2ETest -> Effect (Array E2ETest)
readTests optUrls = do
  testSpecs <- lookupEnv "E2E_TESTS" <#> fold
    >>> String.split (Pattern "\n")
    >>> Array.filter \string ->
      not (eq "" $ String.trim string) &&
        not (String.startsWith "#") string
  tests <- for testSpecs \testSpec -> do
    liftMaybe (mkError testSpec) $ mkE2ETest testSpec
  pure $ nub $ optUrls <> tests
  where
  mkError testSpec =
    error $ "Failed to parse test data from: " <> testSpec <>
      "\nTest spec must be of form \"wallet:url\", where allowed wallets are: \
      \eternl, flint, gero, lode, nami."

-- | Run an example in a new browser page.
-- |
-- | Example usage:
-- |
-- | ```purescript
-- |   withBrowser options NamiExt \browser -> do
-- |     withE2ETest
-- |        (wrap "http://myserver:1234/docontract")
-- |        browser do
-- |          namiSign $ wrap "mypassword"
-- | ```
withE2ETest
  :: forall (a :: Type)
   . Toppokki.URL
  -> Toppokki.Browser
  -> (RunningE2ETest -> Aff a)
  -> Aff a
withE2ETest url browser action = do
  startExample url browser >>= action

-- | Navigate to an example's page, inject jQuery and set up error handlers
startExample :: Toppokki.URL -> Toppokki.Browser -> Aff RunningE2ETest
startExample url browser = do
  page <- Toppokki.newPage browser
  jQuery <- retrieveJQuery page
  Toppokki.goto url page
  pure { browser, jQuery, page }

-- | Download jQuery
retrieveJQuery :: Toppokki.Page -> Aff String
retrieveJQuery = toAffE <<< _retrieveJQuery

foreign import _retrieveJQuery :: Toppokki.Page -> Effect (Promise String)

readNoHeadless :: Boolean -> Effect Boolean
readNoHeadless true = pure true
readNoHeadless false = do
  mbStr <- lookupEnv "E2E_NO_HEADLESS"
  case mbStr of
    Nothing -> pure false
    Just str -> do
      liftMaybe (error $ "Failed to read E2E_NO_HEADLESS: " <> str) $
        readBoolean str
  where
  readBoolean = case _ of
    "true" -> Just true
    "false" -> Just false
    _ -> Nothing

readTestTimeout :: Maybe Int -> Effect (Maybe Int)
readTestTimeout r@(Just _) = pure r
readTestTimeout Nothing = do
  mbTimeoutStr <- lookupEnv "E2E_TEST_TIMEOUT"
  for mbTimeoutStr \timeoutStr -> do
    case Int.fromString timeoutStr of
      Nothing -> throw $ "Unable to decode E2E_TEST_TIMEOUT: " <> timeoutStr
      Just timeout -> pure timeout

readSettingsRuntime :: SettingsOptions -> Aff SettingsRuntime
readSettingsRuntime testOptions = do
  d <- findChromeProfile testOptions
  a <- findSettingsArchive testOptions
  pure { settingsArchive: a, chromeUserDataDir: d }

extractExtension :: TmpDir -> ExtensionParams -> Aff Unit
extractExtension tmpDir extension = do
  void $ spawnAndCollectOutput "unzip"
    [ extension.crx
    , "-d"
    , tmpDir <> "/" <> unExtensionId extension.extensionId
    ]
    defaultSpawnOptions
    errorReader
  where
  errorReader = case _ of
    Normally 0 -> Nothing
    Normally 1 -> Nothing
    Normally code -> Just $ "(code: " <> show code <> ")"
    BySignal signal -> Just $ show signal

findSettingsArchive :: SettingsOptions -> Aff SettingsArchive
findSettingsArchive testOptions = do
  settingsArchive <-
    maybe
      ( liftedM
          ( error
              "Please specify --settings-archive option or ensure E2E_SETTINGS_ARCHIVE is set"
          ) $ liftEffect $ lookupEnv "E2E_SETTINGS_ARCHIVE"
      )
      pure $ testOptions.chromeUserDataDir

  doesExist <- exists settingsArchive

  unless doesExist $ do
    -- Download settings archive from URL if file does not exist
    settingsArchiveUrl <-
      maybe
        ( liftedM
            ( error
                "Please specify --settings-archive-url option or ensure E2E_SETTINGS_ARCHIVE_URL is set"
            ) $ liftEffect $ lookupEnv "E2E_SETTINGS_ARCHIVE_URL"
        )
        pure $ testOptions.settingsArchiveUrl
    liftEffect $ log $ "Downloading " <> settingsArchiveUrl <> " to "
      <> settingsArchive
      <> "..."
    downloadTo settingsArchiveUrl settingsArchive
  pure settingsArchive

findChromeProfile
  :: SettingsOptions -> Aff ChromeUserDataDir
findChromeProfile testOptions = do
  chromeDataDir <-
    maybe
      ( liftedM
          ( error
              "Please specify --chrome-user-data or ensure E2E_CHROME_USER_DATA is set"
          ) $ liftEffect $ lookupEnv "E2E_CHROME_USER_DATA"
      )
      pure $ testOptions.chromeUserDataDir

  doesExist <- exists chromeDataDir
  unless doesExist $
    ensureChromeUserDataDir chromeDataDir
  isDir <- isDirectory <$> stat chromeDataDir
  unless isDir
    $ liftEffect
    $ throw
    $ "Chrome user data directory " <> chromeDataDir <> " is not a directory."
  pure chromeDataDir

findBrowser :: Aff Browser
findBrowser =
  liftEffect (lookupEnv "E2E_BROWSER") >>=
    maybe tryBrowserBinaries pure
  where
  tryBrowserBinaries = do
    res <- execAndCollectOutput "which chromium google-chrome | head -n1"
    when (res == "") do
      liftEffect $ throw $
        "Unable to find chromium or google-chrome binaries. Set E2E_BROWSER environment variable manually"
    pure res

readExtensionParams
  :: String
  -> Map.Map WalletExt ExtensionOptions
  -> Aff (Maybe ExtensionParams)
readExtensionParams extensionName wallets = do
  crxFile <- liftEffect $ lookupEnv $ extensionName <> "_CRX"
  crxUrl <- liftEffect $ lookupEnv (extensionName <> "_CRX_URL")
  password <- liftEffect $ lookupEnv (extensionName <> "_PASSWORD")
  mbExtensionIdStr <- liftEffect $ lookupEnv (extensionName <> "_EXTID")
  extensionId <- for mbExtensionIdStr \str ->
    liftMaybe (error $ mkExtIdError str) $ mkExtensionId str
  let
    mbCliOptions :: Maybe ExtensionOptions
    mbCliOptions = Map.lookup NamiExt wallets

    envOptions :: ExtensionOptions
    envOptions = { crxFile, password, extensionId, crxUrl }

    mergedOptions :: ExtensionOptions
    mergedOptions = case mbCliOptions of
      Nothing -> envOptions
      Just cliOptions -> mergeExtensionOptions cliOptions envOptions
  toExtensionParams mergedOptions
  where
  mergeExtensionOptions
    :: ExtensionOptions -> ExtensionOptions -> ExtensionOptions
  mergeExtensionOptions a b =
    { crxFile: a.crxFile <|> b.crxFile
    , password: a.password <|> b.password
    , extensionId: a.extensionId <|> b.extensionId
    , crxUrl: a.crxUrl <|> b.crxUrl
    }

  toExtensionParams :: ExtensionOptions -> Aff (Maybe ExtensionParams)
  toExtensionParams { crxFile, password, extensionId, crxUrl } =
    case crxFile, password, extensionId of
      Nothing, Nothing, Nothing -> pure Nothing
      Just crx, Just pwd, Just extId -> do
        doesExist <- exists crx
        unless doesExist $ do
          -- Download from specified URL if crx file does not exist
          crxFileUrl <-
            maybe
              ( liftedM
                  ( error $ "Please specify  --" <> toLower extensionName
                      <> "-crx-url or ensure"
                      <> toUpper extensionName
                      <> "_CRX_URL is set"
                  ) $ liftEffect $ lookupEnv $ extensionName <> "_CRX_URL"
              )
              pure $ crxUrl
          liftEffect $ log $ "Downloading " <> crxFileUrl <> " to " <> crx <>
            "..."
          downloadTo crxFileUrl crx
        pure $ Just { crx, password: pwd, extensionId: extId }
      _, _, _ -> liftEffect $ throw $ "Please ensure that either none or all of"
        <> extensionName
        <> "_CRX, "
        <> extensionName
        <> "_PASSWORD and "
        <> extensionName
        <> "_EXTID are provided"

  mkExtIdError str =
    "Unable to parse extension ID. must be a string consisting of 32 characters\
    \, got: " <> str

-- | Pack user data directory to an archive
packSettings :: SettingsArchive -> ChromeUserDataDir -> Aff Unit
packSettings settingsArchive userDataDir = do
  -- Passing a non-existent directory to tar will error,
  -- but we can't rely on the existence of these directories.
  paths <- filterExistingPaths userDataDir
    [ "./Default/IndexedDB/"
    , "./Default/Local Storage/"
    , "./Default/Extension State"
    , "./Default/Local Extension Settings"
    ]
  case paths of
    [] -> do
      -- Create an empty tar.gz
      void $ spawnAndCollectOutput "tar"
        [ "czf"
        , relative userDataDir settingsArchive
        , "-T"
        , "/dev/null"
        ]
        defaultSpawnOptions { cwd = Just userDataDir }
        defaultErrorReader
    _ -> do
      void $ spawnAndCollectOutput "tar"
        ( [ "czf"
          , relative userDataDir settingsArchive
          ] <> paths
        )
        defaultSpawnOptions { cwd = Just userDataDir }
        defaultErrorReader

-- | Filter out non-existing paths, relative to the given directory
filterExistingPaths :: FilePath -> Array FilePath -> Aff (Array FilePath)
filterExistingPaths base paths = do
  catMaybes <$> for paths \path -> do
    exists (concat [ base, path ]) >>= case _ of
      false -> pure Nothing
      true -> pure $ Just path

-- | Unpack settings archive to user data directory
unpackSettings :: SettingsArchive -> ChromeUserDataDir -> Aff Unit
unpackSettings settingsArchive userDataDir = do
  void $ spawnAndCollectOutput "tar"
    [ "xzf"
    , relative userDataDir settingsArchive
    ]
    defaultSpawnOptions { cwd = Just userDataDir }
    defaultErrorReader

-- | Find a suitable temp directory for E2E tests. Apps installed with `snap`
-- | don't work in $E2E_TMPDIR, because of lacking read access.
createTmpDir :: Maybe TmpDir -> Browser -> Aff TmpDir
createTmpDir mbOptionsTmpDir browser = do
  mbTmpDir <- maybe (liftEffect $ lookupEnv "E2E_TMPDIR") (pure <<< Just)
    mbOptionsTmpDir
  for_ mbTmpDir ensureExists
  maybe createNew createNewSubdir mbTmpDir
  where
  ensureExists dir =
    dir <$ spawnAndCollectOutput "mkdir" [ "-p", dir ] defaultSpawnOptions
      defaultErrorReader
  createNewSubdir prefix = do
    uniqPart <- execAndCollectOutput "mktemp -du e2e.XXXXXXX"
    void $ spawnAndCollectOutput "mkdir" [ "-p", prefix <> "/" <> uniqPart ]
      defaultSpawnOptions
      defaultErrorReader
    pure $ prefix <> "/" <> uniqPart
  createNew = do
    realPath <- spawnAndCollectOutput "which" [ browser ]
      defaultSpawnOptions
      defaultErrorReader
    let
      isBrowserFromSnap = String.contains (Pattern "/snap") realPath
    uniqPart <- execAndCollectOutput "mktemp -du e2e.XXXXXXX"
    if isBrowserFromSnap then do
      liftEffect $ throw $
        "Your browser is installed from Snap store: " <> realPath
          <> ". Because of that it can't access the temporary directory. Please"
          <> " provide E2E_TMPDIR variable or use --tmp-dir CLI argument"
    else do
      prefix <- execAndCollectOutput "mktemp -d"
      void $ execAndCollectOutput $ "mkdir -p " <> prefix <> "/" <> uniqPart
      pure $ prefix <> "/" <> uniqPart

execAndCollectOutput_
  :: String
  -> (Either Error String -> Effect Unit)
  -> Effect Canceler
execAndCollectOutput_ shellCmd cont = do
  child <- exec shellCmd defaultExecOptions (const $ pure unit)
  ref <- Ref.new ""
  ChildProcess.onExit child case _ of
    Normally 0 -> Ref.read ref >>= String.trim >>> Right >>> cont
    exitStatus -> do
      output <- Ref.read ref
      cont $ Left
        ( error $ "Command failed: " <> shellCmd <> " (" <> show exitStatus
            <> ")."
            <>
              if String.null output then ""
              else " Output collected so far: " <> output
        )
  onDataString (stdout child) Encoding.UTF8
    \str -> do
      void $ Ref.modify (_ <> str) ref
  pure $ Canceler $ const $ liftEffect $ kill SIGINT child

-- | Run a shell command and collect the output.
execAndCollectOutput :: String -> Aff String
execAndCollectOutput cmd = makeAff (execAndCollectOutput_ cmd)

spawnAndCollectOutput_
  :: String
  -> Array String
  -> SpawnOptions
  -> (Exit -> Maybe String)
  -> (Either Error String -> Effect Unit)
  -> Effect Canceler
spawnAndCollectOutput_ cmd args opts errorReader cont = do
  child <- spawn cmd args opts
  ref <- Ref.new ""
  ChildProcess.onExit child $ errorReader >>> case _ of
    Nothing -> do
      cont <<< Right <<< String.trim =<< Ref.read ref
    Just errorStr -> do
      output <- Ref.read ref
      cont $ Left $ error $
        "Process `" <> cmd <> " " <> intercalate " " args
          <> "` exited with non-zero status ("
          <> errorStr
          <> ")."
          <>
            if String.null output then ""
            else " Output collected so far: " <> output
  onDataString (stdout child) Encoding.UTF8
    \str -> do
      void $ Ref.modify (_ <> str) ref
  pure $ Canceler $ const $ liftEffect $ kill SIGINT child

-- | Spawn a command with CLI parameters. The last arguments allows to treat
-- | various non-zero exit-codes as a norm (and avoid throwing an error).
spawnAndCollectOutput
  :: String
  -> Array String
  -> SpawnOptions
  -> (Exit -> Maybe String)
  -> Aff String
spawnAndCollectOutput cmd args opts errorReader = makeAff
  (spawnAndCollectOutput_ cmd args opts errorReader)

downloadTo :: String -> FilePath -> Aff Unit
downloadTo url filePath = do
  ensureDir $ dirname filePath
  eRes <- Affjax.request Affjax.defaultRequest
    { method = Left GET
    , url = url
    , responseFormat = Affjax.ResponseFormat.arrayBuffer
    , headers = []
    }

  case eRes of
    Left err -> do
      liftEffect $ log $ "HTTP Request error: " <> printError err
    Right res -> do
      buf <- liftEffect $ fromArrayBuffer res.body
      writeFile filePath buf

defaultErrorReader :: Exit -> Maybe String
defaultErrorReader =
  case _ of
    Normally 0 -> Nothing
    exitStatus -> Just $ show exitStatus

walletName :: WalletExt -> String
walletName = case _ of
  EternlExt -> "eternl"
  FlintExt -> "flint"
  GeroExt -> "gero"
  LodeExt -> "lode"
  NamiExt -> "nami"<|MERGE_RESOLUTION|>--- conflicted
+++ resolved
@@ -47,12 +47,8 @@
   , SettingsArchive
   , SettingsRuntime
   , TmpDir
-<<<<<<< HEAD
-  , WalletExt(NamiExt, LodeExt, GeroExt, FlintExt, EternlExt)
-=======
   , WalletExt(FlintExt, NamiExt, GeroExt, LodeExt, EternlExt)
   , getE2EWalletExtension
->>>>>>> 650e0df4
   , mkE2ETest
   , mkExtensionId
   , unExtensionId
@@ -78,12 +74,8 @@
   )
 import Data.Array (catMaybes, mapMaybe, nub)
 import Data.Array as Array
-<<<<<<< HEAD
-import Data.Either (Either(Right, Left))
-=======
 import Data.BigInt as BigInt
 import Data.Either (Either(Left, Right))
->>>>>>> 650e0df4
 import Data.Foldable (fold)
 import Data.HTTP.Method (Method(GET))
 import Data.Int as Int
@@ -93,16 +85,10 @@
 import Data.Maybe (Maybe(Just, Nothing), fromJust, fromMaybe, maybe)
 import Data.Newtype (unwrap, wrap)
 import Data.Posix.Signal (Signal(SIGINT))
-<<<<<<< HEAD
-import Data.String (Pattern(Pattern), toLower, toUpper, trim)
-import Data.String as String
-import Data.Time.Duration (Milliseconds(Milliseconds))
-=======
 import Data.String (Pattern(Pattern))
-import Data.String (contains, null, split, toUpper, trim) as String
+import Data.String (contains, null, split, toLower, toUpper, trim) as String
 import Data.String.Utils (startsWith) as String
 import Data.Time.Duration (Milliseconds(Milliseconds), Seconds(Seconds))
->>>>>>> 650e0df4
 import Data.Traversable (for, for_)
 import Data.Tuple (Tuple(Tuple))
 import Data.UInt as UInt
@@ -703,9 +689,9 @@
           crxFileUrl <-
             maybe
               ( liftedM
-                  ( error $ "Please specify  --" <> toLower extensionName
+                  ( error $ "Please specify  --" <> String.toLower extensionName
                       <> "-crx-url or ensure"
-                      <> toUpper extensionName
+                      <> String.toUpper extensionName
                       <> "_CRX_URL is set"
                   ) $ liftEffect $ lookupEnv $ extensionName <> "_CRX_URL"
               )
