-- | Exposes some pre-defined Contract configurations. Re-exports all modules needed to modify `ContractParams`.
module Contract.Config
  ( testnetConfig
  , testnetNamiConfig
  , testnetGeroConfig
  , testnetFlintConfig
  , testnetEternlConfig
  , testnetLodeConfig
  , testnetNuFiConfig
  , mainnetConfig
  , mainnetNamiConfig
  , mainnetGeroConfig
  , mainnetFlintConfig
  , mainnetEternlConfig
  , mainnetLodeConfig
  , mainnetNuFiConfig
  , module Contract.Address
  , module Ctl.Internal.Contract.Monad
  , module Ctl.Internal.Contract.QueryBackend
  , module Data.Log.Level
  , module Data.Log.Message
  , module Ctl.Internal.Deserialization.Keys
  , module Ctl.Internal.QueryM.ServerConfig
  , module Ctl.Internal.Wallet.Spec
  , module Ctl.Internal.Wallet.Key
  , module X
  ) where

import Contract.Address (NetworkId(MainnetId, TestnetId))
import Ctl.Internal.Contract.Hooks (Hooks, emptyHooks) as X
import Ctl.Internal.Contract.Hooks (emptyHooks)
import Ctl.Internal.Contract.Monad (ContractParams)
import Ctl.Internal.Contract.QueryBackend
  ( -- TODO Export Blockfrost once the following is stable
    -- https://github.com/Plutonomicon/cardano-transaction-lib/issues/1118
    -- , mkBlockfrostBackendParams
    QueryBackendParams(CtlBackendParams {-, BlockfrostBackendParams-} )
  , mkCtlBackendParams
  )
import Ctl.Internal.Deserialization.Keys (privateKeyFromBytes)
import Ctl.Internal.QueryM.ServerConfig
  ( Host
  , ServerConfig
  , defaultKupoServerConfig
  , defaultOgmiosWsConfig
  )
import Ctl.Internal.Wallet.Key
  ( PrivatePaymentKey(PrivatePaymentKey)
  , PrivateStakeKey(PrivateStakeKey)
  )
import Ctl.Internal.Wallet.Spec
  ( PrivatePaymentKeySource(PrivatePaymentKeyFile, PrivatePaymentKeyValue)
  , PrivateStakeKeySource(PrivateStakeKeyFile, PrivateStakeKeyValue)
  , WalletSpec
      ( UseKeys
      , ConnectToNami
      , ConnectToGero
      , ConnectToFlint
      , ConnectToEternl
      , ConnectToLode
      , ConnectToNuFi
      )
  )
import Data.Log.Level (LogLevel(Trace, Debug, Info, Warn, Error))
import Data.Log.Message (Message)
import Data.Maybe (Maybe(Just, Nothing))

testnetConfig :: ContractParams
testnetConfig =
<<<<<<< HEAD
  { backendParams: mkCtlBackendParams
      { ogmiosConfig: defaultOgmiosWsConfig
      , kupoConfig: defaultKupoServerConfig
      }
  , ctlServerConfig: Just defaultServerConfig
=======
  { ogmiosConfig: defaultOgmiosWsConfig
  , datumCacheConfig: defaultDatumCacheWsConfig
  , kupoConfig: defaultKupoServerConfig
>>>>>>> b7d4c891
  , networkId: TestnetId
  , walletSpec: Nothing
  , logLevel: Trace
  , customLogger: Nothing
  , suppressLogs: false
  , hooks: emptyHooks
  }

testnetNamiConfig :: ContractParams
testnetNamiConfig = testnetConfig { walletSpec = Just ConnectToNami }

testnetGeroConfig :: ContractParams
testnetGeroConfig = testnetConfig { walletSpec = Just ConnectToGero }

testnetFlintConfig :: ContractParams
testnetFlintConfig = testnetConfig { walletSpec = Just ConnectToFlint }

testnetEternlConfig :: ContractParams
testnetEternlConfig = testnetConfig { walletSpec = Just ConnectToEternl }

testnetLodeConfig :: ContractParams
testnetLodeConfig = testnetConfig { walletSpec = Just ConnectToLode }

testnetNuFiConfig :: ContractParams
testnetNuFiConfig = testnetConfig { walletSpec = Just ConnectToNuFi }

mainnetConfig :: ContractParams
mainnetConfig = testnetConfig { networkId = MainnetId }

mainnetNamiConfig :: ContractParams
mainnetNamiConfig = mainnetConfig { walletSpec = Just ConnectToNami }

mainnetGeroConfig :: ContractParams
mainnetGeroConfig = mainnetConfig { walletSpec = Just ConnectToGero }

mainnetFlintConfig :: ContractParams
mainnetFlintConfig = mainnetConfig { walletSpec = Just ConnectToFlint }

mainnetEternlConfig :: ContractParams
mainnetEternlConfig = mainnetConfig { walletSpec = Just ConnectToEternl }

mainnetLodeConfig :: ContractParams
mainnetLodeConfig = mainnetConfig { walletSpec = Just ConnectToLode }

mainnetNuFiConfig :: ContractParams
mainnetNuFiConfig = mainnetConfig { walletSpec = Just ConnectToNuFi }<|MERGE_RESOLUTION|>--- conflicted
+++ resolved
@@ -67,17 +67,10 @@
 
 testnetConfig :: ContractParams
 testnetConfig =
-<<<<<<< HEAD
   { backendParams: mkCtlBackendParams
       { ogmiosConfig: defaultOgmiosWsConfig
       , kupoConfig: defaultKupoServerConfig
       }
-  , ctlServerConfig: Just defaultServerConfig
-=======
-  { ogmiosConfig: defaultOgmiosWsConfig
-  , datumCacheConfig: defaultDatumCacheWsConfig
-  , kupoConfig: defaultKupoServerConfig
->>>>>>> b7d4c891
   , networkId: TestnetId
   , walletSpec: Nothing
   , logLevel: Trace
