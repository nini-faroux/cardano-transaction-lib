--- conflicted
+++ resolved
@@ -130,7 +130,6 @@
   , getWalletAddress
   , evaluateTxOgmios
   ) as QueryM
-<<<<<<< HEAD
 import QueryM.Ogmios
   ( TxEvaluationResult(TxEvaluationResult)
   , TxEvaluationFailure(UnparsedError, ScriptFailures)
@@ -146,11 +145,7 @@
       , NoCostModelForLanguage
       )
   ) as Ogmios
-import QueryM.Utxos (utxosAt, filterLockedUtxos)
-=======
-import QueryM.Ogmios (TxEvaluationR(TxEvaluationR)) as Ogmios
 import QueryM.Utxos (utxosAt, filterLockedUtxos, getWalletCollateral)
->>>>>>> 6cdbad6e
 import ReindexRedeemers (ReindexErrors, reindexSpentScriptRedeemers')
 import Serialization (convertTransaction, toBytes) as Serialization
 import Serialization.Address (Address, addressPaymentCred, withStakeCredential)
