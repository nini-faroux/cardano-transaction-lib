{-
Welcome to your new Dhall package-set!

Below are instructions for how to edit this file for most use
cases, so that you don't need to know Dhall to use it.

## Warning: Don't Move This Top-Level Comment!

Due to how `dhall format` currently works, this comment's
instructions cannot appear near corresponding sections below
because `dhall format` will delete the comment. However,
it will not delete a top-level comment like this one.

## Use Cases

Most will want to do one or both of these options:
1. Override/Patch a package's dependency
2. Add a package not already in the default package set

This file will continue to work whether you use one or both options.
Instructions for each option are explained below.

### Overriding/Patching a package

Purpose:
- Change a package's dependency to a newer/older release than the
    default package set's release
- Use your own modified version of some dependency that may
    include new API, changed API, removed API by
    using your custom git repo of the library rather than
    the package set's repo

Syntax:
where `entityName` is one of the following:
- dependencies
- repo
- version
-------------------------------
let upstream = --
in  upstream
  with packageName.entityName = "new value"
-------------------------------

Example:
-------------------------------
let upstream = --
in  upstream
  with halogen.version = "master"
  with halogen.repo = "https://example.com/path/to/git/repo.git"

  with halogen-vdom.version = "v4.0.0"
-------------------------------

### Additions

Purpose:
- Add packages that aren't already included in the default package set

Syntax:
where `<version>` is:
- a tag (i.e. "v4.0.0")
- a branch (i.e. "master")
- commit hash (i.e. "701f3e44aafb1a6459281714858fadf2c4c2a977")
-------------------------------
let upstream = --
in  upstream
  with new-package-name =
    { dependencies =
       [ "dependency1"
       , "dependency2"
       ]
    , repo =
       "https://example.com/path/to/git/repo.git"
    , version =
        "<version>"
    }
-------------------------------

Example:
-------------------------------
let upstream = --
in  upstream
  with benchotron =
      { dependencies =
          [ "arrays"
          , "exists"
          , "profunctor"
          , "strings"
          , "quickcheck"
          , "lcg"
          , "transformers"
          , "foldable-traversable"
          , "exceptions"
          , "node-fs"
          , "node-buffer"
          , "node-readline"
          , "datetime"
          , "now"
          ]
      , repo =
          "https://github.com/hdgarrood/purescript-benchotron.git"
      , version =
          "v7.0.0"
      }
-------------------------------
-}
let upstream =
      https://github.com/purescript/package-sets/releases/download/psc-0.14.5-20220224/packages.dhall
        sha256:67cc3d4f0e8fb72bb1413ba94ddd72a3ceb0783eb725e3b22ad7568b3b581163

let additions =
      { aeson =
        { dependencies =
          [ "aff"
          , "argonaut"
          , "argonaut-codecs"
          , "argonaut-core"
          , "arrays"
          , "avar"
          , "bifunctors"
          , "bigints"
          , "control"
          , "effect"
          , "either"
          , "exceptions"
          , "foldable-traversable"
          , "foreign-object"
          , "gen"
          , "identity"
          , "integers"
          , "maybe"
          , "newtype"
          , "node-buffer"
          , "node-fs-aff"
          , "node-path"
          , "nonempty"
          , "numbers"
          , "partial"
          , "prelude"
          , "quickcheck"
          , "record"
          , "sequences"
          , "spec"
          , "strings"
          , "transformers"
          , "tuples"
          , "typelevel"
          , "typelevel-prelude"
          , "uint"
          , "untagged-union"
          ]
        , repo = "https://github.com/mlabs-haskell/purescript-aeson.git"
        , version = "8e9d42980e824450c18c397295573160d1ce8424"
        }
      , aeson-helpers =
        { dependencies =
          [ "aff"
          , "argonaut-codecs"
          , "argonaut-core"
          , "arrays"
          , "bifunctors"
          , "contravariant"
          , "control"
          , "effect"
          , "either"
          , "enums"
          , "foldable-traversable"
          , "foreign-object"
          , "maybe"
          , "newtype"
          , "ordered-collections"
          , "prelude"
          , "profunctor"
          , "psci-support"
          , "quickcheck"
          , "record"
          , "spec"
          , "spec-quickcheck"
          , "transformers"
          , "tuples"
          , "typelevel-prelude"
          ]
        , repo =
            "https://github.com/mlabs-haskell/purescript-bridge-aeson-helpers.git"
        , version = "44d0dae060cf78babd4534320192b58c16a6f45b"
        }
      , sequences =
        { dependencies =
          [ "arrays"
          , "assert"
          , "console"
          , "effect"
          , "lazy"
          , "maybe"
          , "newtype"
          , "nonempty"
          , "partial"
          , "prelude"
          , "profunctor"
          , "psci-support"
          , "quickcheck"
          , "quickcheck-laws"
          , "tuples"
          , "unfoldable"
          , "unsafe-coerce"
          ]
        , repo = "https://github.com/hdgarrood/purescript-sequences"
        , version = "v3.0.2"
        }
      , properties =
        { dependencies = [ "prelude", "console" ]
        , repo = "https://github.com/Risto-Stevcev/purescript-properties.git"
        , version = "v0.2.0"
        }
      , lattice =
        { dependencies = [ "prelude", "console", "properties" ]
        , repo = "https://github.com/Risto-Stevcev/purescript-lattice.git"
        , version = "v0.3.0"
        }
      , mote =
        { dependencies = [ "these", "transformers", "arrays" ]
        , repo = "https://github.com/garyb/purescript-mote"
        , version = "v1.1.0"
        }
      , medea =
        { dependencies =
          [ "aff"
          , "argonaut"
          , "arrays"
          , "bifunctors"
          , "control"
          , "effect"
          , "either"
          , "enums"
          , "exceptions"
          , "foldable-traversable"
          , "foreign-object"
          , "free"
          , "integers"
          , "lists"
          , "maybe"
          , "mote"
          , "naturals"
          , "newtype"
          , "node-buffer"
          , "node-fs-aff"
          , "node-path"
          , "nonempty"
          , "ordered-collections"
          , "parsing"
          , "partial"
          , "prelude"
          , "psci-support"
          , "quickcheck"
          , "quickcheck-combinators"
          , "safely"
          , "spec"
          , "strings"
          , "these"
          , "transformers"
          , "typelevel"
          , "tuples"
          , "unicode"
          , "unordered-collections"
          , "unsafe-coerce"
          ]
        , repo = "https://github.com/juspay/medea-ps.git"
        , version = "8b215851959aa8bbf33e6708df6bd683c89d1a5a"
        }
      , purescript-toppokki =
        { dependencies =
          [ "prelude"
          , "record"
          , "functions"
          , "node-http"
          , "aff-promise"
          , "node-buffer"
          , "node-fs-aff"
          ]
        , repo = "https://github.com/firefrorefiddle/purescript-toppokki"
        , version = "6983e07bf0aa55ab779bcef12df3df339a2b5bd9"
        }
      , cardano-transaction-lib =
        { dependencies =
          [ "aeson"
          , "aeson-helpers"
          , "aff"
          , "aff-promise"
          , "aff-retry"
          , "affjax"
          , "arraybuffer-types"
          , "arrays"
          , "bifunctors"
          , "bigints"
          , "checked-exceptions"
          , "console"
          , "const"
          , "contravariant"
          , "control"
          , "datetime"
          , "debug"
          , "effect"
          , "either"
          , "encoding"
          , "enums"
          , "exceptions"
          , "foldable-traversable"
          , "foreign"
          , "foreign-object"
          , "heterogeneous"
          , "http-methods"
          , "identity"
          , "integers"
          , "js-date"
          , "lattice"
          , "lists"
          , "math"
          , "maybe"
          , "medea"
          , "media-types"
          , "monad-logger"
          , "mote"
          , "newtype"
          , "node-buffer"
          , "node-child-process"
          , "node-fs"
          , "node-fs-aff"
          , "node-path"
          , "node-process"
          , "node-readline"
          , "node-streams"
          , "nonempty"
          , "now"
          , "numbers"
          , "optparse"
          , "ordered-collections"
          , "orders"
          , "parallel"
          , "partial"
          , "posix-types"
          , "prelude"
          , "profunctor"
          , "profunctor-lenses"
          , "purescript-toppokki"
          , "quickcheck"
          , "quickcheck-combinators"
          , "quickcheck-laws"
          , "rationals"
          , "record"
          , "refs"
          , "safe-coerce"
          , "spec"
          , "spec-quickcheck"
          , "strings"
          , "stringutils"
          , "tailrec"
          , "these"
          , "transformers"
          , "tuples"
          , "typelevel"
          , "typelevel-prelude"
          , "uint"
          , "undefined"
          , "unfoldable"
          , "untagged-union"
          , "variant"
          ]
        , repo = "https://github.com/Plutonomicon/cardano-transaction-lib.git"
<<<<<<< HEAD
        , version = "06431a557b803bdbf7f3de7d56f5b1d4d580cdfe"
=======
        , version = "fc35733e483c21e55e5acabacb1d9e192f91a032"
>>>>>>> 913876bb
        }
      }

in  (upstream // additions)
  with parsing.version = "v7.0.1"<|MERGE_RESOLUTION|>--- conflicted
+++ resolved
@@ -366,11 +366,7 @@
           , "variant"
           ]
         , repo = "https://github.com/Plutonomicon/cardano-transaction-lib.git"
-<<<<<<< HEAD
-        , version = "06431a557b803bdbf7f3de7d56f5b1d4d580cdfe"
-=======
-        , version = "fc35733e483c21e55e5acabacb1d9e192f91a032"
->>>>>>> 913876bb
+        , version = "bb02f3b31a1ebbec2c8a2e1241f98eff1645e2ca"
         }
       }
 
