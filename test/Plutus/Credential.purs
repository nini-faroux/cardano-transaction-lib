--- conflicted
+++ resolved
@@ -5,9 +5,6 @@
 
 import Prelude
 
-<<<<<<< HEAD
-import Ctl.Internal.Test.Utils (TestPlanM, toFromAesonTest)
-=======
 import Ctl.Internal.Plutus.Types.Credential
   ( Credential(ScriptCredential, PubKeyCredential)
   )
@@ -15,22 +12,15 @@
   ( ed25519KeyHashFromBech32
   , scriptHashFromBech32
   )
+import Ctl.Internal.Test.TestPlanM (TestPlanM)
 import Ctl.Internal.Types.Aliases (Bech32String)
->>>>>>> 4ce7ac79
 import Data.Maybe (fromJust)
 import Data.Newtype (wrap)
 import Data.Traversable (for_)
 import Effect.Aff (Aff)
 import Mote (group)
 import Partial.Unsafe (unsafePartial)
-<<<<<<< HEAD
-import Plutus.Types.Credential (Credential(ScriptCredential, PubKeyCredential))
-import Serialization.Hash (ed25519KeyHashFromBech32, scriptHashFromBech32)
-import Types.Aliases (Bech32String)
-=======
-import Test.Ctl.TestM (TestPlanM)
 import Test.Ctl.Utils (toFromAesonTest)
->>>>>>> 4ce7ac79
 
 suite :: TestPlanM (Aff Unit) Unit
 suite = do
