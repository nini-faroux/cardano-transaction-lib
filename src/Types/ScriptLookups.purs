--- conflicted
+++ resolved
@@ -76,25 +76,18 @@
 import Data.Newtype (class Newtype, over, unwrap, wrap)
 import Data.Show.Generic (genericShow)
 import Data.Symbol (SProxy(SProxy))
-import Data.Traversable (for, sequence, traverse)
+import Data.Traversable (for, traverse)
 import Data.Tuple (Tuple(..), fst)
 import Data.Tuple.Nested (type (/\), (/\))
 import Effect (Effect)
 import Effect.Aff (Aff)
 import Effect.Class (liftEffect)
-<<<<<<< HEAD
+import FromData (class FromData)
 import Hashing (datumHash) as Hashing
 import Helpers ((<\>), liftEither, liftM)
 import Plutus.FromPlutusType (fromPlutusType)
 import Plutus.Types.Transaction (TransactionOutput) as Plutus
 import QueryM (DefaultQueryConfig, QueryM, getDatumByHash)
-=======
-import FromData (class FromData)
-import Helpers ((<\>), liftEither, liftM)
-import Plutus.FromPlutusType (fromPlutusType)
-import Plutus.Types.Transaction (TransactionOutput) as Plutus
-import QueryM (DefaultQueryConfig, QueryM, datumHash, getDatumByHash)
->>>>>>> 2113c83e
 import Scripts
   ( mintingPolicyHash
   , validatorHash
@@ -854,11 +847,9 @@
             (pure <<< Array.singleton)
       _cpsToTxBody <<< _requiredSigners <>= sigs
     MustSpendAtLeast plutusValue -> do
-      networkId <- getNetworkId
       let value = unwrap $ fromPlutusType plutusValue
       runExceptT $ _valueSpentBalancesInputs <>= require value
     MustProduceAtLeast plutusValue -> do
-      networkId <- getNetworkId
       let value = unwrap $ fromPlutusType plutusValue
       runExceptT $ _valueSpentBalancesOutputs <>= require value
     MustSpendPubKeyOutput txo -> runExceptT do
