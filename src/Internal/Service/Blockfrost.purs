--- conflicted
+++ resolved
@@ -1,19 +1,10 @@
 module Ctl.Internal.Service.Blockfrost
   ( BlockfrostEndpoint
-<<<<<<< HEAD
       ( DatumCbor
       , NativeScriptByHash
       , PlutusScriptCborByHash
       , ScriptInfo
       , Transaction
-      , TransactionMetadata
-      )
-  , BlockfrostMetadata(BlockfrostMetadata)
-  , BlockfrostRawResponses
-  , BlockfrostServiceM
-  , BlockfrostServiceParams
-=======
-      ( Transaction
       , TransactionMetadata
       )
   , BlockfrostMetadata(BlockfrostMetadata)
@@ -23,11 +14,6 @@
   , BlockfrostServiceParams
   , OnBlockfrostRawGetResponseHook
   , OnBlockfrostRawPostResponseHook
-  , getTxMetadata
-  , isTxConfirmed
-  , runBlockfrostServiceM
-  , runBlockfrostServiceTestM
->>>>>>> d0de3114
   , dummyExport
   , getDatumByHash
   , getScriptByHash
@@ -54,11 +40,8 @@
 import Affjax.RequestHeader (RequestHeader(ContentType, RequestHeader)) as Affjax
 import Affjax.ResponseFormat (string) as Affjax.ResponseFormat
 import Affjax.StatusCode (StatusCode(StatusCode)) as Affjax
-<<<<<<< HEAD
 import Control.Monad.Except.Trans (ExceptT(ExceptT), runExceptT)
 import Control.Monad.Maybe.Trans (MaybeT(MaybeT), runMaybeT)
-=======
->>>>>>> d0de3114
 import Control.Monad.Reader.Class (ask, asks)
 import Control.Monad.Reader.Trans (ReaderT, runReaderT)
 import Ctl.Internal.Cardano.Types.NativeScript
@@ -97,12 +80,8 @@
   ( ClientError(ClientHttpError, ClientHttpResponseError, ClientDecodeJsonError)
   , ServiceError(ServiceBlockfrostError)
   )
-<<<<<<< HEAD
 import Ctl.Internal.Service.Helpers (aesonObject, aesonString)
 import Ctl.Internal.Types.ByteArray (ByteArray, byteArrayToHex)
-=======
-import Ctl.Internal.Types.ByteArray (byteArrayToHex)
->>>>>>> d0de3114
 import Ctl.Internal.Types.CborBytes (CborBytes)
 import Ctl.Internal.Types.Datum (DataHash(DataHash), Datum)
 import Ctl.Internal.Types.RawBytes (rawBytesToHex)
@@ -115,40 +94,21 @@
 import Data.Either (Either(Left, Right), note)
 import Data.Generic.Rep (class Generic)
 import Data.HTTP.Method (Method(GET, POST))
-<<<<<<< HEAD
-import Data.Map (Map)
-import Data.Map (empty, insert, isEmpty, unions) as Map
-import Data.Maybe (Maybe(Just, Nothing), fromJust, maybe)
-import Data.MediaType (MediaType)
-import Data.Newtype (class Newtype, unwrap, wrap)
-import Data.Show.Generic (genericShow)
-import Data.Traversable (for, traverse, traverse_)
-import Data.Tuple (Tuple(Tuple))
-import Data.Tuple.Nested (type (/\))
-=======
-import Data.Map as Map
+import Data.Map (isEmpty, unions) as Map
 import Data.Maybe (Maybe(Nothing), maybe)
 import Data.MediaType (MediaType)
 import Data.Newtype (class Newtype, unwrap, wrap)
 import Data.Show.Generic (genericShow)
-import Data.Traversable (for, for_)
->>>>>>> d0de3114
+import Data.Traversable (for, for_, traverse)
 import Effect.Aff (Aff)
 import Effect.Aff.Class (liftAff)
-import Effect.Class (liftEffect)
-import Effect.Ref (Ref)
-import Effect.Ref (modify_, new, read) as Ref
 import Foreign.Object (Object)
-import Partial.Unsafe (unsafePartial)
 import Undefined (undefined)
 
 --------------------------------------------------------------------------------
 -- BlockfrostServiceM
 --------------------------------------------------------------------------------
 
-<<<<<<< HEAD
-type BlockfrostRawResponses = Maybe (Ref (Map BlockfrostEndpoint String))
-=======
 type BlockfrostRawResponse = String
 
 type BlockfrostRawPostResponseData =
@@ -163,52 +123,23 @@
 
 type OnBlockfrostRawPostResponseHook =
   Maybe (BlockfrostRawPostResponseData -> Aff Unit)
->>>>>>> d0de3114
 
 type BlockfrostServiceParams =
   { blockfrostConfig :: ServerConfig
   , blockfrostApiKey :: Maybe String
-<<<<<<< HEAD
-  , blockfrostRawResponses :: BlockfrostRawResponses
-=======
   , onBlockfrostRawGetResponse :: OnBlockfrostRawGetResponseHook
   , onBlockfrostRawPostResponse :: OnBlockfrostRawPostResponseHook
->>>>>>> d0de3114
   }
 
 type BlockfrostServiceM (a :: Type) = ReaderT BlockfrostServiceParams Aff a
 
 runBlockfrostServiceM
   :: forall (a :: Type). BlockfrostBackend -> BlockfrostServiceM a -> Aff a
-<<<<<<< HEAD
-runBlockfrostServiceM = flip runReaderT <<< mkServiceParams Nothing
-=======
 runBlockfrostServiceM = flip runReaderT <<< mkServiceParams Nothing Nothing
->>>>>>> d0de3114
 
 runBlockfrostServiceTestM
   :: forall (a :: Type)
    . BlockfrostBackend
-<<<<<<< HEAD
-  -> BlockfrostServiceM a
-  -> Aff (a /\ Map BlockfrostEndpoint String)
-runBlockfrostServiceTestM backend action = do
-  rawResponsesRef <- liftEffect $ Just <$> Ref.new Map.empty
-  runReaderT actionWithRawResponses (mkServiceParams rawResponsesRef backend)
-  where
-  actionWithRawResponses
-    :: BlockfrostServiceM (a /\ Map BlockfrostEndpoint String)
-  actionWithRawResponses = do
-    rawResponsesRef <- unsafePartial fromJust <$> asks _.blockfrostRawResponses
-    Tuple <$> action <*> liftEffect (Ref.read rawResponsesRef)
-
-mkServiceParams
-  :: BlockfrostRawResponses -> BlockfrostBackend -> BlockfrostServiceParams
-mkServiceParams blockfrostRawResponses backend =
-  { blockfrostConfig: backend.blockfrostConfig
-  , blockfrostApiKey: backend.blockfrostApiKey
-  , blockfrostRawResponses
-=======
   -> OnBlockfrostRawGetResponseHook
   -> OnBlockfrostRawPostResponseHook
   -> BlockfrostServiceM a
@@ -226,7 +157,6 @@
   , blockfrostApiKey: backend.blockfrostApiKey
   , onBlockfrostRawGetResponse
   , onBlockfrostRawPostResponse
->>>>>>> d0de3114
   }
 
 --------------------------------------------------------------------------------
@@ -276,15 +206,9 @@
 blockfrostGetRequest
   :: BlockfrostEndpoint
   -> BlockfrostServiceM (Either Affjax.Error (Affjax.Response String))
-<<<<<<< HEAD
-blockfrostGetRequest endpoint = ask >>= \params -> do
-  result <-
-    liftAff $ Affjax.request $ Affjax.defaultRequest
-=======
 blockfrostGetRequest endpoint = ask >>= \params ->
   withOnRawGetResponseHook endpoint =<< liftAff do
     Affjax.request $ Affjax.defaultRequest
->>>>>>> d0de3114
       { method = Left GET
       , url = mkHttpUrl params.blockfrostConfig <> realizeEndpoint endpoint
       , responseFormat = Affjax.ResponseFormat.string
@@ -292,20 +216,6 @@
           maybe mempty (\apiKey -> [ Affjax.RequestHeader "project_id" apiKey ])
             params.blockfrostApiKey
       }
-<<<<<<< HEAD
-  updateRawResponses result
-  pure result
-  where
-  updateRawResponses
-    :: Either Affjax.Error (Affjax.Response String)
-    -> BlockfrostServiceM Unit
-  updateRawResponses (Right { body: response }) = do
-    rawResponses <- asks _.blockfrostRawResponses
-    liftEffect $
-      traverse_ (Ref.modify_ (Map.insert endpoint response)) rawResponses
-  updateRawResponses _ = pure unit
-=======
->>>>>>> d0de3114
 
 blockfrostPostRequest
   :: BlockfrostEndpoint
