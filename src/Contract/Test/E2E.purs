module Contract.Test.E2E
  ( module X
  ) where

<<<<<<< HEAD
import Ctl.Internal.Test.E2E.Options (parseCliArgs) as X
import Ctl.Internal.Test.E2E.Runner (runE2ECommand, runE2ETests) as X
import Ctl.Internal.Test.E2E.Feedback.Hooks (e2eFeedbackHooks) as X
=======
import Contract.Test.E2E.Browser
  ( Mode(Headless, Visible)
  , TestOptions(TestOptions)
  , parseOptions
  , withBrowser
  ) as Browser
import Contract.Test.E2E.Feedback
  ( publishTestFeedback
  , resetTestFeedback
  , retrieveTestFeedback
  , testFeedbackIsTrue
  ) as Feedback
import Contract.Test.E2E.Helpers
  ( E2EOutput
  , RunningExample
  , WalletPassword(WalletPassword)
  , checkSuccess
  , delaySec
  , flintConfirmAccess
  , flintSign
  , geroConfirmAccess
  , geroSign
  , namiConfirmAccess
  , namiSign
  , withExample
  ) as Helpers
import Contract.Test.E2E.WalletExt
  ( SomeWallet(SomeWallet)
  , WalletConfig(WalletConfig)
  , WalletExt(FlintExt, GeroExt, NamiExt)
  , getWalletByName
  , getWalletByType
  , walletName
  ) as WalletExt
>>>>>>> 4ce7ac79
<|MERGE_RESOLUTION|>--- conflicted
+++ resolved
@@ -2,43 +2,6 @@
   ( module X
   ) where
 
-<<<<<<< HEAD
+import Ctl.Internal.Test.E2E.Feedback.Hooks (e2eFeedbackHooks) as X
 import Ctl.Internal.Test.E2E.Options (parseCliArgs) as X
-import Ctl.Internal.Test.E2E.Runner (runE2ECommand, runE2ETests) as X
-import Ctl.Internal.Test.E2E.Feedback.Hooks (e2eFeedbackHooks) as X
-=======
-import Contract.Test.E2E.Browser
-  ( Mode(Headless, Visible)
-  , TestOptions(TestOptions)
-  , parseOptions
-  , withBrowser
-  ) as Browser
-import Contract.Test.E2E.Feedback
-  ( publishTestFeedback
-  , resetTestFeedback
-  , retrieveTestFeedback
-  , testFeedbackIsTrue
-  ) as Feedback
-import Contract.Test.E2E.Helpers
-  ( E2EOutput
-  , RunningExample
-  , WalletPassword(WalletPassword)
-  , checkSuccess
-  , delaySec
-  , flintConfirmAccess
-  , flintSign
-  , geroConfirmAccess
-  , geroSign
-  , namiConfirmAccess
-  , namiSign
-  , withExample
-  ) as Helpers
-import Contract.Test.E2E.WalletExt
-  ( SomeWallet(SomeWallet)
-  , WalletConfig(WalletConfig)
-  , WalletExt(FlintExt, GeroExt, NamiExt)
-  , getWalletByName
-  , getWalletByType
-  , walletName
-  ) as WalletExt
->>>>>>> 4ce7ac79
+import Ctl.Internal.Test.E2E.Runner (runE2ECommand, runE2ETests) as X