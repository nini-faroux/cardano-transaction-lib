--- conflicted
+++ resolved
@@ -790,14 +790,8 @@
       transactionOutputSetPlutusData txo
         =<< fromJustEff "convertTxOutput"
           (convertPlutusData $ unwrap datumValue)
-<<<<<<< HEAD
   for_ scriptRef $
     convertScriptRef >>> transactionOutputSetScriptRef txo
-=======
-  for_ scriptRef
-    $ convertScriptRef
-        >=> transactionOutputSetScriptRef txo
->>>>>>> 510b8582
   pure txo
 
 convertScriptRef :: T.ScriptRef -> ScriptRef
