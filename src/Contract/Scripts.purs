-- | A module for various script types, most of which are newtype wrappers
-- | over `PlutusScript`. Corresponding hashes are also included as newtype
-- | wrappers over `ScriptHash`.
module Contract.Scripts
  ( module ExportScripts
  , module Hash
  , module NativeScript
  , module TypedValidator
  , module TypesScripts
  , module X
  ) where

import Ctl.Internal.ApplyArgs (ApplyArgsError(ApplyArgsError), applyArgs) as X
import Ctl.Internal.Cardano.Types.NativeScript
  ( NativeScript
      ( ScriptPubkey
      , ScriptAll
      , ScriptAny
      , ScriptNOfK
      , TimelockStart
      , TimelockExpiry
      )
  ) as NativeScript
import Ctl.Internal.NativeScripts (NativeScriptHash(NativeScriptHash)) as X
import Ctl.Internal.Scripts
  ( mintingPolicyHash
  , nativeScriptStakeValidatorHash
  , plutusScriptStakeValidatorHash
  , validatorHash
  ) as ExportScripts
import Ctl.Internal.Serialization.Hash (ScriptHash) as Hash
import Ctl.Internal.Types.Scripts
  ( MintingPolicy(PlutusMintingPolicy, NativeMintingPolicy)
  , MintingPolicyHash(MintingPolicyHash)
  , NativeScriptStakeValidator(NativeScriptStakeValidator)
  , PlutusScript(PlutusScript)
  , PlutusScriptStakeValidator(PlutusScriptStakeValidator)
  , StakeValidatorHash(StakeValidatorHash)
  , Validator(Validator)
  , ValidatorHash(ValidatorHash)
  ) as TypesScripts
import Ctl.Internal.Types.TypedValidator
  ( class DatumType
  , class RedeemerType
  , class ValidatorTypes
  , TypedValidator(TypedValidator)
  , ValidatorType
  , WrappedValidatorType
  , forwardingMintingPolicy
  , generalise
  , typedValidatorHash
  , typedValidatorScript
<<<<<<< HEAD
  ) as TypedValidator
import Data.Either (Either, hush)
import Data.Maybe (Maybe)

-- | Apply `PlutusData` arguments to a`PlutusScript`,
-- | returning an updated script with the provided arguments applied
applyArgs
  :: forall (r :: Row Type)
   . PlutusScript
  -> Array PlutusData
  -> Contract r (Either ExportQueryM.ClientError PlutusScript)
applyArgs a = wrapContract <<< QueryM.applyArgs a

-- | Same as `applyArgs` with arguments hushed.
applyArgsM
  :: forall (r :: Row Type)
   . PlutusScript
  -> Array PlutusData
  -> Contract r (Maybe PlutusScript)
applyArgsM a = map hush <<< applyArgs a
=======
  ) as TypedValidator
>>>>>>> c645c73a
<|MERGE_RESOLUTION|>--- conflicted
+++ resolved
@@ -50,27 +50,4 @@
   , generalise
   , typedValidatorHash
   , typedValidatorScript
-<<<<<<< HEAD
-  ) as TypedValidator
-import Data.Either (Either, hush)
-import Data.Maybe (Maybe)
-
--- | Apply `PlutusData` arguments to a`PlutusScript`,
--- | returning an updated script with the provided arguments applied
-applyArgs
-  :: forall (r :: Row Type)
-   . PlutusScript
-  -> Array PlutusData
-  -> Contract r (Either ExportQueryM.ClientError PlutusScript)
-applyArgs a = wrapContract <<< QueryM.applyArgs a
-
--- | Same as `applyArgs` with arguments hushed.
-applyArgsM
-  :: forall (r :: Row Type)
-   . PlutusScript
-  -> Array PlutusData
-  -> Contract r (Maybe PlutusScript)
-applyArgsM a = map hush <<< applyArgs a
-=======
-  ) as TypedValidator
->>>>>>> c645c73a
+  ) as TypedValidator