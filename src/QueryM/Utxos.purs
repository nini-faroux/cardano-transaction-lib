-- | A module for `QueryM` queries related to utxos.
module QueryM.Utxos
  ( filterLockedUtxos
  , getUtxo
  , getWalletBalance
  , utxosAt
  , getWalletCollateral
  , getWalletUtxos
  ) where

import Prelude

import Address (addressToOgmiosAddress)
import Cardano.Types.Transaction (TransactionOutput, UtxoMap)
import Cardano.Types.TransactionUnspentOutput (TransactionUnspentOutput)
import Cardano.Types.Value (Value)
import Control.Monad.Reader (withReaderT)
import Control.Monad.Reader.Trans (ReaderT, asks)
import Data.Array (head)
import Data.Array as Array
import Data.Bifunctor (bimap)
import Data.Bitraversable (bisequence)
import Data.Foldable (fold, foldr)
import Data.Map as Map
import Data.Maybe (Maybe(Nothing), fromMaybe, maybe)
import Data.Newtype (unwrap, wrap)
import Data.Traversable (for, for_, sequence, traverse)
import Data.Tuple.Nested (type (/\), (/\))
import Data.UInt as UInt
import Effect.Aff (Aff)
import Effect.Aff.Class (liftAff)
import Effect.Class (liftEffect)
import Effect.Exception (throw)
import Helpers as Helpers
import QueryM (QueryM, callCip30Wallet, getWalletAddresses, mkOgmiosRequest)
import QueryM.Ogmios as Ogmios
import Serialization.Address (Address)
import TxOutput (ogmiosTxOutToTransactionOutput, txOutRefToTransactionInput)
import Types.Transaction (TransactionInput)
import Types.UsedTxOuts (UsedTxOuts, isTxOutRefUsed)
<<<<<<< HEAD
import Wallet (Wallet(Gero, Nami, Flint, Eternl, KeyWallet))
=======
import Wallet (Wallet(Gero, Nami, Flint, Lode, KeyWallet))
>>>>>>> f938a4f5

--------------------------------------------------------------------------------
-- UtxosAt
--------------------------------------------------------------------------------

-- If required, we can change to Either with more granular error handling.
-- | Gets utxos at an (internal) `Address` in terms of (internal) `Cardano.Transaction.Types`.
-- | Results may vary depending on `Wallet` type.
utxosAt
  :: Address
  -> QueryM (Maybe UtxoMap)
utxosAt address =
  mkUtxoQuery
    <<< mkOgmiosRequest Ogmios.queryUtxosAtCall _.utxosAt
    $ addressToOgmiosAddress address

-- | Queries for UTxO given a transaction input.
getUtxo
  :: TransactionInput -> QueryM (Maybe TransactionOutput)
getUtxo ref =
  mkUtxoQuery
    (mkOgmiosRequest Ogmios.queryUtxoCall _.utxo ref) <#>
    (_ >>= Map.lookup ref)

mkUtxoQuery :: QueryM Ogmios.UtxoQR -> QueryM (Maybe UtxoMap)
mkUtxoQuery query = asks (_.runtime >>> _.wallet) >>= maybe allUtxosAt
  utxosAtByWallet
  where
  -- Add more wallet types here:
  utxosAtByWallet :: Wallet -> QueryM (Maybe UtxoMap)
  utxosAtByWallet = case _ of
    Nami _ -> cip30UtxosAt
    Gero _ -> cip30UtxosAt
    Flint _ -> cip30UtxosAt
<<<<<<< HEAD
    Eternl _ -> cip30UtxosAt
=======
    Lode _ -> cip30UtxosAt
>>>>>>> f938a4f5
    KeyWallet _ -> allUtxosAt

  -- Gets all utxos at an (internal) Address in terms of (internal)
  -- Cardano.Transaction.Types.
  allUtxosAt :: QueryM (Maybe UtxoMap)
  allUtxosAt = convertUtxos <$> query
    where
    convertUtxos :: Ogmios.UtxoQR -> Maybe UtxoMap
    convertUtxos (Ogmios.UtxoQR utxoQueryResult) =
      let
        out'
          :: Array
               ( Maybe TransactionInput /\ Maybe
                   TransactionOutput
               )
        out' = Map.toUnfoldable utxoQueryResult
          <#> bimap
            txOutRefToTransactionInput
            ogmiosTxOutToTransactionOutput

        out
          :: Maybe
               ( Array
                   ( TransactionInput /\
                       TransactionOutput
                   )
               )
        out = out' <#> bisequence # sequence
      in
        Map.fromFoldable <$> out

  cip30UtxosAt :: QueryM (Maybe UtxoMap)
  cip30UtxosAt = getWalletCollateral >>= maybe
    (liftEffect $ throw "CIP-30 wallet missing collateral")
    \collateralUtxos ->
      allUtxosAt <#> \utxos' ->
        foldr
          ( \collateralUtxo utxoAcc ->
              (Map.delete (unwrap collateralUtxo).input) <$> utxoAcc
          )
          utxos'
          collateralUtxos

--------------------------------------------------------------------------------
-- Used Utxos helpers
--------------------------------------------------------------------------------

filterLockedUtxos :: UtxoMap -> QueryM UtxoMap
filterLockedUtxos utxos =
  withTxRefsCache $
    flip Helpers.filterMapWithKeyM utxos
      (\k _ -> not <$> isTxOutRefUsed (unwrap k))

withTxRefsCache
  :: forall (m :: Type -> Type) (a :: Type)
   . ReaderT UsedTxOuts Aff a
  -> QueryM a
withTxRefsCache = wrap <<< withReaderT (_.runtime >>> _.usedTxOuts)

getWalletBalance
  :: QueryM (Maybe Value)
getWalletBalance = do
  asks (_.runtime >>> _.wallet) >>= map join <<< traverse case _ of
    Nami wallet -> liftAff $ wallet.getBalance wallet.connection
    Gero wallet -> liftAff $ wallet.getBalance wallet.connection
    Eternl wallet -> liftAff $ wallet.getBalance wallet.connection
    Flint wallet -> liftAff $ wallet.getBalance wallet.connection
    Lode wallet -> liftAff $ wallet.getBalance wallet.connection
    KeyWallet _ -> do
      -- Implement via `utxosAt`
<<<<<<< HEAD
      mbAddresses <- getWalletAddresses

      map join $ for mbAddresses \addresses ->
        (map fold <<< sequence) <$> for addresses \address ->
          utxosAt address <#> map
            -- Combine `Value`s
            (fold <<< map _.amount <<< map unwrap <<< Map.values <<< unwrap)
=======
      mbAddress <- getWalletAddress
      map join $ for mbAddress \address -> do
        utxosAt address <#> map
          -- Combine `Value`s
          (fold <<< map _.amount <<< map unwrap <<< Map.values)
>>>>>>> f938a4f5

getWalletUtxos :: QueryM (Maybe UtxoMap)
getWalletUtxos = do
  asks (_.runtime >>> _.wallet) >>= map join <<< traverse case _ of
<<<<<<< HEAD
    Nami wallet -> liftAff $ wallet.getUtxos wallet.connection <#> map toUtxoM
    Gero wallet -> liftAff $ wallet.getUtxos wallet.connection <#> map toUtxoM
    Flint wallet -> liftAff $ wallet.getUtxos wallet.connection <#> map toUtxoM
    Eternl wallet -> liftAff $ wallet.getUtxos wallet.connection <#> map toUtxoM
=======
    Nami wallet -> liftAff $ wallet.getUtxos wallet.connection <#> map toUtxoMap
    Gero wallet -> liftAff $ wallet.getUtxos wallet.connection <#> map toUtxoMap
    Flint wallet -> liftAff $ wallet.getUtxos wallet.connection <#> map
      toUtxoMap
    Lode wallet -> liftAff $ wallet.getUtxos wallet.connection <#> map toUtxoMap
>>>>>>> f938a4f5
    KeyWallet _ -> do
      mbAddress <- (getWalletAddresses <#> (_ >>= head))
      map join $ for mbAddress utxosAt
  where
  toUtxoMap :: Array TransactionUnspentOutput -> UtxoMap
  toUtxoMap = Map.fromFoldable <<< map
    (unwrap >>> \({ input, output }) -> input /\ output)

getWalletCollateral :: QueryM (Maybe (Array TransactionUnspentOutput))
getWalletCollateral = do
  mbCollateralUTxOs <- asks (_.runtime >>> _.wallet) >>= maybe (pure Nothing)
    case _ of
<<<<<<< HEAD
      Nami nami -> liftAff $ callCip30Wallet nami _.getCollateral
      Gero gero -> liftAff $ callCip30Wallet gero _.getCollateral
      Flint flint -> liftAff $ callCip30Wallet flint _.getCollateral
      Eternl eternl -> liftAff $ callCip30Wallet eternl _.getCollateral
=======
      Nami wallet -> liftAff $ callCip30Wallet wallet _.getCollateral
      Gero wallet -> liftAff $ callCip30Wallet wallet _.getCollateral
      Flint wallet -> liftAff $ callCip30Wallet wallet _.getCollateral
      Lode wallet -> liftAff $ callCip30Wallet wallet _.getCollateral
>>>>>>> f938a4f5
      KeyWallet kw -> do
        networkId <- asks $ _.config >>> _.networkId
        addr <- liftAff $ (unwrap kw).address networkId
        utxos <- utxosAt addr <#> fromMaybe Map.empty
          >>= filterLockedUtxos
        pure $ Array.singleton <$> (unwrap kw).selectCollateral utxos
  for_ mbCollateralUTxOs \collateralUTxOs -> do
    pparams <- asks $ _.runtime >>> _.pparams
    let
      tooManyCollateralUTxOs =
        fromMaybe false do
          maxCollateralInputs <- (unwrap pparams).maxCollateralInputs
          pure $ UInt.fromInt (Array.length collateralUTxOs) >
            maxCollateralInputs
    when tooManyCollateralUTxOs do
      liftEffect $ throw tooManyCollateralUTxOsError
  pure mbCollateralUTxOs
  where
  tooManyCollateralUTxOsError =
    "Wallet returned too many UTxOs as collateral. This is likely a bug in \
    \the wallet."<|MERGE_RESOLUTION|>--- conflicted
+++ resolved
@@ -38,11 +38,7 @@
 import TxOutput (ogmiosTxOutToTransactionOutput, txOutRefToTransactionInput)
 import Types.Transaction (TransactionInput)
 import Types.UsedTxOuts (UsedTxOuts, isTxOutRefUsed)
-<<<<<<< HEAD
-import Wallet (Wallet(Gero, Nami, Flint, Eternl, KeyWallet))
-=======
-import Wallet (Wallet(Gero, Nami, Flint, Lode, KeyWallet))
->>>>>>> f938a4f5
+import Wallet (Wallet(Gero, Nami, Flint, Lode, Eternl, KeyWallet))
 
 --------------------------------------------------------------------------------
 -- UtxosAt
@@ -77,11 +73,8 @@
     Nami _ -> cip30UtxosAt
     Gero _ -> cip30UtxosAt
     Flint _ -> cip30UtxosAt
-<<<<<<< HEAD
     Eternl _ -> cip30UtxosAt
-=======
     Lode _ -> cip30UtxosAt
->>>>>>> f938a4f5
     KeyWallet _ -> allUtxosAt
 
   -- Gets all utxos at an (internal) Address in terms of (internal)
@@ -152,7 +145,6 @@
     Lode wallet -> liftAff $ wallet.getBalance wallet.connection
     KeyWallet _ -> do
       -- Implement via `utxosAt`
-<<<<<<< HEAD
       mbAddresses <- getWalletAddresses
 
       map join $ for mbAddresses \addresses ->
@@ -160,29 +152,16 @@
           utxosAt address <#> map
             -- Combine `Value`s
             (fold <<< map _.amount <<< map unwrap <<< Map.values <<< unwrap)
-=======
-      mbAddress <- getWalletAddress
-      map join $ for mbAddress \address -> do
-        utxosAt address <#> map
-          -- Combine `Value`s
-          (fold <<< map _.amount <<< map unwrap <<< Map.values)
->>>>>>> f938a4f5
 
 getWalletUtxos :: QueryM (Maybe UtxoMap)
 getWalletUtxos = do
   asks (_.runtime >>> _.wallet) >>= map join <<< traverse case _ of
-<<<<<<< HEAD
+
     Nami wallet -> liftAff $ wallet.getUtxos wallet.connection <#> map toUtxoM
     Gero wallet -> liftAff $ wallet.getUtxos wallet.connection <#> map toUtxoM
     Flint wallet -> liftAff $ wallet.getUtxos wallet.connection <#> map toUtxoM
     Eternl wallet -> liftAff $ wallet.getUtxos wallet.connection <#> map toUtxoM
-=======
-    Nami wallet -> liftAff $ wallet.getUtxos wallet.connection <#> map toUtxoMap
-    Gero wallet -> liftAff $ wallet.getUtxos wallet.connection <#> map toUtxoMap
-    Flint wallet -> liftAff $ wallet.getUtxos wallet.connection <#> map
-      toUtxoMap
     Lode wallet -> liftAff $ wallet.getUtxos wallet.connection <#> map toUtxoMap
->>>>>>> f938a4f5
     KeyWallet _ -> do
       mbAddress <- (getWalletAddresses <#> (_ >>= head))
       map join $ for mbAddress utxosAt
@@ -195,17 +174,11 @@
 getWalletCollateral = do
   mbCollateralUTxOs <- asks (_.runtime >>> _.wallet) >>= maybe (pure Nothing)
     case _ of
-<<<<<<< HEAD
       Nami nami -> liftAff $ callCip30Wallet nami _.getCollateral
       Gero gero -> liftAff $ callCip30Wallet gero _.getCollateral
       Flint flint -> liftAff $ callCip30Wallet flint _.getCollateral
       Eternl eternl -> liftAff $ callCip30Wallet eternl _.getCollateral
-=======
-      Nami wallet -> liftAff $ callCip30Wallet wallet _.getCollateral
-      Gero wallet -> liftAff $ callCip30Wallet wallet _.getCollateral
-      Flint wallet -> liftAff $ callCip30Wallet wallet _.getCollateral
       Lode wallet -> liftAff $ callCip30Wallet wallet _.getCollateral
->>>>>>> f938a4f5
       KeyWallet kw -> do
         networkId <- asks $ _.config >>> _.networkId
         addr <- liftAff $ (unwrap kw).address networkId
