module Test.Ctl.Deserialization (suite) where

import Prelude

import Contract.Address (ByteArray)
import Control.Monad.Error.Class (class MonadThrow, liftMaybe)
import Ctl.Examples.OtherTypeTextEnvelope (otherTypeTextEnvelope)
import Ctl.Internal.Cardano.TextEnvelope
  ( TextEnvelope(TextEnvelope)
  , TextEnvelopeType(Other)
  , decodeTextEnvelope
  )
import Ctl.Internal.Cardano.Types.NativeScript (NativeScript(ScriptAny)) as T
import Ctl.Internal.Cardano.Types.Transaction (Transaction, TransactionOutput) as T
import Ctl.Internal.Cardano.Types.TransactionUnspentOutput
  ( TransactionUnspentOutput(TransactionUnspentOutput)
  ) as T
import Ctl.Internal.Deserialization.BigInt as DB
import Ctl.Internal.Deserialization.FromBytes (fromBytes)
import Ctl.Internal.Deserialization.NativeScript as NSD
import Ctl.Internal.Deserialization.PlutusData as DPD
import Ctl.Internal.Deserialization.Transaction (convertTransaction) as TD
import Ctl.Internal.Deserialization.UnspentOutput
  ( convertUnspentOutput
  , mkTransactionUnspentOutput
  , newTransactionUnspentOutputFromBytes
  )
import Ctl.Internal.Deserialization.WitnessSet
  ( convertWitnessSet
  , deserializeWitnessSet
  )
import Ctl.Internal.Serialization (convertTransaction) as TS
import Ctl.Internal.Serialization (toBytes)
import Ctl.Internal.Serialization as Serialization
import Ctl.Internal.Serialization.BigInt as SB
import Ctl.Internal.Serialization.NativeScript (convertNativeScript) as NSS
import Ctl.Internal.Serialization.PlutusData as SPD
import Ctl.Internal.Serialization.Types (TransactionUnspentOutput)
import Ctl.Internal.Serialization.WitnessSet as SW
import Ctl.Internal.Test.TestPlanM (TestPlanM)
import Ctl.Internal.Types.BigNum (fromBigInt, toBigInt) as BigNum
import Ctl.Internal.Types.Transaction (TransactionInput) as T
import Data.Array as Array
import Data.BigInt as BigInt
import Data.Either (hush)
import Data.Maybe (isJust, isNothing)
import Data.Newtype (unwrap)
import Effect (Effect)
import Effect.Aff (Aff)
import Effect.Class (class MonadEffect, liftEffect)
<<<<<<< HEAD
import Effect.Exception (Error)
import Mote (group, skip, test)
=======
import Effect.Exception (Error, error)
import Mote (group, test)
>>>>>>> ee1d4244
import Test.Ctl.Fixtures
  ( nativeScriptFixture1
  , nativeScriptFixture2
  , nativeScriptFixture3
  , nativeScriptFixture4
  , nativeScriptFixture5
  , nativeScriptFixture6
  , nativeScriptFixture7
  , plutusDataFixture1
  , plutusDataFixture2
  , plutusDataFixture3
  , plutusDataFixture4
  , plutusDataFixture5
  , plutusDataFixture6
  , plutusDataFixture7
  , plutusDataFixture8
  , plutusDataFixture8Bytes
  , plutusDataFixture8Bytes'
  , txFixture1
  , txFixture2
  , txFixture3
  , txFixture4
  , txFixture5
  , txFixture6
  , txInputFixture1
  , txOutputFixture1
  , utxoFixture1
  , utxoFixture1'
  , witnessSetFixture1
  , witnessSetFixture2
  , witnessSetFixture2Value
  , witnessSetFixture3
  , witnessSetFixture3Value
  , witnessSetFixture4
  )
import Test.Ctl.Utils (errMaybe)
import Test.Spec.Assertions (expectError, shouldEqual, shouldSatisfy)
import Untagged.Union (asOneOf)

suite :: TestPlanM (Aff Unit) Unit
suite = do
  group "deserialization" $ do
    group "BigInt" do
      test "Deserialization is inverse to serialization" do
        let bigInt = BigInt.fromInt 123
        res <- errMaybe "Failed to serialize BigInt" do
          DB.convertBigInt =<< SB.convertBigInt bigInt
        res `shouldEqual` bigInt
    group "BigNum" do
      test "Deserialization is inverse to serialization" do
        let bigInt = BigInt.fromInt 123
        res <- errMaybe "Failed to serialize BigInt" $ BigNum.fromBigInt bigInt
          >>= BigNum.toBigInt
        res `shouldEqual` bigInt
    group "CSL <-> CTL PlutusData roundtrip tests" do
      let
        pdRoundTripTest ctlPd = do
          cslPd <-
            errMaybe "Failed to convert from CTL PlutusData to CSL PlutusData" $
              SPD.convertPlutusData ctlPd
          let pdBytes = toBytes (asOneOf cslPd)
          cslPd' <- errMaybe "Failed to fromBytes PlutusData" $ fromBytes
            pdBytes
          ctlPd' <-
            errMaybe "Failed to convert from CSL PlutusData to CTL PlutusData" $
              DPD.convertPlutusData cslPd'
          ctlPd' `shouldEqual` ctlPd
      test "fixture #1" $ pdRoundTripTest plutusDataFixture1
      test "fixture #2" $ pdRoundTripTest plutusDataFixture2
      test "fixture #3" $ pdRoundTripTest plutusDataFixture3
      test "fixture #4" $ pdRoundTripTest plutusDataFixture4
      test "fixture #5" $ pdRoundTripTest plutusDataFixture5
      test "fixture #6" $ pdRoundTripTest plutusDataFixture6
      test "fixture #7" $ pdRoundTripTest plutusDataFixture7
      test "fixture #8" $ pdRoundTripTest plutusDataFixture8
      test
        "fixture #8 different Cbor bytes encodings (compact vs general Constr tag encodings)"
        $ do
            cslPd' <- errMaybe "Failed to fromBytes PlutusData" $ fromBytes
              plutusDataFixture8Bytes
            ctlPd' <-
              errMaybe "Failed to convert from CSL PlutusData to CTL PlutusData"
                $
                  DPD.convertPlutusData cslPd'
            ctlPd' `shouldEqual` plutusDataFixture8
            cslPdWp' <- errMaybe "Failed to fromBytes PlutusData" $ fromBytes
              plutusDataFixture8Bytes'
            ctlPdWp' <-
              errMaybe "Failed to convert from CSL PlutusData to CTL PlutusData"
                $
                  DPD.convertPlutusData cslPdWp'
            ctlPdWp' `shouldEqual` plutusDataFixture8
    group "UnspentTransactionOutput" do
      test "deserialization is inverse to serialization" do
        unspentOutput <- liftEffect $ createUnspentOutput txInputFixture1
          txOutputFixture1
        T.TransactionUnspentOutput { input, output } <-
          errMaybe "Failed deserialization 3" do
            convertUnspentOutput unspentOutput
        input `shouldEqual` txInputFixture1
        output `shouldEqual` txOutputFixture1
      test "fixture #1" do
        res <- errMaybe "Failed deserialization 4" do
          newTransactionUnspentOutputFromBytes utxoFixture1 >>=
            convertUnspentOutput
        res `shouldEqual` utxoFixture1'
    group "Transaction Roundtrips" do
      test "CSL <-> CTL Transaction roundtrip #1" $ txRoundtrip txFixture1
      test "CSL <-> CTL Transaction roundtrip #2" $ txRoundtrip txFixture2
      test "CSL <-> CTL Transaction roundtrip #3" $ txRoundtrip txFixture3
      test "CSL <-> CTL Transaction roundtrip #4" $ txRoundtrip txFixture4
      test "CSL <-> CTL Transaction roundtrip #5" $ txRoundtrip txFixture5
      test "CSL <-> CTL Transaction roundtrip #6" $ txRoundtrip txFixture6
    group "WitnessSet - deserialization" do
      group "fixture #1" do
        res <- errMaybe "Failed deserialization 5" do
          deserializeWitnessSet witnessSetFixture1 >>= convertWitnessSet
        test "has vkeys" do
          (unwrap res).vkeys `shouldSatisfy` isJust
        test "has plutusData" do
          (unwrap res).plutusData `shouldSatisfy` isJust
        test "has plutusScripts" do
          (unwrap res).plutusScripts `shouldSatisfy` isJust
        test "has redeemers" do
          (unwrap res).redeemers `shouldSatisfy` isJust
        test "has redeemers" do
          (unwrap res).redeemers `shouldSatisfy` isJust
        test "does not have nativeScripts" do
          (unwrap res).nativeScripts `shouldSatisfy` isNothing
      test "fixture #2" do
        res <- errMaybe "Failed deserialization 6" do
          deserializeWitnessSet witnessSetFixture2 >>= convertWitnessSet
        res `shouldEqual` witnessSetFixture2Value
      test "fixture #3" do
        res <- errMaybe "Failed deserialization 7" do
          deserializeWitnessSet witnessSetFixture3 >>= convertWitnessSet
        res `shouldEqual` witnessSetFixture3Value
      group "fixture #4" do
        res <- errMaybe "Failed deserialization 8" $
          deserializeWitnessSet witnessSetFixture4 >>= convertWitnessSet
        test "has nativeScripts" do
          (unwrap res).nativeScripts `shouldSatisfy` isJust
    group "NativeScript - deserializaton is inverse to serialization" do
      test "fixture #1" do
        liftEffect $ testNativeScript nativeScriptFixture1
      test "fixture #2" do
        liftEffect $ testNativeScript nativeScriptFixture2
      test "fixture #3" do
        liftEffect $ testNativeScript nativeScriptFixture3
      test "fixture #4" do
        liftEffect $ testNativeScript nativeScriptFixture4
      test "fixture #5" do
        liftEffect $ testNativeScript nativeScriptFixture5
      test "fixture #6" do
        liftEffect $ testNativeScript nativeScriptFixture6
      test "fixture #7" do
        liftEffect $ testNativeScript nativeScriptFixture7
      test "fixture #7" do
        liftEffect $ testNativeScript nativeScriptFixture7
      -- This is here just to acknowledge the problem
      skip $ test "too much nesting leads to recursion error" do
        expectError $ do
          let
            longNativeScript =
              Array.foldr (\_ acc -> T.ScriptAny [ acc ]) nativeScriptFixture1 $
                Array.range 0 50 -- change this to 50000
          liftEffect $ testNativeScript longNativeScript
    group "WitnessSet - deserialization is inverse to serialization" do
      let
        witnessSetRoundTrip
          :: ∀ (m :: Type -> Type)
           . MonadEffect m
          => MonadThrow Error m
          => ByteArray
          -> m Unit
        witnessSetRoundTrip fixture = do
          ws0 <- errMaybe "Failed deserialization" $
            deserializeWitnessSet fixture >>= convertWitnessSet
          ws1 <- liftEffect $ SW.convertWitnessSet ws0
          ws2 <- errMaybe "Failed deserialization" $ convertWitnessSet ws1
          ws0 `shouldEqual` ws2 -- value representation
          let wsBytes = Serialization.toBytes (asOneOf ws1)
          wsBytes `shouldEqual` fixture -- byte representation
      test "fixture #1" $ witnessSetRoundTrip witnessSetFixture1
      test "fixture #2" $ witnessSetRoundTrip witnessSetFixture2
      test "fixture #3" $ witnessSetRoundTrip witnessSetFixture3
      -- TODO: enable when nativeScripts are implemented
      test "fixture #4" $ witnessSetRoundTrip witnessSetFixture4
    group "TextEnvelope decoding" do
      test "Decoding TestEnvelope with some other type" do
        TextEnvelope envelope <- liftMaybe (error "Unexpected parsing error") $
          decodeTextEnvelope otherTypeTextEnvelope
        envelope.type_ `shouldEqual` (Other "SomeOtherType")

createUnspentOutput
  :: T.TransactionInput
  -> T.TransactionOutput
  -> Effect TransactionUnspentOutput
createUnspentOutput input output = do
  input' <- Serialization.convertTxInput input
  output' <- Serialization.convertTxOutput output
  pure $ mkTransactionUnspentOutput input' output'

testNativeScript :: T.NativeScript -> Effect Unit
testNativeScript input = do
  serialized <- pure $ NSS.convertNativeScript input
  {-            ^^^^ This is necessary here as convertNativeScript can throw
                a maximum call stack size runtime error (see excessive nesting
                test above). It needs to be lifted into the Effect monad for
                purescript to handle it correctly.
  -}

  let bytes = Serialization.toBytes (asOneOf serialized)
  res <- errMaybe "Failed deserialization" $ fromBytes bytes
  res' <- errMaybe "Failed deserialization" $ NSD.convertNativeScript res
  res' `shouldEqual` input

txRoundtrip :: T.Transaction -> Aff Unit
txRoundtrip tx = do
  cslTX <- liftEffect $ TS.convertTransaction tx
  expected <- errMaybe "Cannot convert TX from CSL to CTL" $ hush $
    TD.convertTransaction cslTX
  tx `shouldEqual` expected<|MERGE_RESOLUTION|>--- conflicted
+++ resolved
@@ -48,13 +48,8 @@
 import Effect (Effect)
 import Effect.Aff (Aff)
 import Effect.Class (class MonadEffect, liftEffect)
-<<<<<<< HEAD
-import Effect.Exception (Error)
+import Effect.Exception (Error, error)
 import Mote (group, skip, test)
-=======
-import Effect.Exception (Error, error)
-import Mote (group, test)
->>>>>>> ee1d4244
 import Test.Ctl.Fixtures
   ( nativeScriptFixture1
   , nativeScriptFixture2
