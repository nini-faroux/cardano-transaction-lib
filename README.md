--- conflicted
+++ resolved
@@ -255,10 +255,6 @@
           # it can be helpful for CI to ensure the project builds or to
           # pass to another derivation
           your-project = (psProjectFor system).buildPursProject {
-<<<<<<< HEAD
-            name = "cardano-transaction-lib";
-=======
->>>>>>> be7b7e2e
             # A list of directories to copy into the builder, relative to the
             # root provided in `purescriptProject.src`, and defaulting to
             # `["src"]`. If you have files needed at runtime, you must include
@@ -268,7 +264,6 @@
 
           # `bundlePursProject` creates a JS bundle with webpack
           your-project-bundle = (psProjectFor system).bundlePursProject {
-            name = "cardano-transaction-lib";
             # A list of directories to copy into the builder, relative to the
             # root provided in `purescriptProject.src`, and defaulting to
             # `["src"]`. If you have files needed at runtime, you must include
