--- conflicted
+++ resolved
@@ -354,11 +354,8 @@
             <<< delete (Proxy :: Proxy "ogmiosDatumCachePort")
             <<< delete (Proxy :: Proxy "ctlServerPort")
             <<< delete (Proxy :: Proxy "postgresPort")
-<<<<<<< HEAD
             <<< delete (Proxy :: Proxy "skipJQuery")
-=======
             <<< delete (Proxy :: Proxy "kupoPort")
->>>>>>> bc72eaa5
         )
   readBrowserRuntime Nothing $ removeUnneeded testOptions
 
