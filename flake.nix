{
  description = "cardano-transaction-lib";

  inputs = {
    flake-compat = {
      url = "github:edolstra/flake-compat";
      flake = false;
    };

    # for the purescript project
    ogmios.url = "github:mlabs-haskell/ogmios/e406801eaeb32b28cd84357596ca1512bff27741";
    ogmios-datum-cache.url = "github:mlabs-haskell/ogmios-datum-cache/1c7a4af3f18bd3fa94a59e5a52e0ad6d974233e8";

    # Repository with network parameters
    cardano-configurations = {
      # Override with "path:/path/to/cardano-configurations";
      url = "github:input-output-hk/cardano-configurations";
      flake = false;
    };
    easy-purescript-nix = {
      url = "github:justinwoo/easy-purescript-nix";
      flake = false;
    };

    # for the haskell server
    iohk-nix.url = "github:input-output-hk/iohk-nix";
    haskell-nix.url = "github:mlabs-haskell/haskell.nix?ref=master";
    nixpkgs.follows = "haskell-nix/nixpkgs-unstable";
  };

  outputs =
    { self
    , nixpkgs
    , haskell-nix
    , iohk-nix
    , cardano-configurations
    , ...
    }@inputs:
    let
      defaultSystems = [
        "x86_64-linux"
        "x86_64-darwin"
        "aarch64-linux"
        "aarch64-darwin"
      ];
      perSystem = nixpkgs.lib.genAttrs defaultSystems;
<<<<<<< HEAD
      overlay = system: with inputs; (prev: final: {
        easy-ps =
          import inputs.easy-purescript-nix { pkgs = prev; };
        ogmios-datum-cache =
          inputs.ogmios-datum-cache.defaultPackage.${system};
        ogmios = ogmios.packages.${system}."ogmios:exe:ogmios";
        ogmios-fixtures = ogmios;
        purescriptProject = import ./nix { inherit system; pkgs = prev; };
        buildCtlRuntime = buildCtlRuntime system;
        launchCtlRuntime = launchCtlRuntime system;
        inherit cardano-configurations;
      });
=======
      overlay = with inputs; (final: prev:
        let
          inherit (prev) system;
        in
        {
          easy-ps =
            import inputs.easy-purescript-nix { pkgs = final; };
          ogmios-datum-cache =
            inputs.ogmios-datum-cache.defaultPackage.${system};
          ogmios = ogmios.packages.${system}."ogmios:exe:ogmios";
          ogmios-fixtures = ogmios;
          purescriptProject = import ./nix { inherit system; pkgs = final; };
          buildCtlRuntime = buildCtlRuntime final;
          launchCtlRuntime = launchCtlRuntime final;
          ctl-server = self.packages.${system}."ctl-server:exe:ctl-server";
          inherit cardano-configurations;
        });
>>>>>>> cb263995

      mkNixpkgsFor = system: import nixpkgs {
        overlays = [
          haskell-nix.overlay
          iohk-nix.overlays.crypto
          overlay
        ];
        inherit (haskell-nix) config;
        inherit system;
      };

      allNixpkgs = perSystem mkNixpkgsFor;
      nixpkgsFor = system: allNixpkgs.${system};

      defaultConfig = final: with final; {
        inherit (inputs) cardano-configurations;
        network = {
          name = "testnet";
          magic = 1097911063; # use `null` for mainnet
        };
        node = { port = 3001; };
        ogmios = { port = 1337; };
        ctlServer = { port = 8081; };
        postgres = {
          # User-facing port on host machine.
          # Can be set to null in order to not bind postgres port to host.
          # Postgres will always be accessible via `postgres:5432` from
          # containers.
          port = 5432;
          user = "ctxlib";
          password = "ctxlib";
          db = "ctxlib";
        };
        datumCache = {
          port = 9999;
          controlApiToken = "";
          blockFetcher = {
            firstBlock = {
              slot = 61625527;
              id = "3afd8895c7b270f8250b744ec8d2b3c53ee2859c9d5711d906c47fe51b800988";
            };
            autoStart = true;
            startFromLast = false;
            filter = builtins.toJSON { const = true; };
          };
        };
      };

      buildOgmiosFixtures = pkgs: pkgs.runCommand "ogmios-fixtures"
        {
          buildInputs = [ pkgs.jq pkgs.pcre ];
        }
        ''
          cp -r ${pkgs.ogmios-fixtures}/server/test/vectors vectors
          chmod -R +rwx .

          function on_file () {
            local path=$1
            local parent="$(basename "$(dirname "$path")")"
            if command=$(pcregrep -o1 -o2 -o3 'Query\[(.*)\]|(EvaluateTx)|(SubmitTx)' <<< "$path")
            then
              echo "$path"
              json=$(jq -c .result "$path")
              md5=($(md5sum <<< "$json"))
              printf "%s" "$json" > "ogmios/$command-$md5.json"
            fi
          }
          export -f on_file

          mkdir ogmios
          find vectors/ -type f -name "*.json" -exec bash -c 'on_file "{}"' \;
          mkdir $out
          cp -rT ogmios $out
        '';

      buildCtlRuntime = pkgs: extraConfig: { ... }:
        let
          inherit (builtins) toString;
          config = with pkgs.lib;
            fix (final: recursiveUpdate
              (defaultConfig final)
              (if isFunction extraConfig then extraConfig final else extraConfig));
          nodeDbVol = "node-${config.network.name}-db";
          nodeIpcVol = "node-${config.network.name}-ipc";
          nodeSocketPath = "/ipc/node.socket";
          server = pkgs.ctl-server;
          bindPort = port: "${toString port}:${toString port}";
        in
        with config;
        {
          docker-compose.raw = {
            volumes = {
              "${nodeDbVol}" = { };
              "${nodeIpcVol}" = { };
            };
          };
          services = {
            cardano-node = {
              service = {
                image = "inputoutput/cardano-node:1.35.0";
                ports = [ (bindPort node.port) ];
                volumes = [
                  "${config.cardano-configurations}/network/${config.network.name}/cardano-node:/config"
                  "${config.cardano-configurations}/network/${config.network.name}/genesis:/genesis"
                  "${nodeDbVol}:/data"
                  "${nodeIpcVol}:/ipc"
                ];
                command = [
                  "run"
                  "--config"
                  "/config/config.json"
                  "--database-path"
                  "/data/db"
                  "--socket-path"
                  "${nodeSocketPath}"
                  "--topology"
                  "/config/topology.json"
                ];
              };
            };
            ogmios = {
              service = {
                useHostStore = true;
                ports = [ (bindPort ogmios.port) ];
                volumes = [
                  "${config.cardano-configurations}/network/${config.network.name}:/config"
                  "${nodeIpcVol}:/ipc"
                ];
                command = [
                  "${pkgs.bash}/bin/sh"
                  "-c"
                  ''
                    ${pkgs.ogmios}/bin/ogmios \
                      --host ogmios \
                      --port ${toString ogmios.port} \
                      --node-socket /ipc/node.socket \
                      --node-config /config/cardano-node/config.json
                  ''
                ];
              };
            };
            ctl-server = {
              service = {
                useHostStore = true;
                ports = [ (bindPort ctlServer.port) ];
                depends_on = [ "ogmios" ];
                volumes = [ "${nodeIpcVol}:/ipc" ];
                command = [
                  "${pkgs.bash}/bin/sh"
                  "-c"
                  ''
                    ${server}/bin/ctl-server --port ${toString ctlServer.port}
                  ''
                ];
              };
            };
            postgres = {
              service = {
                image = "postgres:13";
                ports =
                  if postgres.port == null
                  then [ ]
                  else [ "${toString postgres.port}:5432" ];
                environment = {
                  POSTGRES_USER = "${postgres.user}";
                  POSTGRES_PASSWORD = "${postgres.password}";
                  POSTGRES_DB = "${postgres.db}";
                };
              };
            };
            ogmios-datum-cache =
              let
                filter = nixpkgs.lib.strings.replaceStrings
                  [ "\"" "\\" ] [ "\\\"" "\\\\" ]
                  datumCache.blockFetcher.filter;
              in
              {
                service = {
                  useHostStore = true;
                  ports = [ (bindPort datumCache.port) ];
                  restart = "on-failure";
                  depends_on = [ "postgres" "ogmios" ];
                  command = [
                    "${pkgs.bash}/bin/sh"
                    "-c"
                    ''
                      ${pkgs.ogmios-datum-cache}/bin/ogmios-datum-cache \
                        --log-level warn \
                        --use-latest \
                        --server-api "${toString datumCache.controlApiToken}" \
                        --server-port ${toString datumCache.port} \
                        --ogmios-address ogmios \
                        --ogmios-port ${toString ogmios.port} \
                        --db-port 5432 \
                        --db-host postgres \
                        --db-user "${postgres.user}" \
                        --db-name "${postgres.db}" \
                        --db-password "${postgres.password}" \
                        --block-slot ${toString datumCache.blockFetcher.firstBlock.slot} \
                        --block-hash "${datumCache.blockFetcher.firstBlock.id}" \
                        --block-filter "${filter}"
                    ''
                  ];
                };
              };
          };
        };

      # Makes a set compatible with flake `apps` to launch all runtime services
      launchCtlRuntime = pkgs: config:
        let
          binPath = "ctl-runtime";
          prebuilt = (pkgs.arion.build {
            inherit pkgs;
            modules = [ (buildCtlRuntime pkgs config) ];
          }).outPath;
          script = pkgs.writeShellApplication {
            name = binPath;
            runtimeInputs = [ pkgs.arion pkgs.docker ];
            text =
              ''
                ${pkgs.arion}/bin/arion --prebuilt-file ${prebuilt} up
              '';
          };
        in
        {
          type = "app";
          program = "${script}/bin/${binPath}";
        };

      psProjectFor = pkgs:
        let
          projectName = "cardano-transaction-lib";
          # `filterSource` will still trigger rebuilds with flakes, even if a
          # filtered path is modified as the output path name is impurely
          # derived. Setting an explicit `name` with `path` helps mitigate this
          src = builtins.path {
            path = self;
            name = "${projectName}-src";
            filter = path: ftype:
              !(pkgs.lib.hasSuffix ".md" path)
              && !(ftype == "directory" && builtins.elem
                (baseNameOf path) [ "server" "doc" ]
              );
          };
          ogmiosFixtures = buildOgmiosFixtures pkgs;
          project = pkgs.purescriptProject {
            inherit src pkgs projectName;
            packageJson = ./package.json;
            packageLock = ./package-lock.json;
            shell = {
              shellHook = exportOgmiosFixtures;
<<<<<<< HEAD
              packages = [
                pkgs.ogmios
                pkgs.ogmios-datum-cache
                pkgs.nixpkgs-fmt
                pkgs.fd
                pkgs.arion
                pkgs.haskellPackages.fourmolu
=======
              packages = with pkgs; [
                ogmios
                ogmios-datum-cache
                nixpkgs-fmt
                fd
                arion
                haskellPackages.fourmolu
                nodePackages.prettier
                nodePackages.eslint
>>>>>>> cb263995
              ];
            };
          };
          exportOgmiosFixtures =
            ''
              export OGMIOS_FIXTURES="${ogmiosFixtures}"
            '';
        in
        rec {
          defaultPackage = packages.ctl-example-bundle-web;

          packages = {
            ctl-example-bundle-web = project.bundlePursProject {
              main = "Examples.Pkh2Pkh";
              entrypoint = "examples/index.js";
              htmlTemplate = "examples/index.html";
            };

            ctl-runtime = pkgs.arion.build {
              inherit pkgs;
              modules = [ (buildCtlRuntime pkgs { }) ];
            };

            docs = project.buildSearchablePursDocs {
              packageName = projectName;
            };
          };

          checks = {
            ctl-unit-test = project.runPursTest {
              name = "ctl-unit-test";
              testMain = "Test.Unit";
              env = { OGMIOS_FIXTURES = "${ogmiosFixtures}"; };
            };
          };

          devShell = project.devShell;

          apps = {
            docs =
              let
                binPath = "docs-server";
                builtDocs = packages.docs;
                script = pkgs.writeShellApplication {
                  name = binPath;
                  runtimeInputs = [
                    pkgs.nodejs-14_x
                    pkgs.nodePackages.http-server
                  ];
                  text =
                    ''
                      ${pkgs.nodePackages.http-server}/bin/http-server \
                        ${builtDocs}/generated-docs/html
                    '';
                };
              in
              {
                type = "app";
                program = "${script}/bin/${binPath}";
              };
          };
        };

      hsProjectFor = pkgs: import ./server/nix {
        inherit inputs pkgs;
        inherit (pkgs) system;
        src = ./server;
      };
    in
    {
      inherit overlay;

      # flake from haskell.nix project
      hsFlake = perSystem (system: (hsProjectFor (nixpkgsFor system)).flake { });

      devShell = perSystem (system: self.devShells.${system}.ctl);

      devShells = perSystem (system: {
        # This is the default `devShell` and can be run without specifying
        # it (i.e. `nix develop`)
        ctl = (psProjectFor (nixpkgsFor system)).devShell;
        # It might be a good idea to keep this as a separate shell; if you're
        # working on the PS frontend, it doesn't make a lot of sense to pull
        # in all of the Haskell dependencies
        #
        # This can be used with `nix develop .#hsDevShell
        hsDevShell = self.hsFlake.${system}.devShell;
      });

      packages = perSystem (system:
        self.hsFlake.${system}.packages
        // (psProjectFor (nixpkgsFor system)).packages
      );

      apps = perSystem (system:
        let
          pkgs = nixpkgsFor system;
        in
        (psProjectFor pkgs).apps // {
          inherit (self.hsFlake.${system}.apps) "ctl-server:exe:ctl-server";
          ctl-runtime = pkgs.launchCtlRuntime { };
        });

      checks = perSystem (system:
        let
          pkgs = nixpkgsFor system;
        in
        (psProjectFor pkgs).checks
        // self.hsFlake.${system}.checks
        // {
          formatting-check = pkgs.runCommand "formatting-check"
            {
              nativeBuildInputs = with pkgs; [
                easy-ps.purs-tidy
                haskellPackages.fourmolu
                nixpkgs-fmt
                nodePackages.prettier
                fd
              ];
            }
            ''
              cd ${self}
              purs-tidy check $(fd -epurs)
              fourmolu -m check -o -XTypeApplications -o -XImportQualifiedPost \
                $(fd -ehs)
              nixpkgs-fmt --check $(fd -enix --exclude='spago*')
              prettier -c $(fd -ejs)
              touch $out
            '';

          js-lint-check = pkgs.runCommand "js-lint-check"
            {
              nativeBuildInputs = [
                pkgs.nodePackages.eslint
                pkgs.fd
              ];
            }
            ''
              cd ${self}
              eslint $(fd -ejs)
              touch $out
            '';
        });

      check = perSystem (system:
        (nixpkgsFor system).runCommand "combined-check"
          {
            nativeBuildInputs =
              builtins.attrValues self.checks.${system}
              ++ builtins.attrValues self.packages.${system};
          }
          ''
            touch $out
          ''
      );

      defaultPackage = perSystem (system:
        (psProjectFor (nixpkgsFor system)).defaultPackage
      );

      hydraJobs = perSystem (system:
        self.checks.${system}
        // self.packages.${system}
        // self.devShells.${system}
      );
    };
}<|MERGE_RESOLUTION|>--- conflicted
+++ resolved
@@ -44,20 +44,6 @@
         "aarch64-darwin"
       ];
       perSystem = nixpkgs.lib.genAttrs defaultSystems;
-<<<<<<< HEAD
-      overlay = system: with inputs; (prev: final: {
-        easy-ps =
-          import inputs.easy-purescript-nix { pkgs = prev; };
-        ogmios-datum-cache =
-          inputs.ogmios-datum-cache.defaultPackage.${system};
-        ogmios = ogmios.packages.${system}."ogmios:exe:ogmios";
-        ogmios-fixtures = ogmios;
-        purescriptProject = import ./nix { inherit system; pkgs = prev; };
-        buildCtlRuntime = buildCtlRuntime system;
-        launchCtlRuntime = launchCtlRuntime system;
-        inherit cardano-configurations;
-      });
-=======
       overlay = with inputs; (final: prev:
         let
           inherit (prev) system;
@@ -75,7 +61,6 @@
           ctl-server = self.packages.${system}."ctl-server:exe:ctl-server";
           inherit cardano-configurations;
         });
->>>>>>> cb263995
 
       mkNixpkgsFor = system: import nixpkgs {
         overlays = [
@@ -328,15 +313,6 @@
             packageLock = ./package-lock.json;
             shell = {
               shellHook = exportOgmiosFixtures;
-<<<<<<< HEAD
-              packages = [
-                pkgs.ogmios
-                pkgs.ogmios-datum-cache
-                pkgs.nixpkgs-fmt
-                pkgs.fd
-                pkgs.arion
-                pkgs.haskellPackages.fourmolu
-=======
               packages = with pkgs; [
                 ogmios
                 ogmios-datum-cache
@@ -346,7 +322,6 @@
                 haskellPackages.fourmolu
                 nodePackages.prettier
                 nodePackages.eslint
->>>>>>> cb263995
               ];
             };
           };
