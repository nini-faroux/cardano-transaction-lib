--- conflicted
+++ resolved
@@ -38,11 +38,7 @@
 import Data.String.CodeUnits as String
 import Data.String.Pattern (Pattern(Pattern))
 import Data.Traversable (for, foldMap)
-<<<<<<< HEAD
-import Data.Tuple.Nested ((/\), type (/\))
-=======
 import Data.Tuple.Nested (type (/\), (/\))
->>>>>>> 3ccbfde6
 import Data.UInt (UInt)
 import Data.UInt as UInt
 import Effect (Effect)
@@ -125,23 +121,13 @@
 withPlutipContractEnv plutipCfg distr cont = do
   configCheck plutipCfg
   withPlutipServer $
-<<<<<<< HEAD
-    withPlutipCluster \response ->
-      withWallets response \wallets ->
-        withPostgres response
-          $ withOgmios response
-          $ withOgmiosDatumCache response
-          $ withMCtlServer
-          $ withContractEnv (flip cont wallets)
-=======
     withPlutipCluster \(ourKey /\ response) ->
       withPostgres response
         $ withOgmios response
         $ withOgmiosDatumCache response
-        $ withCtlServer
+        $ withMCtlServer
         $ withContractEnv \env ->
             withWallets env ourKey response (cont env)
->>>>>>> 3ccbfde6
   where
   withPlutipServer :: Aff a -> Aff a
   withPlutipServer =
