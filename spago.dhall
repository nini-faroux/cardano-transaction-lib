{-
Welcome to a Spago project!
You can edit this file as you like.
-}
{ name = "my-project"
, dependencies =
  [ "aff"
  , "argonaut"
  , "arraybuffer-types"
  , "arrays"
  , "bigints"
  , "console"
  , "const"
  , "control"
  , "debug"
  , "effect"
  , "either"
  , "exceptions"
  , "foldable-traversable"
  , "foreign-object"
  , "gen"
  , "identity"
  , "maybe"
  , "medea"
  , "mote"
  , "node-buffer"
  , "node-fs-aff"
  , "node-path"
  , "nonempty"
  , "ordered-collections"
  , "prelude"
  , "psci-support"
  , "quickcheck"
<<<<<<< HEAD
  , "quickcheck-laws"
=======
  , "rationals"
>>>>>>> 1c116c58
  , "refs"
  , "spec"
  , "strings"
  , "transformers" 
  , "tuples"
  , "uint"
  , "undefined"
  , "unordered-collections"
  ]
, packages = ./packages.dhall
, sources = [ "src/**/*.purs", "test/**/*.purs" ]
}<|MERGE_RESOLUTION|>--- conflicted
+++ resolved
@@ -31,15 +31,12 @@
   , "prelude"
   , "psci-support"
   , "quickcheck"
-<<<<<<< HEAD
   , "quickcheck-laws"
-=======
   , "rationals"
->>>>>>> 1c116c58
   , "refs"
   , "spec"
   , "strings"
-  , "transformers" 
+  , "transformers"
   , "tuples"
   , "uint"
   , "undefined"
