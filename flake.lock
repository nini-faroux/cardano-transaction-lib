--- conflicted
+++ resolved
@@ -50,10 +50,6 @@
         "type": "github"
       }
     },
-<<<<<<< HEAD
-    "cabal-32": {
-      "flake": false,
-=======
     "Win32-network_3": {
       "flake": false,
       "locked": {
@@ -109,7 +105,6 @@
         "servant-purescript": "servant-purescript",
         "typed-protocols": "typed-protocols_2"
       },
->>>>>>> 6cdbad6e
       "locked": {
         "lastModified": 1658231641,
         "narHash": "sha256-WlyKzl+MvzKLSC21XZLNb5ZJdxJdLhLmFZZqwzTstzQ=",
@@ -193,8 +188,6 @@
         "type": "github"
       }
     },
-<<<<<<< HEAD
-=======
     "cardano-addresses_2": {
       "flake": false,
       "locked": {
@@ -212,8 +205,24 @@
         "type": "github"
       }
     },
->>>>>>> 6cdbad6e
     "cardano-base": {
+      "flake": false,
+      "locked": {
+        "lastModified": 1635841753,
+        "narHash": "sha256-OXKsJ1UTj5kJ9xaThM54ZmxFAiFINTPKd4JQa4dPmEU=",
+        "owner": "input-output-hk",
+        "repo": "cardano-base",
+        "rev": "41545ba3ac6b3095966316a99883d678b5ab8da8",
+        "type": "github"
+      },
+      "original": {
+        "owner": "input-output-hk",
+        "repo": "cardano-base",
+        "rev": "41545ba3ac6b3095966316a99883d678b5ab8da8",
+        "type": "github"
+      }
+    },
+    "cardano-base_2": {
       "flake": false,
       "locked": {
         "lastModified": 1654537609,
@@ -230,8 +239,6 @@
         "type": "github"
       }
     },
-<<<<<<< HEAD
-=======
     "cardano-base_3": {
       "flake": false,
       "locked": {
@@ -283,7 +290,6 @@
         "type": "github"
       }
     },
->>>>>>> 6cdbad6e
     "cardano-configurations": {
       "flake": false,
       "locked": {
@@ -317,8 +323,6 @@
         "type": "github"
       }
     },
-<<<<<<< HEAD
-=======
     "cardano-crypto_2": {
       "flake": false,
       "locked": {
@@ -353,8 +357,24 @@
         "type": "github"
       }
     },
->>>>>>> 6cdbad6e
     "cardano-ledger": {
+      "flake": false,
+      "locked": {
+        "lastModified": 1639498285,
+        "narHash": "sha256-lRNfkGMHnpPO0T19FZY5BnuRkr0zTRZIkxZVgHH0fys=",
+        "owner": "input-output-hk",
+        "repo": "cardano-ledger",
+        "rev": "1a9ec4ae9e0b09d54e49b2a40c4ead37edadcce5",
+        "type": "github"
+      },
+      "original": {
+        "owner": "input-output-hk",
+        "repo": "cardano-ledger",
+        "rev": "1a9ec4ae9e0b09d54e49b2a40c4ead37edadcce5",
+        "type": "github"
+      }
+    },
+    "cardano-ledger_2": {
       "flake": false,
       "locked": {
         "lastModified": 1655762257,
@@ -391,6 +411,23 @@
     "cardano-node": {
       "flake": false,
       "locked": {
+        "lastModified": 1643020087,
+        "narHash": "sha256-NPkY19Q5BJv1Ebf/biQ9fsbjh5gQuncoXQCslau/i6M=",
+        "owner": "input-output-hk",
+        "repo": "cardano-node",
+        "rev": "8909dea9b3996b8288f15f0e4f31fb0f63964197",
+        "type": "github"
+      },
+      "original": {
+        "owner": "input-output-hk",
+        "repo": "cardano-node",
+        "rev": "8909dea9b3996b8288f15f0e4f31fb0f63964197",
+        "type": "github"
+      }
+    },
+    "cardano-node_2": {
+      "flake": false,
+      "locked": {
         "lastModified": 1656166930,
         "narHash": "sha256-R7YGQ6UMG16ed9sGguDWq2cUgFnADeRdx8O2s2HqWRk=",
         "owner": "input-output-hk",
@@ -439,9 +476,6 @@
         "type": "github"
       }
     },
-<<<<<<< HEAD
-    "cardano-shell": {
-=======
     "cardano-prelude_2": {
       "flake": false,
       "locked": {
@@ -460,7 +494,6 @@
       }
     },
     "cardano-prelude_3": {
->>>>>>> 6cdbad6e
       "flake": false,
       "locked": {
         "lastModified": 1617089317,
@@ -493,8 +526,6 @@
         "type": "github"
       }
     },
-<<<<<<< HEAD
-=======
     "cardano-wallet": {
       "flake": false,
       "locked": {
@@ -529,7 +560,6 @@
         "type": "github"
       }
     },
->>>>>>> 6cdbad6e
     "easy-purescript-nix": {
       "flake": false,
       "locked": {
@@ -544,8 +574,6 @@
         "owner": "justinwoo",
         "repo": "easy-purescript-nix",
         "rev": "d56c436a66ec2a8a93b309c83693cef1507dca7a",
-<<<<<<< HEAD
-=======
         "type": "github"
       }
     },
@@ -563,7 +591,6 @@
         "owner": "input-output-hk",
         "repo": "ekg-forward",
         "rev": "297cd9db5074339a2fb2e5ae7d0780debb670c63",
->>>>>>> 6cdbad6e
         "type": "github"
       }
     },
@@ -730,9 +757,6 @@
         "type": "github"
       }
     },
-<<<<<<< HEAD
-    "ghc-8.6.5-iohk": {
-=======
     "flat_2": {
       "flake": false,
       "locked": {
@@ -751,7 +775,6 @@
       }
     },
     "flat_3": {
->>>>>>> 6cdbad6e
       "flake": false,
       "locked": {
         "lastModified": 1628771504,
@@ -802,16 +825,6 @@
         "type": "github"
       }
     },
-<<<<<<< HEAD
-    "hackage": {
-      "flake": false,
-      "locked": {
-        "lastModified": 1653441966,
-        "narHash": "sha256-aJFK0wDzoOrtb7ucZzKh5J+S2pThpwNCofl74s1olXU=",
-        "owner": "input-output-hk",
-        "repo": "hackage.nix",
-        "rev": "f7fe6ef8de52c43a9efa6fd4ac4902e5957dc573",
-=======
     "goblins_2": {
       "flake": false,
       "locked": {
@@ -837,7 +850,6 @@
         "owner": "input-output-hk",
         "repo": "goblins",
         "rev": "cde90a2b27f79187ca8310b6549331e59595e7ba",
->>>>>>> 6cdbad6e
         "type": "github"
       },
       "original": {
@@ -1083,6 +1095,23 @@
     "iohk-monitoring-framework": {
       "flake": false,
       "locked": {
+        "lastModified": 1618904084,
+        "narHash": "sha256-v0L0pcyO2rP7/HCoGwFgHEMUOPBGwaRV0r+/JOhtKAk=",
+        "owner": "input-output-hk",
+        "repo": "iohk-monitoring-framework",
+        "rev": "808724ff8a19a33d0ed06f9ef59fbd900b08553c",
+        "type": "github"
+      },
+      "original": {
+        "owner": "input-output-hk",
+        "repo": "iohk-monitoring-framework",
+        "rev": "808724ff8a19a33d0ed06f9ef59fbd900b08553c",
+        "type": "github"
+      }
+    },
+    "iohk-monitoring-framework_2": {
+      "flake": false,
+      "locked": {
         "lastModified": 1653619339,
         "narHash": "sha256-0ia5UflYEmBYepj2gkJy9msknklI0UPtUavMEGwk3Wg=",
         "owner": "input-output-hk",
@@ -1119,19 +1148,11 @@
         "nixpkgs": "nixpkgs"
       },
       "locked": {
-<<<<<<< HEAD
-        "lastModified": 1653579289,
-        "narHash": "sha256-wveDdPsgB/3nAGAdFaxrcgLEpdi0aJ5kEVNtI+YqVfo=",
-        "owner": "input-output-hk",
-        "repo": "iohk-nix",
-        "rev": "edb2d2df2ebe42bbdf03a0711115cf6213c9d366",
-=======
         "lastModified": 1658222743,
         "narHash": "sha256-yFH01psqx30y5Ws4dBElLkxYpIxxqZx4G+jCVhsXpnA=",
         "owner": "input-output-hk",
         "repo": "iohk-nix",
         "rev": "9a604d01bd4420ab7f396f14d1947fbe2ce7db8b",
->>>>>>> 6cdbad6e
         "type": "github"
       },
       "original": {
@@ -1366,30 +1387,24 @@
     },
     "ogmios": {
       "inputs": {
-        "Win32-network": "Win32-network",
-        "cardano-base": "cardano-base",
-        "cardano-crypto": "cardano-crypto",
-        "cardano-ledger": "cardano-ledger",
-        "cardano-node": "cardano-node",
-        "cardano-prelude": "cardano-prelude",
+        "Win32-network": "Win32-network_2",
+        "cardano-base": "cardano-base_2",
+        "cardano-crypto": "cardano-crypto_2",
+        "cardano-ledger": "cardano-ledger_2",
+        "cardano-node": "cardano-node_2",
+        "cardano-prelude": "cardano-prelude_2",
         "ekg-json": "ekg-json",
         "flake-compat": "flake-compat_2",
-<<<<<<< HEAD
-        "flat": "flat",
-        "goblins": "goblins",
-        "haskell-nix": "haskell-nix_2",
-=======
         "flat": "flat_2",
         "goblins": "goblins_2",
         "haskell-nix": [
           "haskell-nix"
         ],
->>>>>>> 6cdbad6e
         "hedgehog-extras": "hedgehog-extras",
         "hjsonpointer": "hjsonpointer",
         "hjsonschema": "hjsonschema",
         "io-sim": "io-sim",
-        "iohk-monitoring-framework": "iohk-monitoring-framework",
+        "iohk-monitoring-framework": "iohk-monitoring-framework_2",
         "iohk-nix": "iohk-nix_2",
         "nixpkgs": [
           "nixpkgs"
@@ -1487,8 +1502,6 @@
         "type": "github"
       }
     },
-<<<<<<< HEAD
-=======
     "optparse-applicative_3": {
       "flake": false,
       "locked": {
@@ -1506,7 +1519,6 @@
         "type": "github"
       }
     },
->>>>>>> 6cdbad6e
     "ouroboros-network": {
       "flake": false,
       "locked": {
@@ -1524,8 +1536,6 @@
         "type": "github"
       }
     },
-<<<<<<< HEAD
-=======
     "ouroboros-network_2": {
       "flake": false,
       "locked": {
@@ -1596,7 +1606,6 @@
         "type": "github"
       }
     },
->>>>>>> 6cdbad6e
     "plutus": {
       "flake": false,
       "locked": {
@@ -1614,8 +1623,6 @@
         "type": "github"
       }
     },
-<<<<<<< HEAD
-=======
     "plutus-apps": {
       "flake": false,
       "locked": {
@@ -1718,15 +1725,21 @@
         "type": "github"
       }
     },
->>>>>>> 6cdbad6e
     "root": {
       "inputs": {
+        "Win32-network": "Win32-network",
+        "cardano-addresses": "cardano-addresses",
+        "cardano-base": "cardano-base",
+        "cardano-config": "cardano-config",
         "cardano-configurations": "cardano-configurations",
+        "cardano-crypto": "cardano-crypto",
+        "cardano-ledger": "cardano-ledger",
+        "cardano-node": "cardano-node",
+        "cardano-prelude": "cardano-prelude",
+        "cardano-wallet": "cardano-wallet",
         "easy-purescript-nix": "easy-purescript-nix",
+        "ekg-forward": "ekg-forward",
         "flake-compat": "flake-compat",
-<<<<<<< HEAD
-        "haskell-nix": "haskell-nix",
-=======
         "flat": "flat",
         "goblins": "goblins",
         "haskell-nix": [
@@ -1734,16 +1747,12 @@
           "haskell-nix"
         ],
         "iohk-monitoring-framework": "iohk-monitoring-framework",
->>>>>>> 6cdbad6e
         "iohk-nix": "iohk-nix",
         "nixpkgs": [
           "plutip",
           "nixpkgs"
         ],
         "ogmios": "ogmios",
-<<<<<<< HEAD
-        "ogmios-datum-cache": "ogmios-datum-cache"
-=======
         "ogmios-datum-cache": "ogmios-datum-cache",
         "optparse-applicative": "optparse-applicative_2",
         "ouroboros-network": "ouroboros-network_2",
@@ -1785,7 +1794,6 @@
         "repo": "servant-purescript",
         "rev": "a76104490499aa72d40c2790d10e9383e0dbde63",
         "type": "github"
->>>>>>> 6cdbad6e
       }
     },
     "stackage": {
