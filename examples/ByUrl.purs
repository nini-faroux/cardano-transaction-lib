--- conflicted
+++ resolved
@@ -94,11 +94,8 @@
   , "ReferenceInputs" /\ ReferenceInputsV2.contract
   , "ReferenceInputsAndScripts" /\ ReferenceInputsAndScriptsV2.contract
   , "Utxos" /\ Utxos.contract
-<<<<<<< HEAD
   , "ApplyArgs" /\ ApplyArgs.contract
   , "Schnorr" /\ Schnorr.contract
   , "ECDSA" /\ ECDSA.contract
-=======
   , "PaysWithDatum" /\ PaysWithDatum.contract
->>>>>>> 6b2ed1ee
   ]