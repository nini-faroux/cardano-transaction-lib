module Test.Ctl.PrivateKey where

import Prelude

<<<<<<< HEAD
import Cardano.Types.Transaction
  ( Transaction(Transaction)
=======
import Contract.Config (testnetConfig)
import Contract.Monad (runContract)
import Contract.Transaction (signTransaction)
import Ctl.Internal.Cardano.Types.Transaction
  ( Ed25519Signature(Ed25519Signature)
  , Transaction(Transaction)
>>>>>>> 5911fd8e
  , TransactionWitnessSet(TransactionWitnessSet)
  , Vkeywitness(Vkeywitness)
  , mkEd25519Signature
  )
<<<<<<< HEAD
import Contract.Config (testnetConfig)
import Contract.Monad (runContract)
import Contract.Transaction (signTransaction)
=======
import Ctl.Internal.Serialization (publicKeyFromPrivateKey, publicKeyHash)
import Ctl.Internal.Wallet.KeyFile
  ( privatePaymentKeyFromFile
  , privatePaymentKeyToFile
  , privateStakeKeyFromFile
  , privateStakeKeyToFile
  )
import Ctl.Internal.Wallet.Spec
  ( PrivatePaymentKeySource(PrivatePaymentKeyFile)
  , PrivateStakeKeySource(PrivateStakeKeyFile)
  , WalletSpec(UseKeys)
  )
>>>>>>> 5911fd8e
import Data.Lens (_2, _Just, (^?))
import Data.Lens.Index (ix)
import Data.Lens.Iso.Newtype (unto)
import Data.Lens.Record (prop)
import Data.Maybe (Maybe(Just), fromJust)
import Data.Newtype (unwrap)
import Effect.Aff (Aff)
import Effect.Class (liftEffect)
import Mote (group, test)
import Node.FS.Sync (unlink)
<<<<<<< HEAD
import Partial.Unsafe (unsafePartial)
import Serialization (publicKeyFromPrivateKey, publicKeyHash)
import Test.Fixtures (txFixture1)
=======
import Test.Ctl.Fixtures (txFixture1)
import Test.Ctl.TestM (TestPlanM)
>>>>>>> 5911fd8e
import Test.Spec.Assertions (shouldEqual)
import Type.Proxy (Proxy(Proxy))
<<<<<<< HEAD
import Wallet.KeyFile
  ( privatePaymentKeyToFile
  , privatePaymentKeyFromFile
  , privateStakeKeyFromFile
  , privateStakeKeyToFile
  )
import Wallet.Spec
  ( PrivatePaymentKeySource(PrivatePaymentKeyFile)
  , PrivateStakeKeySource(PrivateStakeKeyFile)
  , WalletSpec(UseKeys)
  )
=======
>>>>>>> 5911fd8e

suite :: TestPlanM (Aff Unit) Unit
suite = do
  group "PrivateKey" $ do
    test "privateKeyFromFile" do
      let
        cfg =
          testnetConfig
            { walletSpec = Just $ UseKeys
                ( PrivatePaymentKeyFile
                    "fixtures/test/parsing/PrivateKey/payment.skey"
                )
                ( Just $ PrivateStakeKeyFile
                    "fixtures/test/parsing/PrivateKey/stake.skey"
                )
            }
      runContract cfg do
        mbTx <- signTransaction txFixture1
        let
          mbSignature =
            mbTx ^? _Just
              <<< unto Transaction
              <<< prop (Proxy :: Proxy "witnessSet")
              <<< unto TransactionWitnessSet
              <<< prop (Proxy :: Proxy "vkeys")
              <<< _Just
              <<< ix 0
              <<< unto Vkeywitness
              <<<
                _2
        mbSignature `shouldEqual` Just
          ( unsafePartial $ fromJust $ mkEd25519Signature
              "ed25519_sig1w7nkmvk57r6094j9u85r4pddve0hg3985ywl9yzwecx03aa9fnfspl9zmtngmqmczd284lnusjdwkysgukxeq05a548dyepr6vn62qs744wxz"
          )
    test "privateKeyToFile round-trips" do
      key <- privatePaymentKeyFromFile
        "fixtures/test/parsing/PrivateKey/payment.skey"
      privatePaymentKeyToFile
        "fixtures/test/parsing/PrivateKey/payment_round_trip.skey"
        key
      key2 <- privatePaymentKeyFromFile
        "fixtures/test/parsing/PrivateKey/payment_round_trip.skey"
      liftEffect $ unlink
        "fixtures/test/parsing/PrivateKey/payment_round_trip.skey"
      -- converting to pub key hashes to check equality isn't great
      -- but there aren't Eq instances for PrivateKeys or PublicKeys
      pkh <- liftEffect $ publicKeyHash <$> publicKeyFromPrivateKey (unwrap key)
      pkh2 <- liftEffect $ publicKeyHash <$> publicKeyFromPrivateKey
        (unwrap key2)
      pkh `shouldEqual` pkh2
    test "stakeKeyToFile round-trips" do
      key <- privateStakeKeyFromFile
        "fixtures/test/parsing/PrivateKey/stake.skey"
      privateStakeKeyToFile
        "fixtures/test/parsing/PrivateKey/stake_round_trip.skey"
        key
      key2 <- privateStakeKeyFromFile
        "fixtures/test/parsing/PrivateKey/stake_round_trip.skey"
      liftEffect $ unlink
        "fixtures/test/parsing/PrivateKey/stake_round_trip.skey"
      pkh <- liftEffect $ publicKeyHash <$> publicKeyFromPrivateKey (unwrap key)
      pkh2 <- liftEffect $ publicKeyHash <$> publicKeyFromPrivateKey
        (unwrap key2)
      pkh `shouldEqual` pkh2<|MERGE_RESOLUTION|>--- conflicted
+++ resolved
@@ -2,26 +2,15 @@
 
 import Prelude
 
-<<<<<<< HEAD
-import Cardano.Types.Transaction
-  ( Transaction(Transaction)
-=======
 import Contract.Config (testnetConfig)
 import Contract.Monad (runContract)
 import Contract.Transaction (signTransaction)
 import Ctl.Internal.Cardano.Types.Transaction
-  ( Ed25519Signature(Ed25519Signature)
-  , Transaction(Transaction)
->>>>>>> 5911fd8e
+  ( Transaction(Transaction)
   , TransactionWitnessSet(TransactionWitnessSet)
   , Vkeywitness(Vkeywitness)
   , mkEd25519Signature
   )
-<<<<<<< HEAD
-import Contract.Config (testnetConfig)
-import Contract.Monad (runContract)
-import Contract.Transaction (signTransaction)
-=======
 import Ctl.Internal.Serialization (publicKeyFromPrivateKey, publicKeyHash)
 import Ctl.Internal.Wallet.KeyFile
   ( privatePaymentKeyFromFile
@@ -34,7 +23,6 @@
   , PrivateStakeKeySource(PrivateStakeKeyFile)
   , WalletSpec(UseKeys)
   )
->>>>>>> 5911fd8e
 import Data.Lens (_2, _Just, (^?))
 import Data.Lens.Index (ix)
 import Data.Lens.Iso.Newtype (unto)
@@ -45,30 +33,11 @@
 import Effect.Class (liftEffect)
 import Mote (group, test)
 import Node.FS.Sync (unlink)
-<<<<<<< HEAD
 import Partial.Unsafe (unsafePartial)
-import Serialization (publicKeyFromPrivateKey, publicKeyHash)
-import Test.Fixtures (txFixture1)
-=======
 import Test.Ctl.Fixtures (txFixture1)
 import Test.Ctl.TestM (TestPlanM)
->>>>>>> 5911fd8e
 import Test.Spec.Assertions (shouldEqual)
 import Type.Proxy (Proxy(Proxy))
-<<<<<<< HEAD
-import Wallet.KeyFile
-  ( privatePaymentKeyToFile
-  , privatePaymentKeyFromFile
-  , privateStakeKeyFromFile
-  , privateStakeKeyToFile
-  )
-import Wallet.Spec
-  ( PrivatePaymentKeySource(PrivatePaymentKeyFile)
-  , PrivateStakeKeySource(PrivateStakeKeyFile)
-  , WalletSpec(UseKeys)
-  )
-=======
->>>>>>> 5911fd8e
 
 suite :: TestPlanM (Aff Unit) Unit
 suite = do
