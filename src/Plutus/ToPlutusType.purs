--- conflicted
+++ resolved
@@ -10,12 +10,8 @@
 import Data.Foldable (fold)
 import Data.Map (toUnfoldable) as Map
 import Data.Maybe (Maybe(Just, Nothing), fromJust)
-<<<<<<< HEAD
 import Data.Newtype (class Newtype, wrap, unwrap)
-=======
-import Data.Newtype (class Newtype, unwrap, wrap)
 import Data.Traversable (traverse)
->>>>>>> 410b1ad2
 import Data.Tuple (fst) as Tuple
 import Data.Tuple.Nested (type (/\), (/\))
 import Data.UInt (UInt, fromInt, (.&.), and, shl, zshr)
