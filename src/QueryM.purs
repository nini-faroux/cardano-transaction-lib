--- conflicted
+++ resolved
@@ -96,12 +96,8 @@
 import Effect.Console (log)
 import Effect.Exception (Error, error, throw)
 import Effect.Ref as Ref
-<<<<<<< HEAD
-=======
-import Helpers as Helpers
 import MultiMap (MultiMap)
 import MultiMap as MM
->>>>>>> 76dd92f1
 import Serialization as Serialization
 import Serialization.Address
   ( Address
