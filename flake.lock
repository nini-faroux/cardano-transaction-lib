--- conflicted
+++ resolved
@@ -1689,12 +1689,8 @@
     "ogmios-datum-cache": {
       "inputs": {
         "flake-compat": "flake-compat_3",
-<<<<<<< HEAD
-        "nixpkgs": "nixpkgs_5"
-=======
-        "nixpkgs": "nixpkgs_3",
+        "nixpkgs": "nixpkgs_5",
         "unstable_nixpkgs": "unstable_nixpkgs"
->>>>>>> 0b7f7c04
       },
       "locked": {
         "lastModified": 1655041544,
@@ -1980,7 +1976,6 @@
         "type": "github"
       }
     },
-<<<<<<< HEAD
     "typed-protocols": {
       "flake": false,
       "locked": {
@@ -1995,7 +1990,9 @@
         "owner": "input-output-hk",
         "repo": "typed-protocols",
         "rev": "91c3fba44d68439df207796171cd6f867354b76b",
-=======
+        "type": "github"
+      }
+    },
     "unstable_nixpkgs": {
       "locked": {
         "lastModified": 1655120009,
@@ -2008,7 +2005,6 @@
       "original": {
         "owner": "NixOS",
         "repo": "nixpkgs",
->>>>>>> 0b7f7c04
         "type": "github"
       }
     },
