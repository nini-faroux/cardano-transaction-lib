-- | `plutip-server` PR:
-- | https://github.com/mlabs-haskell/plutip/pull/79 (run with `cabal run plutip-server`)
module Test.Plutip
  ( main
  ) where

import Prelude

import Contract.Address
<<<<<<< HEAD
  ( PaymentPubKeyHash(PaymentPubKeyHash)
  , PubKeyHash(PubKeyHash)
  , getWalletCollateral
  , ownPaymentPubKeyHash
  )
import Contract.Hashing (nativeScriptHash)
=======
  ( PaymentPubKeyHash
  , StakePubKeyHash
  , getWalletCollateral
  , ownPaymentPubKeyHash
  , ownStakePubKeyHash
  )
>>>>>>> c2fd1dfd
import Contract.Log (logInfo')
import Contract.Monad
  ( Contract
  , liftContractAffM
  , liftContractM
  , liftedE
  , liftedM
  , wrapContract
  )
import Contract.PlutusData
  ( PlutusData(Integer)
  , Redeemer(Redeemer)
  , getDatumByHash
  , getDatumsByHashes
  )
import Contract.Prelude (mconcat)
import Contract.Prim.ByteArray (byteArrayFromAscii, hexToByteArrayUnsafe)
import Contract.ScriptLookups as Lookups
import Contract.Scripts (MintingPolicy, validatorHash)
import Contract.Test.Plutip
  ( InitialUTxOs
  , runContractInEnv
  , runPlutipContract
  , withPlutipContractEnv
  , withStakeKey
  )
import Contract.Transaction
  ( BalancedSignedTransaction
  , DataHash
  , NativeScript(ScriptAll, ScriptNOfK, ScriptPubkey)
  , TransactionInput(TransactionInput)
  , awaitTxConfirmed
  , balanceAndSignTx
  , balanceAndSignTxE
  , balanceTx
  , signTransaction
  , getTxByHash
  , submit
  , withBalancedAndSignedTxs
  )
import Contract.TxConstraints (TxConstraints)
import Contract.TxConstraints as Constraints
<<<<<<< HEAD
import Contract.Utxos (UtxoM(UtxoM), utxosAt)
import Contract.Value (CurrencySymbol, TokenName)
=======
import Contract.Value (CurrencySymbol, TokenName, Value)
>>>>>>> c2fd1dfd
import Contract.Value as Value
import Contract.Wallet (KeyWallet, withKeyWallet)
import Control.Monad.Reader (asks)
import Control.Parallel (parallel, sequential)
import Data.Array (find)
import Data.BigInt as BigInt
<<<<<<< HEAD
import Data.Foldable (foldM)
import Data.Log.Level (LogLevel(Trace))
=======
>>>>>>> c2fd1dfd
import Data.Map as Map
import Data.Maybe (Maybe(Just, Nothing), fromMaybe, isNothing)
import Data.Newtype (unwrap, wrap)
import Data.Traversable (traverse_)
<<<<<<< HEAD
import Data.Tuple (fst)
=======
import Data.Tuple (snd)
>>>>>>> c2fd1dfd
import Data.Tuple.Nested (type (/\), (/\))
import Effect (Effect)
import Effect.Aff (Aff, launchAff_, bracket)
import Effect.Class (liftEffect)
import Effect.Console as Console
import Effect.Exception (throw)
import Effect.Ref as Ref
import Examples.AlwaysMints (alwaysMintsPolicy)
import Examples.AlwaysSucceeds as AlwaysSucceeds
import Examples.MintsMultipleTokens
  ( mintingPolicyRdmrInt1
  , mintingPolicyRdmrInt2
  , mintingPolicyRdmrInt3
  )
import Mote (group, test)
import Mote.Monad (mapTest)
import Plutip.Server
  ( startPlutipCluster
  , startPlutipServer
  , stopChildProcessWithPort
  , stopPlutipCluster
  )
<<<<<<< HEAD
import Plutip.Types
  ( PlutipConfig
  , StartClusterResponse(ClusterStartupSuccess)
  , StopClusterResponse(StopClusterSuccess)
  )
import Plutus.Conversion.Address (toPlutusAddress)
=======
import Plutip.Types (StopClusterResponse(StopClusterSuccess))
>>>>>>> c2fd1dfd
import Plutus.Types.Transaction (TransactionOutput(TransactionOutput))
import Plutus.Types.TransactionUnspentOutput
  ( TransactionUnspentOutput(TransactionUnspentOutput)
  )
import Plutus.Types.Value (lovelaceValueOf)
<<<<<<< HEAD
import Safe.Coerce (coerce)
import Scripts (nativeScriptHashEnterpriseAddress)
=======
import Test.AffInterface as AffInterface
import Test.Plutip.Common (config, privateStakeKey)
import Test.Plutip.UtxoDistribution (checkUtxoDistribution)
import Test.Plutip.UtxoDistribution as UtxoDistribution
>>>>>>> c2fd1dfd
import Test.Spec.Assertions (shouldSatisfy)
import Test.Spec.Runner (defaultConfig)
import Test.Utils as Utils
import TestM (TestPlanM)
import Types.UsedTxOuts (TxOutRefCache)

-- Run with `spago test --main Test.Plutip`
main :: Effect Unit
main = launchAff_ do
  Utils.interpretWithConfig
    -- we don't want to exit because we need to clean up after failure by
    -- timeout
    defaultConfig { timeout = Just $ wrap 30_000.0, exit = false }
    do
      suite
      UtxoDistribution.suite

suite :: TestPlanM (Aff Unit) Unit
suite = do
  group "Plutip" do
    test "startPlutipCluster / stopPlutipCluster" do
      bracket (startPlutipServer config)
        (stopChildProcessWithPort config.port) $ const do
        startRes <- startPlutipCluster config unit
        liftEffect $ Console.log $ "startPlutipCluster: " <> show (snd startRes)
        stopRes <- stopPlutipCluster config
        stopRes `shouldSatisfy` case _ of
          StopClusterSuccess -> true
          _ -> false
        liftEffect $ Console.log $ "stopPlutipCluster: " <> show stopRes

    flip mapTest AffInterface.suite
      (runPlutipContract config unit <<< const <<< wrapContract)

    test "runPlutipContract" do
      let
        distribution :: InitialUTxOs /\ InitialUTxOs
        distribution =
          [ BigInt.fromInt 1_000_000_000
          , BigInt.fromInt 2_000_000_000
          ] /\
            [ BigInt.fromInt 2_000_000_000 ]
      runPlutipContract config distribution \(alice /\ bob) -> do
        withKeyWallet alice do
          getWalletCollateral >>= liftEffect <<< case _ of
            Nothing -> throw "Unable to get collateral"
            Just
              [ TransactionUnspentOutput
                  { output: TransactionOutput { amount } }
              ] -> do
              unless (amount == lovelaceValueOf (BigInt.fromInt 1_000_000_000))
                $ throw "Wrong UTxO selected as collateral"
            Just _ -> do
              -- not a bug, but unexpected
              throw "More than one UTxO in collateral"
        withKeyWallet bob do
          pure unit -- sign, balance, submit, etc.

    test "runPlutipContract: Pkh2Pkh" do
      let
        distribution :: InitialUTxOs
        distribution =
          [ BigInt.fromInt 1_000_000_000
          , BigInt.fromInt 2_000_000_000
          ]
      runPlutipContract config distribution \alice -> do
        checkUtxoDistribution distribution alice
        withKeyWallet alice $ pkh2PkhContract alice

    test "runPlutipContract: Pkh2Pkh with stake key" do
      let
        aliceUtxos =
          [ BigInt.fromInt 2_000_000_000
          , BigInt.fromInt 2_000_000_000
          ]
        distribution = withStakeKey privateStakeKey aliceUtxos

      runPlutipContract config distribution \alice -> do
        checkUtxoDistribution distribution alice
        withKeyWallet alice $ pkh2PkhContract alice

    test "runPlutipContract: parallel Pkh2Pkh" do
      let
        aliceUtxos =
          [ BigInt.fromInt 1_000_000_000
          , BigInt.fromInt 2_000_000_000
          ]
        bobUtxos =
          [ BigInt.fromInt 1_000_000_000
          , BigInt.fromInt 2_000_000_000
          ]

        distribution :: InitialUTxOs /\ InitialUTxOs
        distribution = aliceUtxos /\ bobUtxos
      withPlutipContractEnv config distribution \env wallets@(alice /\ bob) ->
        do
          runContractInEnv env $
            checkUtxoDistribution distribution wallets
          sequential ado
            parallel $ runContractInEnv env $ withKeyWallet alice $
              pkh2PkhContract bob
            parallel $ runContractInEnv env $ withKeyWallet bob $
              pkh2PkhContract alice
            in unit

    test "runPlutipContract: parallel Pkh2Pkh with stake keys" do
      let
        aliceUtxos =
          [ BigInt.fromInt 1_000_000_000
          , BigInt.fromInt 2_000_000_000
          ]
        bobUtxos =
          [ BigInt.fromInt 1_000_000_000
          , BigInt.fromInt 2_000_000_000
          ]
        distribution =
          withStakeKey privateStakeKey aliceUtxos
            /\ withStakeKey privateStakeKey bobUtxos
      withPlutipContractEnv config distribution \env wallets@(alice /\ bob) ->
        do
          runContractInEnv env $
            checkUtxoDistribution distribution wallets
          sequential ado
            parallel $ runContractInEnv env $ withKeyWallet alice $
              pkh2PkhContract bob
            parallel $ runContractInEnv env $ withKeyWallet bob $
              pkh2PkhContract alice
            in unit

    test "NativeScript: require all signers" do
      let
        distribution :: InitialUTxO /\ InitialUTxO /\ InitialUTxO /\ InitialUTxO
        distribution =
          [ BigInt.fromInt 2_000_000_000
          , BigInt.fromInt 2_000_000_000
          ]
            /\
              [ BigInt.fromInt 2_000_000_000
              , BigInt.fromInt 2_000_000_000
              ]
            /\
              [ BigInt.fromInt 2_000_000_000
              , BigInt.fromInt 2_000_000_000
              ]
            /\
              [ BigInt.fromInt 2_000_000_000
              , BigInt.fromInt 2_000_000_000
              ]
      runPlutipContract config distribution \(alice /\ bob /\ charlie /\ dan) ->
        do
          alicePaymentPKH <- liftedM "Unable to get Alice's PKH" $
            coerce <$> withKeyWallet alice ownPaymentPubKeyHash
          bobPaymentPKH <- liftedM "Unable to get Bob's PKH" $
            coerce <$> withKeyWallet bob ownPaymentPubKeyHash
          charliePaymentPKH <- liftedM "Unable to get Charlie's PKH" $
            coerce <$> withKeyWallet charlie
              ownPaymentPubKeyHash
          danPaymentPKH <- liftedM "Unable to get Dan's PKH" $
            coerce <$> withKeyWallet dan ownPaymentPubKeyHash
          let
            nativeScript = ScriptAll
              [ ScriptPubkey alicePaymentPKH
              , ScriptPubkey bobPaymentPKH
              , ScriptPubkey charliePaymentPKH
              , ScriptPubkey danPaymentPKH
              ]
          nsHash <- liftContractM "Unable to hash NativeScript" $
            nativeScriptHash nativeScript
          -- Alice locks 10 ADA at mutlisig script
          txId <- withKeyWallet alice do
            let
              constraints :: TxConstraints Unit Unit
              constraints = Constraints.mustPayToNativeScript nsHash
                $ Value.lovelaceValueOf
                $ BigInt.fromInt 10_000_000

              lookups :: Lookups.ScriptLookups PlutusData
              lookups = mempty

            ubTx <- liftedE $ Lookups.mkUnbalancedTx lookups constraints
            bsTx <-
              liftedE $ balanceAndSignTxE ubTx
            txId <- submit bsTx
            awaitTxConfirmed txId
            pure txId
          -- Bob attempts to unlock and send Ada to Charlie
          withKeyWallet bob do
            -- First, he should find the transaction input where Ada is locked
            networkId <- asks $ unwrap >>> _.config >>> _.networkId
            let
              nsAddr = nativeScriptHashEnterpriseAddress networkId nsHash

              hasTransactionId :: TransactionInput /\ _ -> Boolean
              hasTransactionId (TransactionInput tx /\ _) =
                tx.transactionId == txId
            nsAddrPlutus <- liftContractM "Unable to convert to Plutus address"
              $ toPlutusAddress nsAddr
            UtxoM utxos <- fromMaybe (UtxoM Map.empty) <$> utxosAt nsAddrPlutus
            txInput <- liftContractM "Unable to get UTxO" $
              fst <$> find hasTransactionId (Map.toUnfoldable utxos :: Array _)
            let
              constraints :: TxConstraints Unit Unit
              constraints =
                Constraints.mustPayToPubKey (coerce alicePaymentPKH)
                  (Value.lovelaceValueOf $ BigInt.fromInt 10_000_000)
                  <> Constraints.mustSpendNativeScriptOutput txInput
                    nativeScript

              -- Note that specifying required signers is optional:
              --
              -- <> Constraints.mustBeSignedBy (coerce alicePaymentPKH)
              -- <> Constraints.mustBeSignedBy (coerce bobPaymentPKH)
              -- <> Constraints.mustBeSignedBy (coerce charliePaymentPKH)
              -- <> Constraints.mustBeSignedBy (coerce danPaymentPKH)
              --
              -- The maximum needed number of signers is calculated from
              -- the script itself, so we know how much space to allocate
              -- for signatures on fee calculation stage.

              lookups :: Lookups.ScriptLookups PlutusData
              lookups = Lookups.unspentOutputs utxos

            ubTx <- liftedE $ Lookups.mkUnbalancedTx lookups constraints
            bTx <- liftedE $ map unwrap <$> balanceTx ubTx
            tx <- liftContractM "Unable to sign transaction" =<< signTransaction
              bTx
            let
              signWithWallet txToSign wallet = withKeyWallet wallet do
                liftContractM "Unable to sign transaction" =<<
                  signTransaction txToSign
            txSigned <- foldM signWithWallet tx [ alice, bob, charlie, dan ]
            submit (wrap txSigned) >>= awaitTxConfirmed

    test "NativeScript: NOfK (2)" do
      let
        distribution :: InitialUTxO /\ InitialUTxO /\ InitialUTxO /\ InitialUTxO
        distribution =
          [ BigInt.fromInt 2_000_000_000
          , BigInt.fromInt 2_000_000_000
          ]
            /\
              [ BigInt.fromInt 2_000_000_000
              , BigInt.fromInt 2_000_000_000
              ]
            /\
              [ BigInt.fromInt 2_000_000_000
              , BigInt.fromInt 2_000_000_000
              ]
            /\
              [ BigInt.fromInt 2_000_000_000
              , BigInt.fromInt 2_000_000_000
              ]
      runPlutipContract config distribution \(alice /\ bob /\ charlie /\ dan) ->
        do
          alicePaymentPKH <- liftedM "Unable to get Alice's PKH" $
            coerce <$> withKeyWallet alice ownPaymentPubKeyHash
          bobPaymentPKH <- liftedM "Unable to get Bob's PKH" $
            coerce <$> withKeyWallet bob ownPaymentPubKeyHash
          charliePaymentPKH <- liftedM "Unable to get Charlie's PKH" $
            coerce <$> withKeyWallet charlie
              ownPaymentPubKeyHash
          danPaymentPKH <- liftedM "Unable to get Dan's PKH" $
            coerce <$> withKeyWallet dan ownPaymentPubKeyHash
          let
            nativeScript = ScriptNOfK 2
              [ ScriptPubkey alicePaymentPKH
              , ScriptPubkey bobPaymentPKH
              , ScriptPubkey charliePaymentPKH
              , ScriptPubkey danPaymentPKH
              ]
          nsHash <- liftContractM "Unable to hash NativeScript" $
            nativeScriptHash nativeScript
          -- Alice locks 10 ADA at mutlisig script
          txId <- withKeyWallet alice do
            let
              constraints :: TxConstraints Unit Unit
              constraints = Constraints.mustPayToNativeScript nsHash
                $ Value.lovelaceValueOf
                $ BigInt.fromInt 10_000_000

              lookups :: Lookups.ScriptLookups PlutusData
              lookups = mempty

            ubTx <- liftedE $ Lookups.mkUnbalancedTx lookups constraints
            bsTx <-
              liftedE $ balanceAndSignTxE ubTx
            txId <- submit bsTx
            awaitTxConfirmed txId
            pure txId

          -- Bob attempts to unlock and send Ada to Charlie
          withKeyWallet bob do
            -- First, he should find the transaction input where Ada is locked
            networkId <- asks $ unwrap >>> _.config >>> _.networkId
            let
              nsAddr = nativeScriptHashEnterpriseAddress networkId nsHash

              hasTransactionId :: TransactionInput /\ _ -> Boolean
              hasTransactionId (TransactionInput tx /\ _) =
                tx.transactionId == txId
            nsAddrPlutus <- liftContractM "Unable to convert to Plutus address"
              $ toPlutusAddress nsAddr
            UtxoM utxos <- fromMaybe (UtxoM Map.empty) <$> utxosAt nsAddrPlutus
            txInput <- liftContractM "Unable to get UTxO" $
              fst <$> find hasTransactionId (Map.toUnfoldable utxos :: Array _)
            let
              constraints :: TxConstraints Unit Unit
              constraints =
                Constraints.mustPayToPubKey (coerce alicePaymentPKH)
                  (Value.lovelaceValueOf $ BigInt.fromInt 10_000_000)
                  <> Constraints.mustSpendNativeScriptOutput txInput
                    nativeScript

              lookups :: Lookups.ScriptLookups PlutusData
              lookups = Lookups.unspentOutputs utxos

            ubTx <- liftedE $ Lookups.mkUnbalancedTx lookups constraints
            bTx <- liftedE $ map unwrap <$> balanceTx ubTx
            -- Bob signs the tx
            tx <- liftContractM "Unable to sign transaction" =<< signTransaction
              bTx
            let
              signWithWallet txToSign wallet = withKeyWallet wallet do
                liftContractM "Unable to sign transaction" =<<
                  signTransaction txToSign
            -- Dan signs the tx
            txSigned <- foldM signWithWallet tx [ dan ]
            submit (wrap txSigned) >>= awaitTxConfirmed

    test "runPlutipContract: AlwaysMints" do
      let
        distribution :: InitialUTxOs
        distribution =
          [ BigInt.fromInt 5_000_000
          , BigInt.fromInt 2_000_000_000
          ]
      runPlutipContract config distribution \alice -> do
        withKeyWallet alice do
          mp <- alwaysMintsPolicy
          cs <- liftContractAffM "Cannot get cs" $ Value.scriptCurrencySymbol mp
          tn <- liftContractM "Cannot make token name"
            $ Value.mkTokenName
                =<< byteArrayFromAscii "TheToken"

          let
            constraints :: Constraints.TxConstraints Void Void
            constraints = Constraints.mustMintValue
              $ Value.singleton cs tn
              $ BigInt.fromInt 100

            lookups :: Lookups.ScriptLookups Void
            lookups = Lookups.mintingPolicy mp

          ubTx <- liftedE $ Lookups.mkUnbalancedTx lookups constraints
          bsTx <-
            liftedM "Failed to balance/sign tx" $ balanceAndSignTx ubTx
          submitAndLog bsTx

    test "runPlutipContract: Datums" do
      runPlutipContract config unit \_ -> do
        let
          mkDatumHash :: String -> DataHash
          mkDatumHash = wrap <<< hexToByteArrayUnsafe
        -- Nothing is expected, because we are in an empty chain.
        -- This test only checks for ability to connect to ODC
        logInfo' <<< show =<< getDatumByHash
          ( mkDatumHash
              "42be572a6d9a8a2ec0df04f14b0d4fcbe4a7517d74975dfff914514f12316252"
          )
        logInfo' <<< show =<< getDatumsByHashes
          [ mkDatumHash
              "777093fe6dfffdb3bd2033ad71745f5e2319589e36be4bc9c8cca65ac2bfeb8f"
          , mkDatumHash
              "e8cb7d18e81b0be160c114c563c020dcc7bf148a1994b73912db3ea1318d488b"
          ]

    test "runPlutipContract: MintsMultipleTokens" do
      let
        distribution :: InitialUTxOs
        distribution =
          [ BigInt.fromInt 5_000_000
          , BigInt.fromInt 2_000_000_000
          ]
      runPlutipContract config distribution \alice -> do
        withKeyWallet alice do
          tn1 <- mkTokenName "Token with a long name"
          tn2 <- mkTokenName "Token"
          mp1 /\ cs1 <- mkCurrencySymbol mintingPolicyRdmrInt1
          mp2 /\ cs2 <- mkCurrencySymbol mintingPolicyRdmrInt2
          mp3 /\ cs3 <- mkCurrencySymbol mintingPolicyRdmrInt3

          let
            constraints :: Constraints.TxConstraints Void Void
            constraints = mconcat
              [ Constraints.mustMintValueWithRedeemer
                  (Redeemer $ Integer (BigInt.fromInt 1))
                  (Value.singleton cs1 tn1 one <> Value.singleton cs1 tn2 one)
              , Constraints.mustMintValueWithRedeemer
                  (Redeemer $ Integer (BigInt.fromInt 2))
                  (Value.singleton cs2 tn1 one <> Value.singleton cs2 tn2 one)
              , Constraints.mustMintValueWithRedeemer
                  (Redeemer $ Integer (BigInt.fromInt 3))
                  (Value.singleton cs3 tn1 one <> Value.singleton cs3 tn2 one)
              ]

            lookups :: Lookups.ScriptLookups Void
            lookups =
              Lookups.mintingPolicy mp1
                <> Lookups.mintingPolicy mp2
                <> Lookups.mintingPolicy mp3

          ubTx <- liftedE $ Lookups.mkUnbalancedTx lookups constraints
          bsTx <-
            liftedM "Failed to balance/sign tx" $ balanceAndSignTx ubTx
          submitAndLog bsTx

    test "runPlutipContract: SignMultiple" do
      let
        distribution :: InitialUTxOs
        distribution =
          [ BigInt.fromInt 5_000_000
          , BigInt.fromInt 100_000_000
          ]
      runPlutipContract config distribution \alice -> do
        checkUtxoDistribution distribution alice
        withKeyWallet alice signMultipleContract

    test "runPlutipContract: SignMultiple with stake key" do
      let
        aliceUtxos =
          [ BigInt.fromInt 5_000_000
          , BigInt.fromInt 100_000_000
          ]
        distribution = withStakeKey privateStakeKey aliceUtxos
      runPlutipContract config distribution \alice -> do
        checkUtxoDistribution distribution alice
        withKeyWallet alice signMultipleContract

    test "runPlutipContract: AlwaysSucceeds" do
      let
        distribution :: InitialUTxOs
        distribution =
          [ BigInt.fromInt 5_000_000
          , BigInt.fromInt 2_000_000_000
          ]
      runPlutipContract config distribution \alice -> do
        withKeyWallet alice do
          validator <- AlwaysSucceeds.alwaysSucceedsScript
          vhash <- liftContractAffM "Couldn't hash validator"
            $ validatorHash validator
          logInfo' "Attempt to lock value"
          txId <- AlwaysSucceeds.payToAlwaysSucceeds vhash
          awaitTxConfirmed txId
          logInfo' "Try to spend locked values"
          AlwaysSucceeds.spendFromAlwaysSucceeds vhash validator txId

signMultipleContract :: forall (r :: Row Type). Contract r Unit
signMultipleContract = do
  pkh <- liftedM "Failed to get own PKH" ownPaymentPubKeyHash
  stakePkh <- ownStakePubKeyHash
  let
    constraints :: Constraints.TxConstraints Void Void
    constraints = mustPayToPubKeyStakeAddress pkh stakePkh
      $ Value.lovelaceValueOf
      $ BigInt.fromInt 2_000_000

    lookups :: Lookups.ScriptLookups Void
    lookups = mempty

  ubTx1 <- liftedE $ Lookups.mkUnbalancedTx lookups constraints
  ubTx2 <- liftedE $ Lookups.mkUnbalancedTx lookups constraints

  withBalancedAndSignedTxs [ ubTx1, ubTx2 ] $ \txs -> do
    locked <- getLockedInputs
    logInfo' $ "Locked inputs inside bracket (should be nonempty): "
      <> show locked
    traverse_ submitAndLog txs

  locked <- getLockedInputs
  logInfo' $ "Locked inputs after bracket (should be empty): "
    <> show locked
  unless (locked # Map.isEmpty) do
    liftEffect $ throw "locked inputs map is not empty"

pkh2PkhContract :: forall (r :: Row Type). KeyWallet -> Contract r Unit
pkh2PkhContract payToWallet = do
  pkh <- liftedM "Failed to get PKH" $ withKeyWallet payToWallet
    ownPaymentPubKeyHash
  stakePkh <- withKeyWallet payToWallet ownStakePubKeyHash
  let
    constraints :: Constraints.TxConstraints Void Void
    constraints = mustPayToPubKeyStakeAddress pkh stakePkh
      $ Value.lovelaceValueOf
      $ BigInt.fromInt 2_000_000

    lookups :: Lookups.ScriptLookups Void
    lookups = mempty
  ubTx <- liftedE $ Lookups.mkUnbalancedTx lookups constraints
  bsTx <-
    liftedE $ balanceAndSignTxE ubTx
  submitAndLog bsTx

submitAndLog
  :: forall (r :: Row Type). BalancedSignedTransaction -> Contract r Unit
submitAndLog bsTx = do
  txId <- submit bsTx
  logInfo' $ "Tx ID: " <> show txId
  awaitTxConfirmed txId
  mbTransaction <- getTxByHash txId
  logInfo' $ "Tx: " <> show mbTransaction
  liftEffect $ when (isNothing mbTransaction) do
    void $ throw "Unable to get Tx contents"
    when (mbTransaction /= Just (unwrap bsTx)) do
      throw "Tx contents do not match"

getLockedInputs :: forall (r :: Row Type). Contract r TxOutRefCache
getLockedInputs = do
  cache <- asks (_.usedTxOuts <<< _.runtime <<< unwrap)
  liftEffect $ Ref.read $ unwrap cache

mkTokenName :: forall (r :: Row Type). String -> Contract r TokenName
mkTokenName =
  liftContractM "Cannot make token name"
    <<< (Value.mkTokenName <=< byteArrayFromAscii)

mkCurrencySymbol
  :: forall (r :: Row Type)
   . Contract r MintingPolicy
  -> Contract r (MintingPolicy /\ CurrencySymbol)
mkCurrencySymbol mintingPolicy = do
  mp <- mintingPolicy
  cs <- liftContractAffM "Cannot get cs" $ Value.scriptCurrencySymbol mp
  pure (mp /\ cs)

mustPayToPubKeyStakeAddress
  :: forall (o :: Type) (i :: Type)
   . PaymentPubKeyHash
  -> Maybe StakePubKeyHash
  -> Value
  -> Constraints.TxConstraints i o
mustPayToPubKeyStakeAddress pkh Nothing = Constraints.mustPayToPubKey pkh
mustPayToPubKeyStakeAddress pkh (Just stk) =
  Constraints.mustPayToPubKeyAddress pkh stk<|MERGE_RESOLUTION|>--- conflicted
+++ resolved
@@ -7,21 +7,14 @@
 import Prelude
 
 import Contract.Address
-<<<<<<< HEAD
   ( PaymentPubKeyHash(PaymentPubKeyHash)
+  , StakePubKeyHash
   , PubKeyHash(PubKeyHash)
   , getWalletCollateral
   , ownPaymentPubKeyHash
+  , ownStakePubKeyHash
   )
 import Contract.Hashing (nativeScriptHash)
-=======
-  ( PaymentPubKeyHash
-  , StakePubKeyHash
-  , getWalletCollateral
-  , ownPaymentPubKeyHash
-  , ownStakePubKeyHash
-  )
->>>>>>> c2fd1dfd
 import Contract.Log (logInfo')
 import Contract.Monad
   ( Contract
@@ -64,32 +57,21 @@
   )
 import Contract.TxConstraints (TxConstraints)
 import Contract.TxConstraints as Constraints
-<<<<<<< HEAD
 import Contract.Utxos (UtxoM(UtxoM), utxosAt)
-import Contract.Value (CurrencySymbol, TokenName)
-=======
 import Contract.Value (CurrencySymbol, TokenName, Value)
->>>>>>> c2fd1dfd
 import Contract.Value as Value
 import Contract.Wallet (KeyWallet, withKeyWallet)
 import Control.Monad.Reader (asks)
 import Control.Parallel (parallel, sequential)
 import Data.Array (find)
 import Data.BigInt as BigInt
-<<<<<<< HEAD
 import Data.Foldable (foldM)
 import Data.Log.Level (LogLevel(Trace))
-=======
->>>>>>> c2fd1dfd
 import Data.Map as Map
 import Data.Maybe (Maybe(Just, Nothing), fromMaybe, isNothing)
 import Data.Newtype (unwrap, wrap)
 import Data.Traversable (traverse_)
-<<<<<<< HEAD
-import Data.Tuple (fst)
-=======
-import Data.Tuple (snd)
->>>>>>> c2fd1dfd
+import Data.Tuple (fst, snd)
 import Data.Tuple.Nested (type (/\), (/\))
 import Effect (Effect)
 import Effect.Aff (Aff, launchAff_, bracket)
@@ -112,30 +94,24 @@
   , stopChildProcessWithPort
   , stopPlutipCluster
   )
-<<<<<<< HEAD
 import Plutip.Types
   ( PlutipConfig
   , StartClusterResponse(ClusterStartupSuccess)
   , StopClusterResponse(StopClusterSuccess)
   )
 import Plutus.Conversion.Address (toPlutusAddress)
-=======
 import Plutip.Types (StopClusterResponse(StopClusterSuccess))
->>>>>>> c2fd1dfd
 import Plutus.Types.Transaction (TransactionOutput(TransactionOutput))
 import Plutus.Types.TransactionUnspentOutput
   ( TransactionUnspentOutput(TransactionUnspentOutput)
   )
 import Plutus.Types.Value (lovelaceValueOf)
-<<<<<<< HEAD
 import Safe.Coerce (coerce)
 import Scripts (nativeScriptHashEnterpriseAddress)
-=======
 import Test.AffInterface as AffInterface
 import Test.Plutip.Common (config, privateStakeKey)
 import Test.Plutip.UtxoDistribution (checkUtxoDistribution)
 import Test.Plutip.UtxoDistribution as UtxoDistribution
->>>>>>> c2fd1dfd
 import Test.Spec.Assertions (shouldSatisfy)
 import Test.Spec.Runner (defaultConfig)
 import Test.Utils as Utils
@@ -267,7 +243,8 @@
 
     test "NativeScript: require all signers" do
       let
-        distribution :: InitialUTxO /\ InitialUTxO /\ InitialUTxO /\ InitialUTxO
+        distribution
+          :: InitialUTxOs /\ InitialUTxOs /\ InitialUTxOs /\ InitialUTxOs
         distribution =
           [ BigInt.fromInt 2_000_000_000
           , BigInt.fromInt 2_000_000_000
@@ -371,7 +348,8 @@
 
     test "NativeScript: NOfK (2)" do
       let
-        distribution :: InitialUTxO /\ InitialUTxO /\ InitialUTxO /\ InitialUTxO
+        distribution
+          :: InitialUTxOs /\ InitialUTxOs /\ InitialUTxOs /\ InitialUTxOs
         distribution =
           [ BigInt.fromInt 2_000_000_000
           , BigInt.fromInt 2_000_000_000
