-- | TODO docstring
module QueryM
  ( ClientError(..)
  , DatumCacheListeners
  , DatumCacheWebSocket
  , DispatchIdMap
  , FeeEstimate(..)
  , FinalizedTransaction(..)
  , HashedData(..)
  , Host
  , JsWebSocket
  , ListenerSet
  , OgmiosListeners
  , OgmiosWebSocket
  , QueryConfig
  , DefaultQueryConfig
  , QueryM
  , QueryMExtended
  , ServerConfig
  , WebSocket
  , _stringify
  , _wsSend
  , liftQueryM
  , allowError
  , applyArgs
  , calculateMinFee
  , cancelFetchBlocksRequest
  , datumFilterAddHashesRequest
  , datumFilterGetHashesRequest
  , datumFilterRemoveHashesRequest
  , datumFilterSetHashesRequest
  , datumHash
  , defaultDatumCacheWsConfig
  , defaultOgmiosWsConfig
  , defaultServerConfig
  , finalizeTx
  , getDatumByHash
  , getDatumsByHashes
  , getWalletAddress
  , getChainTip
  , getWalletCollateral
  , hashData
  , hashScript
  , listeners
  , mkDatumCacheWebSocketAff
  , mkHttpUrl
  , mkOgmiosRequest
  , mkOgmiosWebSocketAff
  , mkWsUrl
  , ownPaymentPubKeyHash
  , ownPubKeyHash
  , queryDatumCache
  , signTransaction
  , signTransactionBytes
  , startFetchBlocksRequest
  , submitTxWallet
  , submitTxOgmios
  , underlyingWebSocket
  ) where

import Prelude

import Aeson as Aeson
import Affjax as Affjax
import Affjax.RequestBody as Affjax.RequestBody
import Affjax.ResponseFormat as Affjax.ResponseFormat
import Contract.Prim.ByteArray (ByteArray(..))
import Control.Monad.Error.Class (throwError)
import Control.Monad.Reader.Trans (ReaderT, withReaderT, ask, asks)
import Data.Argonaut (class DecodeJson, JsonDecodeError)
import Data.Argonaut as Json
import Data.Argonaut.Encode.Class (encodeJson)
import Data.Argonaut.Encode.Encoders (encodeString)
import Data.Array (length)
import Data.Bifunctor (bimap, lmap)
import Data.BigInt (BigInt)
import Data.BigInt as BigInt
import Data.Either (Either(Left, Right), either, isRight, note, hush)
import Data.Foldable (foldl)
import Data.Generic.Rep (class Generic)
import Data.Maybe (Maybe(Just, Nothing), maybe, maybe')
import Data.Newtype (class Newtype, unwrap, wrap)
import Data.Show.Generic (genericShow)
import Data.Traversable (traverse, for)
import Data.Tuple.Nested ((/\))
import Data.UInt (UInt)
import Data.UInt as UInt
import QueryM.DatumCacheWsp (DatumCacheMethod(StartFetchBlocks, CancelFetchBlocks, DatumFilterAddHashes, DatumFilterRemoveHashes, DatumFilterSetHashes), DatumCacheRequest(GetDatumByHashRequest, GetDatumsByHashesRequest, StartFetchBlocksRequest, CancelFetchBlocksRequest, DatumFilterAddHashesRequest, DatumFilterRemoveHashesRequest, DatumFilterSetHashesRequest, DatumFilterGetHashesRequest), DatumCacheResponse(GetDatumByHashResponse, GetDatumsByHashesResponse, DatumFilterGetHashesResponse))
import QueryM.DatumCacheWsp as DcWsp
import Effect (Effect)
import Effect.Aff (Aff, Canceler(Canceler), makeAff)
import Effect.Aff.Class (liftAff)
import Effect.Class (liftEffect)
import Effect.Console (log)
import Effect.Exception (Error, error, throw)
import Effect.Ref as Ref
import Foreign.Object as Object
import MultiMap (MultiMap)
import MultiMap as MM
import QueryM.JsonWsp as JsonWsp
import QueryM.Ogmios as Ogmios
import Serialization (convertTransaction, toBytes) as Serialization
import Serialization.Address (Address, BlockId, NetworkId, Slot, addressPaymentCred, stakeCredentialToKeyHash)
import Serialization.Hash (ScriptHash)
import Serialization.PlutusData (convertPlutusData) as Serialization
import Serialization.WitnessSet (convertRedeemers) as Serialization
import Types.ByteArray (ByteArray, byteArrayToHex, hexToByteArray)
import Types.Datum (Datum, DatumHash)
import Types.Interval (SlotConfig)
import Types.PlutusData (PlutusData)
import Types.Scripts (PlutusScript)
import Types.Transaction (Transaction(Transaction))
import Types.Transaction as Transaction
import Types.TransactionUnspentOutput (TransactionUnspentOutput)
import Types.UnbalancedTransaction (PubKeyHash, PaymentPubKeyHash)
import Types.Value (Coin(Coin))
import Untagged.Union (asOneOf)
import UsedTxOuts (UsedTxOuts)
import Wallet (Wallet(Nami), NamiWallet, NamiConnection)

-- This module defines an Aff interface for Ogmios Websocket Queries
-- Since WebSockets do not define a mechanism for linking request/response
-- Or for verifying that the connection is live, those concerns are addressed
-- here

--------------------------------------------------------------------------------
-- Websocket Basics
--------------------------------------------------------------------------------
foreign import _mkWebSocket :: Url -> Effect JsWebSocket

foreign import _onWsConnect :: JsWebSocket -> (Effect Unit) -> Effect Unit

foreign import _onWsMessage
  :: JsWebSocket -> (String -> Effect Unit) -> Effect Unit

foreign import _onWsError
  :: JsWebSocket -> (String -> Effect Unit) -> Effect Unit

foreign import _wsSend :: JsWebSocket -> String -> Effect Unit

foreign import _wsClose :: JsWebSocket -> Effect Unit

foreign import _stringify :: forall (a :: Type). a -> Effect String

foreign import _wsWatch :: JsWebSocket -> Effect Unit -> Effect Unit

foreign import data JsWebSocket :: Type

type Url = String

---------------------

------------------------

-- when we add multiple query backends or wallets,
-- we just need to extend this type
type QueryConfig (r :: Row Type) =
  { ogmiosWs :: OgmiosWebSocket
  , datumCacheWs :: DatumCacheWebSocket
  , serverConfig :: ServerConfig
  , wallet :: Maybe Wallet
  -- should probably be more tightly coupled with a wallet
  , usedTxOuts :: UsedTxOuts
  , networkId :: NetworkId
  , slotConfig :: SlotConfig
  | r
  }

type DefaultQueryConfig = QueryConfig ()

type QueryM (a :: Type) = ReaderT DefaultQueryConfig Aff a

type QueryMExtended (r :: Row Type) (a :: Type) = ReaderT (QueryConfig r) Aff a

liftQueryM :: forall (r :: Row Type) (a :: Type). QueryM a -> QueryMExtended r a
liftQueryM = withReaderT toDefaultQueryConfig
  where
  toDefaultQueryConfig :: QueryConfig r -> DefaultQueryConfig
  toDefaultQueryConfig c =
    { ogmiosWs: c.ogmiosWs
    , datumCacheWs: c.datumCacheWs
    , serverConfig: c.serverConfig
    , wallet: c.wallet
    , usedTxOuts: c.usedTxOuts
    , networkId: c.networkId
    , slotConfig: c.slotConfig
    }

--------------------------------------------------------------------------------
-- OGMIOS LOCAL STATE QUERY PROTOCOL
--------------------------------------------------------------------------------

getChainTip :: QueryM Ogmios.ChainTipQR
getChainTip = mkOgmiosRequest Ogmios.queryChainTipCall _.chainTip unit

--------------------------------------------------------------------------------
-- OGMIOS LOCAL TX SUBMISSION PROTOCOL
--------------------------------------------------------------------------------

submitTxOgmios :: ByteArray -> QueryM String
submitTxOgmios txCbor = mkOgmiosRequest Ogmios.submitTxCall _.submit { txCbor }

--------------------------------------------------------------------------------
-- DATUM CACHE QUERIES
--------------------------------------------------------------------------------

getDatumByHash :: DatumHash -> QueryM (Maybe PlutusData)
getDatumByHash hash = do
  queryDatumCache (GetDatumByHashRequest hash) >>= case _ of
    GetDatumByHashResponse mData -> pure mData
    _ -> liftEffect $ throw
      "Request-response type mismatch. Should not have happened"

getDatumsByHashes :: Array DatumHash -> QueryM (Array PlutusData)
getDatumsByHashes hashes = do
  queryDatumCache (GetDatumsByHashesRequest hashes) >>= case _ of
    GetDatumsByHashesResponse plutusDatums -> pure $ plutusDatums
    _ -> liftEffect $ throw
      "Request-response type mismatch. Should not have happened"

startFetchBlocksRequest :: { slot :: Slot, id :: BlockId } -> QueryM Unit
startFetchBlocksRequest = matchCacheQuery StartFetchBlocksRequest
  StartFetchBlocks

-- | Cancels a running block fetcher job. Throws on no fetchers running
cancelFetchBlocksRequest :: QueryM Unit
cancelFetchBlocksRequest = matchCacheQuery (const CancelFetchBlocksRequest)
  CancelFetchBlocks
  unit

datumFilterAddHashesRequest :: Array DatumHash -> QueryM Unit
datumFilterAddHashesRequest = matchCacheQuery DatumFilterAddHashesRequest
  DatumFilterAddHashes

datumFilterRemoveHashesRequest :: Array DatumHash -> QueryM Unit
datumFilterRemoveHashesRequest = matchCacheQuery DatumFilterRemoveHashesRequest
  DatumFilterRemoveHashes

datumFilterSetHashesRequest :: Array DatumHash -> QueryM Unit
datumFilterSetHashesRequest = matchCacheQuery DatumFilterSetHashesRequest
  DatumFilterSetHashes

datumFilterGetHashesRequest :: QueryM (Array DatumHash)
datumFilterGetHashesRequest = do
  queryDatumCache DatumFilterGetHashesRequest >>= case _ of
    DatumFilterGetHashesResponse hashes -> pure $ hashes
    _ -> liftEffect $ throw
      "Request-response type mismatch. Should not have happened"

matchCacheQuery
  :: forall (args :: Type)
   . (args -> DatumCacheRequest)
  -> DatumCacheMethod
  -> args
  -> QueryM Unit
matchCacheQuery query method args = do
  resp <- queryDatumCache (query args)
<<<<<<< HEAD
  if responseMethod resp == method then pure unit
  else liftEffect $ throw
    "Request-response type mismatch. Should not have happened"
=======
  if DcWsp.responseMethod resp == method then pure unit
  else liftEffect $ throw "Request-response type mismatch. Should not have happened"
>>>>>>> fc571ff7

-- TODO: To be unified with ogmios once reflection PR is merged in `ogmios-datum-cache`
queryDatumCache :: DatumCacheRequest -> QueryM DatumCacheResponse
queryDatumCache request = do
  sBody <- liftEffect $ _stringify $ DcWsp.jsonWspRequest request
  config <- ask
  let
    id = DcWsp.requestMethodName request

    affFunc
      :: (Either Error DcWsp.JsonWspResponse -> Effect Unit) -> Effect Canceler
    affFunc cont = do
      let
        ls = listeners config.datumCacheWs
        ws = underlyingWebSocket config.datumCacheWs
      ls.addMessageListener id
        ( \result -> do
            ls.removeMessageListener id
            allowError cont $ result
        )
      _wsSend ws sBody
      pure $ Canceler $ \err -> do
        liftEffect $ ls.removeMessageListener id
        liftEffect $ throwError $ err
  jsonwspresp <- liftAff $ makeAff $ affFunc
  case DcWsp.parseJsonWspResponse jsonwspresp of
    Right resp -> pure resp
<<<<<<< HEAD
    Left fault -> liftEffect $ throw $ "Ogmios-datum-cache service call fault"
      <> faultToString fault
=======
    Left fault -> liftEffect $ throw $ "Ogmios-datum-cache service call fault" <> DcWsp.faultToString fault
>>>>>>> fc571ff7

allowError
  :: forall (a :: Type). (Either Error a -> Effect Unit) -> a -> Effect Unit
allowError func = func <<< Right

--------------------------------------------------------------------------------
-- Wallet
--------------------------------------------------------------------------------

getWalletAddress :: QueryM (Maybe Address)
getWalletAddress = withMWalletAff $ case _ of
  Nami nami -> callNami nami _.getWalletAddress

getWalletCollateral :: QueryM (Maybe TransactionUnspentOutput)
getWalletCollateral = withMWalletAff $ case _ of
  Nami nami -> callNami nami _.getCollateral

signTransaction
  :: Transaction.Transaction -> QueryM (Maybe Transaction.Transaction)
signTransaction tx = withMWalletAff $ case _ of
  Nami nami -> callNami nami $ \nw -> flip nw.signTx tx

signTransactionBytes
  :: ByteArray -> QueryM (Maybe ByteArray)
signTransactionBytes tx = withMWalletAff $ case _ of
  Nami nami -> callNami nami $ \nw -> flip nw.signTxBytes tx

submitTxWallet
  :: Transaction.Transaction -> QueryM (Maybe Transaction.TransactionHash)
submitTxWallet tx = withMWalletAff $ case _ of
  Nami nami -> callNami nami $ \nw -> flip nw.submitTx tx

ownPubKeyHash :: QueryM (Maybe PubKeyHash)
ownPubKeyHash =
  map (map wrap <<< (=<<) (stakeCredentialToKeyHash <=< addressPaymentCred))
    getWalletAddress

ownPaymentPubKeyHash :: QueryM (Maybe PaymentPubKeyHash)
ownPaymentPubKeyHash = map wrap <$> ownPubKeyHash

withMWalletAff
  :: forall (a :: Type). (Wallet -> Aff (Maybe a)) -> QueryM (Maybe a)
withMWalletAff act = asks _.wallet >>= maybe (pure Nothing) (liftAff <<< act)

callNami
  :: forall (a :: Type)
   . NamiWallet
  -> (NamiWallet -> (NamiConnection -> Aff a))
  -> Aff a
callNami nami act = act nami =<< readNamiConnection nami
  where
  readNamiConnection :: NamiWallet -> Aff NamiConnection
  readNamiConnection = liftEffect <<< Ref.read <<< _.connection

-- WS/HTTP server config
--------------------------------------------------------------------------------

type ServerConfig =
  { port :: UInt
  , host :: Host
  , secure :: Boolean
  }

defaultServerConfig :: ServerConfig
defaultServerConfig =
  { port: UInt.fromInt 8081
  , host: "localhost"
  , secure: false
  }

defaultOgmiosWsConfig :: ServerConfig
defaultOgmiosWsConfig =
  { port: UInt.fromInt 1337
  , host: "localhost"
  , secure: false
  }

defaultDatumCacheWsConfig :: ServerConfig
defaultDatumCacheWsConfig =
  { port: UInt.fromInt 9999
  , host: "localhost"
  , secure: false
  }

type Host = String

mkHttpUrl :: ServerConfig -> Url
mkHttpUrl = mkServerUrl "http"

mkWsUrl :: ServerConfig -> Url
mkWsUrl = mkServerUrl "ws"

mkOgmiosDatumCacheWsUrl :: ServerConfig -> Url
mkOgmiosDatumCacheWsUrl cfg = mkWsUrl cfg <> "/ws"

mkServerUrl :: String -> ServerConfig -> Url
mkServerUrl protocol cfg =
  (if cfg.secure then (protocol <> "s") else protocol)
    <> "://"
    <> cfg.host
    <> ":"
    <> UInt.toString cfg.port

-- The server will respond with a stringified integer value for the fee estimate
newtype FeeEstimate = FeeEstimate BigInt

derive instance Newtype FeeEstimate _

instance Json.DecodeJson FeeEstimate where
  decodeJson str =
    map FeeEstimate
      <<< note (Json.TypeMismatch "Expected a `BigInt`")
      <<< BigInt.fromString
      =<< Json.caseJsonString
        (Left $ Json.TypeMismatch "Expected a stringified `BigInt`")
        Right
        str

data ClientError
  = ClientHttpError Affjax.Error
  | ClientDecodeJsonError Json.JsonDecodeError
  | ClientEncodingError String
  | ClientOtherError String

-- No Show instance of Affjax.Error
instance Show ClientError where
  show (ClientHttpError err) =
    "(ClientHttpError "
      <> Affjax.printError err
      <> ")"
  show (ClientDecodeJsonError err) =
    "(ClientDecodeJsonError "
      <> show err
      <> ")"
  show (ClientEncodingError err) =
    "(ClientEncodingError "
      <> err
      <> ")"
  show (ClientOtherError err) =
    "(ClientEncodingError "
      <> err
      <> ")"

-- Query the Haskell server for the minimum transaction fee
calculateMinFee :: Transaction -> QueryM (Either ClientError Coin)
calculateMinFee tx@(Transaction { body: Transaction.TxBody body }) = do
  txHex <- liftEffect $
    byteArrayToHex
      <<< Serialization.toBytes
      <<< asOneOf
      <$> Serialization.convertTransaction tx
  url <- mkServerEndpointUrl
    $ "fees?tx="
        <> txHex
        <> "&count="
        <> UInt.toString witCount
  liftAff (Affjax.get Affjax.ResponseFormat.json url)
    <#> either
      (Left <<< ClientHttpError)
      ( bimap ClientDecodeJsonError coinFromEstimate
          <<< Json.decodeJson
          <<< _.body
      )
  where
  -- FIXME
  -- Add some "padding" to the fees so the transaction will submit
  -- The server is calculating fees that are too low
  -- See https://github.com/Plutonomicon/cardano-transaction-lib/issues/123
  coinFromEstimate :: FeeEstimate -> Coin
  coinFromEstimate = Coin <<< ((+) (BigInt.fromInt 500000)) <<< unwrap

  -- Fee estimation occurs before balancing the transaction, so we need to know
  -- the expected number of witnesses to use the cardano-api fee estimation
  -- functions
  --
  -- We obtain the expected number of key witnesses for the transaction, with
  -- the following assumptions:
  --   * if `requiredSigners` is `Nothing`, add one key witness for the
  --     current wallet. Thus there should normally be at least one witness
  --     for any transaction
  --   * otherwise, the expected number of signers has been implicitly
  --     specified by the `requiredSigners` field; take the length of the
  --     array
  --   * this assumes of course that users will not pass `Just mempty` for the
  --     required signers
  witCount :: UInt
  witCount = maybe one UInt.fromInt $ length <$> body.requiredSigners

-- | CborHex-encoded tx
newtype FinalizedTransaction = FinalizedTransaction ByteArray

derive instance Generic FinalizedTransaction _

instance Show FinalizedTransaction where
  show = genericShow

instance Json.DecodeJson FinalizedTransaction where
  decodeJson =
    map FinalizedTransaction <<<
      Json.caseJsonString (Left err) (note err <<< hexToByteArray)
    where
    err = Json.TypeMismatch "Expected CborHex of Tx"

finalizeTx
  :: Transaction.Transaction
  -> Array Datum
  -> Array Transaction.Redeemer
  -> QueryM (Maybe FinalizedTransaction)
finalizeTx tx datums redeemers = do
  -- tx
  txHex <- liftEffect $
    byteArrayToHex
      <<< Serialization.toBytes
      <<< asOneOf
      <$> Serialization.convertTransaction tx
  -- datums
  encodedDatums <- liftEffect do
    for datums \datum -> do
      byteArrayToHex <<< Serialization.toBytes <<< asOneOf
        <$> maybe'
          (\_ -> throw $ "Failed to convert plutus data: " <> show datum)
          pure
          (Serialization.convertPlutusData $ unwrap datum)
  -- redeemers
  encodedRedeemers <- liftEffect $
    byteArrayToHex <<< Serialization.toBytes <<< asOneOf <$>
      Serialization.convertRedeemers redeemers
  -- construct payload
  let
    body
      :: { tx :: String
         , datums :: Array String
         , redeemers :: String
         }
    body =
      { tx: txHex
      , datums: encodedDatums
      , redeemers: encodedRedeemers
      }
  url <- mkServerEndpointUrl "finalize"
  -- get response json
  jsonBody <-
    liftAff
      ( Affjax.post Affjax.ResponseFormat.json url
          (Just $ Affjax.RequestBody.Json $ encodeJson body)
      ) <#> map \x -> x.body
  -- decode
  pure $ hush <<< Json.decodeJson =<< hush jsonBody

newtype HashedData = HashedData ByteArray

derive instance Newtype HashedData _
derive instance Generic HashedData _

instance Show HashedData where
  show = genericShow

instance Json.DecodeJson HashedData where
  decodeJson =
    map HashedData <<<
      Json.caseJsonString (Left err) (note err <<< hexToByteArray)
    where
    err :: Json.JsonDecodeError
    err = Json.TypeMismatch "Expected hex bytes (raw) of hashed data"

hashData :: Datum -> QueryM (Maybe HashedData)
hashData datum = do
  body <-
    liftEffect $ byteArrayToHex <<< Serialization.toBytes <<< asOneOf
      <$> maybe' (\_ -> throw $ "Failed to convert plutus data: " <> show datum)
        pure
        (Serialization.convertPlutusData $ unwrap datum)
  url <- mkServerEndpointUrl "hash-data"
  -- get response json
  jsonBody <-
    liftAff
      ( Affjax.post Affjax.ResponseFormat.json url
          (Just $ Affjax.RequestBody.Json $ encodeString body)
      ) <#> map \x -> x.body
  -- decode
  pure $ hush <<< Json.decodeJson =<< hush jsonBody

-- | Hashes an Plutus-style Datum
datumHash :: Datum -> QueryM (Maybe DatumHash)
datumHash = map (map (Transaction.DataHash <<< unwrap)) <<< hashData

-- | Apply `PlutusData` arguments to any type isomorphic to `PlutusScript`,
-- | returning an updated script with the provided arguments applied
applyArgs
  :: forall (a :: Type)
   . Newtype a PlutusScript
  => DecodeJson a
  => a
  -> Array PlutusData
  -> QueryM (Either ClientError a)
applyArgs script args = case traverse plutusDataToJson args of
  Nothing -> pure $ Left $ ClientEncodingError "Failed to convert script args"
  Just ps -> do
    let
      argsJson :: Json.Json
      argsJson = Json.encodeJson ps

      reqBody :: Maybe Affjax.RequestBody.RequestBody
      reqBody = Just
        $ Affjax.RequestBody.Json
        $ Json.fromObject
        $ Object.fromFoldable
            [ "script" /\ scriptToJson (unwrap script)
            , "args" /\ argsJson
            ]
    url <- mkServerEndpointUrl "apply-args"
    liftAff (Affjax.post Affjax.ResponseFormat.json url reqBody)
      <#> either
        (Left <<< ClientHttpError)
        (lmap ClientDecodeJsonError <<< Json.decodeJson <<< _.body)
  where
  plutusDataToJson :: PlutusData -> Maybe Json.Json
  plutusDataToJson =
    map
      ( encodeString
          <<< byteArrayToHex
          <<< Serialization.toBytes
          <<< asOneOf
      )
      <<< Serialization.convertPlutusData

hashScript
  :: forall (a :: Type) (b :: Type)
   . Newtype a PlutusScript
  => Newtype b ScriptHash
  => a
  -> QueryM (Either ClientError b)
hashScript script = do
  url <- mkServerEndpointUrl "hash-script"
  let
    reqBody :: Maybe Affjax.RequestBody.RequestBody
    reqBody = Just
      $ Affjax.RequestBody.Json
      $ scriptToJson
      $ unwrap script
  liftAff (Affjax.post Affjax.ResponseFormat.json url reqBody)
    <#> either
      (Left <<< ClientHttpError)
      (bimap ClientDecodeJsonError wrap <<< Json.decodeJson <<< _.body)

-- It's easier to just write the encoder here than provide an `EncodeJson`
-- instance (there are some brutal cyclical dependency issues trying to
-- write an instance in the `Types.*` modules)
scriptToJson :: PlutusScript -> Json.Json
scriptToJson = encodeString <<< byteArrayToHex <<< unwrap

mkServerEndpointUrl :: String -> QueryM Url
mkServerEndpointUrl path = asks $ (_ <> "/" <> path)
  <<< mkHttpUrl
  <<< _.serverConfig

--------------------------------------------------------------------------------
-- OgmiosWebSocket Setup and PrimOps
--------------------------------------------------------------------------------

-- don't export this constructor
-- type-safe websocket which has automated req/res dispatch and websocket
-- failure handling
data WebSocket listeners = WebSocket JsWebSocket listeners
type OgmiosWebSocket = WebSocket OgmiosListeners
type DatumCacheWebSocket = WebSocket DatumCacheListeners

-- smart-constructor for OgmiosWebSocket in Aff Context
-- (prevents sending messages before the websocket opens, etc)
mkOgmiosWebSocket'
  :: ServerConfig
  -> (Either Error OgmiosWebSocket -> Effect Unit)
  -> Effect Canceler
mkOgmiosWebSocket' serverCfg cb = do
  utxoDispatchMap <- createMutableDispatch
  chainTipDispatchMap <- createMutableDispatch
  evaluateTxDispatchMap <- createMutableDispatch
  submitDispatchMap <- createMutableDispatch
  let md = ogmiosMessageDispatch { utxoDispatchMap, chainTipDispatchMap, evaluateTxDispatchMap }
  ws <- _mkWebSocket $ mkWsUrl serverCfg
<<<<<<< HEAD
  _onWsConnect ws $ do
    _wsWatch ws
      ( removeAllListeners utxoDispatchMap *> removeAllListeners
          chainTipDispatchMap
      )
=======
  _onWsConnect ws do
    _wsWatch ws do
      removeAllListeners utxoDispatchMap
      removeAllListeners evaluateTxDispatchMap
      removeAllListeners chainTipDispatchMap
>>>>>>> fc571ff7
    _onWsMessage ws (defaultMessageListener md)
    _onWsError ws defaultErrorListener
    cb $ Right $ WebSocket ws
      { utxo: mkListenerSet utxoDispatchMap
      , chainTip: mkListenerSet chainTipDispatchMap
      , submit: mkListenerSet submitDispatchMap
      , evaluate: mkListenerSet evaluateTxDispatchMap
      }
  pure $ Canceler $ \err -> liftEffect $ cb $ Left $ err

mkDatumCacheWebSocket'
  :: ServerConfig
  -> (Either Error DatumCacheWebSocket -> Effect Unit)
  -> Effect Canceler
mkDatumCacheWebSocket' serverCfg cb = do
  dispatchMap <- createMutableDispatch
  let md = (datumCacheMessageDispatch dispatchMap)
  ws <- _mkWebSocket $ mkOgmiosDatumCacheWsUrl serverCfg
  _onWsConnect ws $ do
    _wsWatch ws (removeAllListeners dispatchMap)
    _onWsMessage ws (defaultMessageListener md)
    _onWsError ws defaultErrorListener
    cb $ Right $ WebSocket ws (mkListenerSet dispatchMap)
  pure $ Canceler $ \err -> liftEffect $ cb $ Left $ err

-- makeAff
-- :: forall a
-- . ((Either Error a -> Effect Unit) -> Effect Canceler)
-- -> Aff a
mkDatumCacheWebSocketAff :: ServerConfig -> Aff DatumCacheWebSocket
mkDatumCacheWebSocketAff serverCfg = makeAff $ mkDatumCacheWebSocket' serverCfg

mkOgmiosWebSocketAff :: ServerConfig -> Aff OgmiosWebSocket
mkOgmiosWebSocketAff serverCfg = makeAff $ mkOgmiosWebSocket' serverCfg

-- getter
underlyingWebSocket :: forall (a :: Type). WebSocket a -> JsWebSocket
underlyingWebSocket (WebSocket ws _) = ws

-- getter
listeners :: forall (listeners :: Type). WebSocket listeners -> listeners
listeners (WebSocket _ ls) = ls

-- interface required for adding/removing listeners
type DatumCacheListeners = ListenerSet DcWsp.JsonWspResponse

type OgmiosListeners =
  { utxo :: ListenerSet Ogmios.UtxoQR
  , chainTip :: ListenerSet Ogmios.ChainTipQR
  , submit :: ListenerSet String
  , evaluate :: ListenerSet Ogmios.TxEvaluationResult
  }

-- convenience type for adding additional query types later
type ListenerSet a =
  { addMessageListener :: String -> (a -> Effect Unit) -> Effect Unit
  , removeMessageListener :: String -> Effect Unit
  , dispatchIdMap :: DispatchIdMap a
  }

-- we manipluate closures to make the DispatchIdMap updateable using these
-- methods, this can be picked up by a query or cancellation function
mkListenerSet :: forall (a :: Type). DispatchIdMap a -> ListenerSet a
mkListenerSet dim =
  { addMessageListener:
      \id -> \func -> do
        idMap <- Ref.read dim
        Ref.write (MM.insert id func idMap) dim
  , removeMessageListener:
      \id -> do
        idMap <- Ref.read dim
        Ref.write (MM.delete id idMap) dim
  , dispatchIdMap: dim
  }

removeAllListeners :: forall (a :: Type). DispatchIdMap a -> Effect Unit
removeAllListeners dim = do
  log "error hit, removing all listeners"
  Ref.write MM.empty dim

-- TODO after ogmios-datum-cache implements reflection this could be generalized to make request for the cache as well
-- | Builds a Ogmios request action using QueryM
mkOgmiosRequest
  :: forall (i :: Type) (o :: Type)
   . JsonWsp.JsonWspCall i o
  -> (OgmiosListeners -> ListenerSet o)
  -> i
  -> QueryM o
mkOgmiosRequest jsonWspCall getLs inp = do
  { body, id } <- liftEffect $ JsonWsp.buildRequest jsonWspCall inp
  ogmiosWs <- asks _.ogmiosWs
  let
    affFunc :: (Either Error o -> Effect Unit) -> Effect Canceler
    affFunc cont = do
      let
        ws = underlyingWebSocket ogmiosWs
        respLs = ogmiosWs # listeners # getLs
      _ <- respLs.addMessageListener id
        ( \result -> do
            respLs.removeMessageListener id
            allowError cont $ result
        )
      _wsSend ws (Json.stringify $ Json.encodeJson body)
      pure $ Canceler $ \err -> do
        liftEffect $ respLs.removeMessageListener id
        liftEffect $ throwError $ err
  liftAff $ makeAff $ affFunc

-------------------------------------------------------------------------------
-- Dispatch Setup
--------------------------------------------------------------------------------

-- A function which accepts some unparsed Json, and checks it against one or
-- more possible types to perform an appropriate effect (such as supplying the
-- parsed result to an async fiber/Aff listener)
type WebsocketDispatch =
  String -> Effect (Either Json.JsonDecodeError (Effect Unit))

-- A mutable queue of requests
type DispatchIdMap a = Ref.Ref (MultiMap String (a -> Effect Unit))

-- an immutable queue of response type handlers
ogmiosMessageDispatch
  :: { utxoDispatchMap :: DispatchIdMap Ogmios.UtxoQR
     , chainTipDispatchMap :: DispatchIdMap Ogmios.ChainTipQR
     , evaluateTxDispatchMap :: DispatchIdMap Ogmios.TxEvaluationResult
     }
  -> Array WebsocketDispatch
ogmiosMessageDispatch { utxoDispatchMap, chainTipDispatchMap, evaluateTxDispatchMap } =
  [ ogmiosQueryDispatch utxoDispatchMap
  , ogmiosQueryDispatch chainTipDispatchMap
  , ogmiosQueryDispatch evaluateTxDispatchMap
  ]

datumCacheMessageDispatch
  :: DispatchIdMap DcWsp.JsonWspResponse -> Array WebsocketDispatch
datumCacheMessageDispatch dim =
  [ datumCacheQueryDispatch dim ]

-- each query type will have a corresponding ref that lives in ReaderT config or similar
-- for utxoQueryDispatch, the `a` parameter will be `UtxoQR` or similar
-- the add and remove listener functions will know to grab the correct mutable dispatch, if one exists.
createMutableDispatch :: forall (a :: Type). Effect (DispatchIdMap a)
createMutableDispatch = Ref.new MM.empty

-- we parse out the utxo query result, then check if we're expecting a result
-- with the provided id, if we are then we dispatch to the effect that is
-- waiting on this result
ogmiosQueryDispatch
  :: forall (a :: Type)
   . Aeson.DecodeAeson a
  => Ref.Ref (MultiMap String (a -> Effect Unit))
  -> String
  -> Effect (Either Json.JsonDecodeError (Effect Unit))
ogmiosQueryDispatch ref str = do
  let
    parsed' = JsonWsp.parseJsonWspResponse =<< Aeson.parseJsonStringToAeson str
  case parsed' of
    (Left err) -> pure $ Left err
    (Right res) -> afterParse res
  where
  afterParse
    :: JsonWsp.JsonWspResponse a
    -> Effect (Either Json.JsonDecodeError (Effect Unit))
  afterParse parsed = do
    let (id :: String) = parsed.reflection.id
    idMap <- Ref.read ref
    let
      (mAction :: Maybe (a -> Effect Unit)) = (MM.lookup id idMap)
    case mAction of
      Nothing -> pure $
        ( Left
            ( Json.TypeMismatch
                ( "Parse succeeded but Request Id: " <> id <>
                    " has been cancelled"
                )
            ) :: Either Json.JsonDecodeError (Effect Unit)
        )
      Just action -> pure $ Right $ action parsed.result

datumCacheQueryDispatch
  :: Ref.Ref (MultiMap String (DcWsp.JsonWspResponse -> Effect Unit))
  -> String
  -> Effect (Either Json.JsonDecodeError (Effect Unit))
datumCacheQueryDispatch dim str = do
  case parse str of
    (Left err) -> pure $ Left err
    (Right res) -> afterParse res
  where
  parse :: String -> Either JsonDecodeError DcWsp.JsonWspResponse
  parse = Aeson.parseJsonStringToAeson >=> Aeson.decodeAeson

  afterParse
    :: DcWsp.JsonWspResponse
    -> Effect (Either Json.JsonDecodeError (Effect Unit))
  afterParse parsed = do
    idMap <- Ref.read dim
    let id = parsed.methodname
    case MM.lookup id idMap of
      Nothing -> pure $
        ( Left
            ( Json.TypeMismatch
                ( "Parse succeeded but Request Id: " <> id <>
                    " has been cancelled"
                )
            ) :: Either Json.JsonDecodeError (Effect Unit)
        )
      Just action -> pure $ Right $ action parsed

-- an empty error we can compare to, useful for ensuring we've not received any other kind of error
defaultErr :: Json.JsonDecodeError
defaultErr = Json.TypeMismatch "default error"

-- For now, we just throw this error, if we find error types that can be linked
-- to request Id's, then we should run a similar dispatch and throw within the
-- appropriate Aff handler
defaultErrorListener :: String -> Effect Unit
defaultErrorListener str =
  throwError $ error $ "a JsWebSocket Error has occured: " <> str

defaultMessageListener :: Array WebsocketDispatch -> String -> Effect Unit
defaultMessageListener dispatchArray msg = do
  -- here, we need to fold the input over the array of functions until we get
  -- a success, then execute the effect.
  -- using a fold instead of a traverse allows us to skip a bunch of execution
  eAction :: Either Json.JsonDecodeError (Effect Unit) <- foldl
    (messageFoldF msg)
    (pure $ Left defaultErr)
    dispatchArray
  either
    -- we expect a lot of parse errors, some messages could? fall through completely
    ( \err ->
        if err == defaultErr then pure unit
        else log ("unexpected parse error on input:" <> msg)
    )
    (\act -> act)
    (eAction :: Either Json.JsonDecodeError (Effect Unit))

messageFoldF
  :: String
  -> Effect (Either Json.JsonDecodeError (Effect Unit))
  -> (String -> (Effect (Either Json.JsonDecodeError (Effect Unit))))
  -> Effect (Either Json.JsonDecodeError (Effect Unit))
messageFoldF msg acc' func = do
  acc <- acc'
  if isRight acc then acc' else func msg<|MERGE_RESOLUTION|>--- conflicted
+++ resolved
@@ -85,7 +85,30 @@
 import Data.Tuple.Nested ((/\))
 import Data.UInt (UInt)
 import Data.UInt as UInt
-import QueryM.DatumCacheWsp (DatumCacheMethod(StartFetchBlocks, CancelFetchBlocks, DatumFilterAddHashes, DatumFilterRemoveHashes, DatumFilterSetHashes), DatumCacheRequest(GetDatumByHashRequest, GetDatumsByHashesRequest, StartFetchBlocksRequest, CancelFetchBlocksRequest, DatumFilterAddHashesRequest, DatumFilterRemoveHashesRequest, DatumFilterSetHashesRequest, DatumFilterGetHashesRequest), DatumCacheResponse(GetDatumByHashResponse, GetDatumsByHashesResponse, DatumFilterGetHashesResponse))
+import QueryM.DatumCacheWsp
+  ( DatumCacheMethod
+      ( StartFetchBlocks
+      , CancelFetchBlocks
+      , DatumFilterAddHashes
+      , DatumFilterRemoveHashes
+      , DatumFilterSetHashes
+      )
+  , DatumCacheRequest
+      ( GetDatumByHashRequest
+      , GetDatumsByHashesRequest
+      , StartFetchBlocksRequest
+      , CancelFetchBlocksRequest
+      , DatumFilterAddHashesRequest
+      , DatumFilterRemoveHashesRequest
+      , DatumFilterSetHashesRequest
+      , DatumFilterGetHashesRequest
+      )
+  , DatumCacheResponse
+      ( GetDatumByHashResponse
+      , GetDatumsByHashesResponse
+      , DatumFilterGetHashesResponse
+      )
+  )
 import QueryM.DatumCacheWsp as DcWsp
 import Effect (Effect)
 import Effect.Aff (Aff, Canceler(Canceler), makeAff)
@@ -95,12 +118,19 @@
 import Effect.Exception (Error, error, throw)
 import Effect.Ref as Ref
 import Foreign.Object as Object
-import MultiMap (MultiMap)
-import MultiMap as MM
+import Types.MultiMap (MultiMap)
+import Types.MultiMap as MultiMap
 import QueryM.JsonWsp as JsonWsp
 import QueryM.Ogmios as Ogmios
 import Serialization (convertTransaction, toBytes) as Serialization
-import Serialization.Address (Address, BlockId, NetworkId, Slot, addressPaymentCred, stakeCredentialToKeyHash)
+import Serialization.Address
+  ( Address
+  , BlockId
+  , NetworkId
+  , Slot
+  , addressPaymentCred
+  , stakeCredentialToKeyHash
+  )
 import Serialization.Hash (ScriptHash)
 import Serialization.PlutusData (convertPlutusData) as Serialization
 import Serialization.WitnessSet (convertRedeemers) as Serialization
@@ -115,7 +145,7 @@
 import Types.UnbalancedTransaction (PubKeyHash, PaymentPubKeyHash)
 import Types.Value (Coin(Coin))
 import Untagged.Union (asOneOf)
-import UsedTxOuts (UsedTxOuts)
+import Types.UsedTxOuts (UsedTxOuts)
 import Wallet (Wallet(Nami), NamiWallet, NamiConnection)
 
 -- This module defines an Aff interface for Ogmios Websocket Queries
@@ -255,14 +285,9 @@
   -> QueryM Unit
 matchCacheQuery query method args = do
   resp <- queryDatumCache (query args)
-<<<<<<< HEAD
-  if responseMethod resp == method then pure unit
+  if DcWsp.responseMethod resp == method then pure unit
   else liftEffect $ throw
     "Request-response type mismatch. Should not have happened"
-=======
-  if DcWsp.responseMethod resp == method then pure unit
-  else liftEffect $ throw "Request-response type mismatch. Should not have happened"
->>>>>>> fc571ff7
 
 -- TODO: To be unified with ogmios once reflection PR is merged in `ogmios-datum-cache`
 queryDatumCache :: DatumCacheRequest -> QueryM DatumCacheResponse
@@ -290,12 +315,8 @@
   jsonwspresp <- liftAff $ makeAff $ affFunc
   case DcWsp.parseJsonWspResponse jsonwspresp of
     Right resp -> pure resp
-<<<<<<< HEAD
     Left fault -> liftEffect $ throw $ "Ogmios-datum-cache service call fault"
-      <> faultToString fault
-=======
-    Left fault -> liftEffect $ throw $ "Ogmios-datum-cache service call fault" <> DcWsp.faultToString fault
->>>>>>> fc571ff7
+      <> DcWsp.faultToString fault
 
 allowError
   :: forall (a :: Type). (Either Error a -> Effect Unit) -> a -> Effect Unit
@@ -674,21 +695,15 @@
   chainTipDispatchMap <- createMutableDispatch
   evaluateTxDispatchMap <- createMutableDispatch
   submitDispatchMap <- createMutableDispatch
-  let md = ogmiosMessageDispatch { utxoDispatchMap, chainTipDispatchMap, evaluateTxDispatchMap }
+  let
+    md = ogmiosMessageDispatch
+      { utxoDispatchMap, chainTipDispatchMap, evaluateTxDispatchMap }
   ws <- _mkWebSocket $ mkWsUrl serverCfg
-<<<<<<< HEAD
-  _onWsConnect ws $ do
-    _wsWatch ws
-      ( removeAllListeners utxoDispatchMap *> removeAllListeners
-          chainTipDispatchMap
-      )
-=======
   _onWsConnect ws do
     _wsWatch ws do
       removeAllListeners utxoDispatchMap
       removeAllListeners evaluateTxDispatchMap
       removeAllListeners chainTipDispatchMap
->>>>>>> fc571ff7
     _onWsMessage ws (defaultMessageListener md)
     _onWsError ws defaultErrorListener
     cb $ Right $ WebSocket ws
@@ -756,18 +771,18 @@
   { addMessageListener:
       \id -> \func -> do
         idMap <- Ref.read dim
-        Ref.write (MM.insert id func idMap) dim
+        Ref.write (MultiMap.insert id func idMap) dim
   , removeMessageListener:
       \id -> do
         idMap <- Ref.read dim
-        Ref.write (MM.delete id idMap) dim
+        Ref.write (MultiMap.delete id idMap) dim
   , dispatchIdMap: dim
   }
 
 removeAllListeners :: forall (a :: Type). DispatchIdMap a -> Effect Unit
 removeAllListeners dim = do
   log "error hit, removing all listeners"
-  Ref.write MM.empty dim
+  Ref.write MultiMap.empty dim
 
 -- TODO after ogmios-datum-cache implements reflection this could be generalized to make request for the cache as well
 -- | Builds a Ogmios request action using QueryM
@@ -817,7 +832,8 @@
      , evaluateTxDispatchMap :: DispatchIdMap Ogmios.TxEvaluationResult
      }
   -> Array WebsocketDispatch
-ogmiosMessageDispatch { utxoDispatchMap, chainTipDispatchMap, evaluateTxDispatchMap } =
+ogmiosMessageDispatch
+  { utxoDispatchMap, chainTipDispatchMap, evaluateTxDispatchMap } =
   [ ogmiosQueryDispatch utxoDispatchMap
   , ogmiosQueryDispatch chainTipDispatchMap
   , ogmiosQueryDispatch evaluateTxDispatchMap
@@ -832,7 +848,7 @@
 -- for utxoQueryDispatch, the `a` parameter will be `UtxoQR` or similar
 -- the add and remove listener functions will know to grab the correct mutable dispatch, if one exists.
 createMutableDispatch :: forall (a :: Type). Effect (DispatchIdMap a)
-createMutableDispatch = Ref.new MM.empty
+createMutableDispatch = Ref.new MultiMap.empty
 
 -- we parse out the utxo query result, then check if we're expecting a result
 -- with the provided id, if we are then we dispatch to the effect that is
@@ -857,7 +873,7 @@
     let (id :: String) = parsed.reflection.id
     idMap <- Ref.read ref
     let
-      (mAction :: Maybe (a -> Effect Unit)) = (MM.lookup id idMap)
+      (mAction :: Maybe (a -> Effect Unit)) = (MultiMap.lookup id idMap)
     case mAction of
       Nothing -> pure $
         ( Left
@@ -873,10 +889,7 @@
   :: Ref.Ref (MultiMap String (DcWsp.JsonWspResponse -> Effect Unit))
   -> String
   -> Effect (Either Json.JsonDecodeError (Effect Unit))
-datumCacheQueryDispatch dim str = do
-  case parse str of
-    (Left err) -> pure $ Left err
-    (Right res) -> afterParse res
+datumCacheQueryDispatch dim str = either (pure <<< Left) afterParse $ parse str
   where
   parse :: String -> Either JsonDecodeError DcWsp.JsonWspResponse
   parse = Aeson.parseJsonStringToAeson >=> Aeson.decodeAeson
@@ -887,7 +900,7 @@
   afterParse parsed = do
     idMap <- Ref.read dim
     let id = parsed.methodname
-    case MM.lookup id idMap of
+    case MultiMap.lookup id idMap of
       Nothing -> pure $
         ( Left
             ( Json.TypeMismatch
