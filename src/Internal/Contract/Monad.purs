--- conflicted
+++ resolved
@@ -66,7 +66,7 @@
 import Data.Either (Either(Left, Right), isRight)
 import Data.Log.Level (LogLevel)
 import Data.Log.Message (Message)
-import Data.Maybe (Maybe(Just, Nothing), fromMaybe)
+import Data.Maybe (Maybe(Just), fromMaybe)
 import Data.Newtype (class Newtype, unwrap, wrap)
 import Data.Traversable (for_, traverse, traverse_)
 import Effect (Effect)
@@ -186,7 +186,7 @@
   envBuilder <- sequential ado
     b1 <- parallel do
       backend <- buildBackend logger params.backendParams
-      ledgerConstants <- getLedgerConstants logger backend
+      ledgerConstants <- getLedgerConstants params backend
       pure $ merge { backend, ledgerConstants }
     b2 <- parallel do
       wallet <- buildWallet
@@ -232,31 +232,36 @@
 
 -- | Query for the ledger constants, ideally using the main backend
 getLedgerConstants
-  :: Logger
+  :: forall (r :: Row Type)
+   . { logLevel :: LogLevel
+     , customLogger :: Maybe (LogLevel -> Message -> Aff Unit)
+     | r
+     }
   -> QueryBackend
   -> Aff
        { pparams :: ProtocolParameters
        , systemStart :: Ogmios.SystemStart
        }
-getLedgerConstants logger = case _ of
+getLedgerConstants params = case _ of
   CtlBackend { ogmios: { ws } } _ -> do
     pparams <- unwrap <$> getProtocolParametersAff ws logger
     systemStart <- getSystemStartAff ws logger
     pure { pparams, systemStart }
-<<<<<<< HEAD
-  -- FIXME Temporarily use CtlBackend to get constants
-  BlockfrostBackend _ (Just ctlBackend) -> getLedgerConstants logger
-    (CtlBackend ctlBackend Nothing)
-  BlockfrostBackend _ _ -> undefined
-=======
-  BlockfrostBackend blockfrost _ -> runBlockfrostServiceM blockfrost do
-    pparams <- Blockfrost.getProtocolParameters
-      >>= lmap (show >>> error) >>> liftEither
-    let
-      -- TODO: https://github.com/plutonomicon/cardano-transaction-lib/pull/1377
-      systemStart = Ogmios.SystemStart "2022-10-25T00:00:00Z"
-    pure { pparams, systemStart }
->>>>>>> 55f39a2c
+  BlockfrostBackend backend _ ->
+    runBlockfrostServiceM blockfrostLogger backend do
+      pparams <- Blockfrost.getProtocolParameters
+        >>= lmap (show >>> error) >>> liftEither
+      let
+        -- TODO: https://github.com/plutonomicon/cardano-transaction-lib/pull/1377
+        systemStart = Ogmios.SystemStart "2022-10-25T00:00:00Z"
+      pure { pparams, systemStart }
+  where
+  logger :: Logger
+  logger = mkLogger params.logLevel params.customLogger
+
+  -- TODO: Should we respect `suppressLogs` here?
+  blockfrostLogger :: Message -> Aff Unit
+  blockfrostLogger = fromMaybe logWithLevel params.customLogger params.logLevel
 
 -- | Ensure that `NetworkId` from wallet is the same as specified in the
 -- | `ContractEnv`.
