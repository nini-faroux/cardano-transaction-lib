module Wallet
  ( module KeyWallet
  , module Cip30Wallet
<<<<<<< HEAD
  , Wallet(Gero, Nami, Flint, Eternl, KeyWallet)
  , isGeroAvailable
  , isNamiAvailable
  , isFlintAvailable
  , isEternlAvailable
  , mkNamiWalletAff
  , mkGeroWalletAff
  , mkFlintWalletAff
  , mkEternlWalletAff
=======
  , Wallet(Gero, Nami, Flint, Lode, KeyWallet)
  , isGeroAvailable
  , isNamiAvailable
  , isFlintAvailable
  , isLodeAvailable
  , mkNamiWalletAff
  , mkGeroWalletAff
  , mkFlintWalletAff
  , mkLodeWalletAff
>>>>>>> f938a4f5
  , mkKeyWallet
  , cip30Wallet
  , dummySign
  ) where

import Prelude

import Cardano.Types.Transaction
  ( Ed25519Signature(Ed25519Signature)
  , PublicKey(PublicKey)
  , Transaction(Transaction)
  , TransactionWitnessSet(TransactionWitnessSet)
  , Vkey(Vkey)
  , Vkeywitness(Vkeywitness)
  )
import Contract.Numeric.Natural (fromInt', minus)
import Contract.Prelude (liftEffect, wrap)
import Control.Monad.Error.Class (catchError, throwError)
import Control.Promise (Promise)
import Data.Int (toNumber)
import Data.Maybe (Maybe(Just, Nothing))
import Data.Newtype (over)
import Data.Tuple.Nested ((/\))
import Effect (Effect)
import Effect.Aff (Aff, delay, error)
import Helpers ((<<>>))
import Wallet.Cip30 (Cip30Wallet, Cip30Connection) as Cip30Wallet
import Wallet.Cip30 (Cip30Wallet, Cip30Connection, mkCip30WalletAff)
import Wallet.Key
  ( KeyWallet
  , PrivatePaymentKey
  , PrivateStakeKey
  , privateKeysToKeyWallet
  )
import Wallet.Key (KeyWallet, privateKeysToKeyWallet) as KeyWallet

data Wallet
  = Nami Cip30Wallet
  | Gero Cip30Wallet
  | Flint Cip30Wallet
<<<<<<< HEAD
  | Eternl Cip30Wallet
=======
  | Lode Cip30Wallet
>>>>>>> f938a4f5
  | KeyWallet KeyWallet

mkKeyWallet :: PrivatePaymentKey -> Maybe PrivateStakeKey -> Wallet
mkKeyWallet payKey mbStakeKey = KeyWallet $ privateKeysToKeyWallet payKey
  mbStakeKey

<<<<<<< HEAD
-- ====== Nami ======
=======
foreign import _isNamiAvailable :: Effect Boolean
>>>>>>> f938a4f5

isNamiAvailable :: Effect Boolean
isNamiAvailable = _isNamiAvailable

foreign import _enableNami :: Effect (Promise Cip30Connection)

mkNamiWalletAff :: Aff Wallet
mkNamiWalletAff = Nami <$> mkCip30WalletAff "Nami" _enableNami

foreign import _isGeroAvailable :: Effect Boolean

-- ====== Gero ======

isGeroAvailable :: Effect Boolean
isGeroAvailable = _isGeroAvailable

foreign import _enableGero :: Effect (Promise Cip30Connection)

mkGeroWalletAff :: Aff Wallet
mkGeroWalletAff = Gero <$> mkCip30WalletAff "Gero" _enableGero

foreign import _isFlintAvailable :: Effect Boolean

isFlintAvailable :: Effect Boolean
isFlintAvailable = _isFlintAvailable

foreign import _enableFlint :: Effect (Promise Cip30Connection)

mkFlintWalletAff :: Aff Wallet
mkFlintWalletAff = Flint <$> mkCip30WalletAff "Flint" _enableFlint

foreign import _isLodeAvailable :: Effect Boolean

isLodeAvailable :: Effect Boolean
isLodeAvailable = _isLodeAvailable

foreign import _enableLode :: Effect (Promise Cip30Connection)

-- Lode does not inject on page load, so this function retries up to set
-- number of times, for Lode to be available.
mkLodeWalletAff :: Aff Wallet
mkLodeWalletAff = do
  retryNWithIntervalUntil (fromInt' 10) (toNumber 100)
    $ liftEffect isLodeAvailable

  catchError
    (Lode <$> mkCip30WalletAff "Lode" _enableLode)
    ( \e -> throwError <<< error $ (show e) <>
        " Note: LodeWallet is injected asynchronously and may be unreliable."
    )

  where
  retryNWithIntervalUntil n ms mBool =
    if n == zero then pure unit
    else mBool >>=
      if _ then pure unit
      else delay (wrap ms) *> retryNWithIntervalUntil (n `minus` one) ms mBool

-- ====== Eternl ======

isEternlAvailable :: Effect Boolean
isEternlAvailable = _isEternlAvailable

foreign import _isEternlAvailable :: Effect Boolean

mkEternlWalletAff :: Aff Wallet
mkEternlWalletAff = Eternl <$> mkCip30WalletAff "Eternl" _enableEternl

foreign import _enableEternl :: Effect (Promise Cip30Connection)

cip30Wallet :: Wallet -> Maybe Cip30Wallet
cip30Wallet = case _ of
  Nami c30 -> Just c30
  Gero c30 -> Just c30
  Flint c30 -> Just c30
<<<<<<< HEAD
  Eternl c30 -> Just c30
=======
  Lode c30 -> Just c30
>>>>>>> f938a4f5
  KeyWallet _ -> Nothing

-- Attach a dummy vkey witness to a transaction. Helpful for when we need to
-- know the number of witnesses (e.g. fee calculation) but the wallet hasn't
-- signed (or cannot sign) yet
dummySign :: Transaction -> Transaction
dummySign tx@(Transaction { witnessSet: tws@(TransactionWitnessSet ws) }) =
  over Transaction _
    { witnessSet = over TransactionWitnessSet
        _
          { vkeys = ws.vkeys <<>> Just [ vk ]
          }
        tws
    }
    $ tx
  where
  vk :: Vkeywitness
  vk = Vkeywitness
    ( Vkey
        ( PublicKey
            "ed25519_pk1eamrnx3pph58yr5l4z2wghjpu2dt2f0rp0zq9qquqa39p52ct0xsudjp4e"
        )
        /\ Ed25519Signature
          "ed25519_sig1ynufn5umzl746ekpjtzt2rf58ep0wg6mxpgyezh8vx0e8jpgm3kuu3tgm453wlz4rq5yjtth0fnj0ltxctaue0dgc2hwmysr9jvhjzswt86uk"
    )<|MERGE_RESOLUTION|>--- conflicted
+++ resolved
@@ -1,27 +1,17 @@
 module Wallet
   ( module KeyWallet
   , module Cip30Wallet
-<<<<<<< HEAD
-  , Wallet(Gero, Nami, Flint, Eternl, KeyWallet)
-  , isGeroAvailable
-  , isNamiAvailable
-  , isFlintAvailable
+  , Wallet(Gero, Nami, Flint, Lode, Eternl, KeyWallet)
   , isEternlAvailable
-  , mkNamiWalletAff
-  , mkGeroWalletAff
-  , mkFlintWalletAff
-  , mkEternlWalletAff
-=======
-  , Wallet(Gero, Nami, Flint, Lode, KeyWallet)
   , isGeroAvailable
   , isNamiAvailable
   , isFlintAvailable
   , isLodeAvailable
+  , mkEternlWalletAff
   , mkNamiWalletAff
   , mkGeroWalletAff
   , mkFlintWalletAff
   , mkLodeWalletAff
->>>>>>> f938a4f5
   , mkKeyWallet
   , cip30Wallet
   , dummySign
@@ -62,22 +52,15 @@
   = Nami Cip30Wallet
   | Gero Cip30Wallet
   | Flint Cip30Wallet
-<<<<<<< HEAD
   | Eternl Cip30Wallet
-=======
   | Lode Cip30Wallet
->>>>>>> f938a4f5
   | KeyWallet KeyWallet
 
 mkKeyWallet :: PrivatePaymentKey -> Maybe PrivateStakeKey -> Wallet
 mkKeyWallet payKey mbStakeKey = KeyWallet $ privateKeysToKeyWallet payKey
   mbStakeKey
 
-<<<<<<< HEAD
--- ====== Nami ======
-=======
 foreign import _isNamiAvailable :: Effect Boolean
->>>>>>> f938a4f5
 
 isNamiAvailable :: Effect Boolean
 isNamiAvailable = _isNamiAvailable
@@ -88,8 +71,6 @@
 mkNamiWalletAff = Nami <$> mkCip30WalletAff "Nami" _enableNami
 
 foreign import _isGeroAvailable :: Effect Boolean
-
--- ====== Gero ======
 
 isGeroAvailable :: Effect Boolean
 isGeroAvailable = _isGeroAvailable
@@ -116,6 +97,16 @@
 
 foreign import _enableLode :: Effect (Promise Cip30Connection)
 
+isEternlAvailable :: Effect Boolean
+isEternlAvailable = _isEternlAvailable
+
+foreign import _isEternlAvailable :: Effect Boolean
+
+mkEternlWalletAff :: Aff Wallet
+mkEternlWalletAff = Eternl <$> mkCip30WalletAff "Eternl" _enableEternl
+
+foreign import _enableEternl :: Effect (Promise Cip30Connection)
+
 -- Lode does not inject on page load, so this function retries up to set
 -- number of times, for Lode to be available.
 mkLodeWalletAff :: Aff Wallet
@@ -136,28 +127,13 @@
       if _ then pure unit
       else delay (wrap ms) *> retryNWithIntervalUntil (n `minus` one) ms mBool
 
--- ====== Eternl ======
-
-isEternlAvailable :: Effect Boolean
-isEternlAvailable = _isEternlAvailable
-
-foreign import _isEternlAvailable :: Effect Boolean
-
-mkEternlWalletAff :: Aff Wallet
-mkEternlWalletAff = Eternl <$> mkCip30WalletAff "Eternl" _enableEternl
-
-foreign import _enableEternl :: Effect (Promise Cip30Connection)
-
 cip30Wallet :: Wallet -> Maybe Cip30Wallet
 cip30Wallet = case _ of
   Nami c30 -> Just c30
   Gero c30 -> Just c30
   Flint c30 -> Just c30
-<<<<<<< HEAD
   Eternl c30 -> Just c30
-=======
   Lode c30 -> Just c30
->>>>>>> f938a4f5
   KeyWallet _ -> Nothing
 
 -- Attach a dummy vkey witness to a transaction. Helpful for when we need to
