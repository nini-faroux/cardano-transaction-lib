--- conflicted
+++ resolved
@@ -75,12 +75,8 @@
   , mintingPolicyRdmrInt2
   , mintingPolicyRdmrInt3
   )
-<<<<<<< HEAD
-import Mote (group, test, only)
-=======
 import Mote (group, test)
 import Mote.Monad (mapTest)
->>>>>>> c2fd1dfd
 import Plutip.Server
   ( startPlutipCluster
   , startPlutipServer
@@ -166,7 +162,7 @@
         checkUtxoDistribution distribution alice
         withKeyWallet alice $ pkh2PkhContract alice
 
-    only $ test "runPlutipContract: Pkh2Pkh with stake key" do
+    test "runPlutipContract: Pkh2Pkh with stake key" do
       let
         aliceUtxos =
           [ BigInt.fromInt 2_000_000_000
@@ -175,9 +171,8 @@
         distribution = withStakeKey privateStakeKey aliceUtxos
 
       runPlutipContract config distribution \alice -> do
-        -- checkUtxoDistribution distribution alice
-        -- withKeyWallet alice $ pkh2PkhContract alice
-        pure unit
+        checkUtxoDistribution distribution alice
+        withKeyWallet alice $ pkh2PkhContract alice
 
     test "runPlutipContract: parallel Pkh2Pkh" do
       let
