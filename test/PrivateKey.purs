--- conflicted
+++ resolved
@@ -9,7 +9,8 @@
   , signTransaction
   )
 import Ctl.Internal.Cardano.Types.Transaction
-  ( Transaction(Transaction)
+  ( Ed25519Signature
+  , Transaction(Transaction)
   , TransactionWitnessSet(TransactionWitnessSet)
   , Vkeywitness(Vkeywitness)
   , mkEd25519Signature
@@ -71,16 +72,9 @@
               <<< _Just
               <<< ix 0
               <<< unto Vkeywitness
-<<<<<<< HEAD
-              <<<
-                _2
-        mbSignature `shouldEqual` Just
-          ( unsafePartial $ fromJust $ mkEd25519Signature
-=======
               <<< _2
         signature `shouldEqual` Just
-          ( Ed25519Signature
->>>>>>> d10c4f19
+          ( unsafePartial $ fromJust $ mkEd25519Signature $
               "ed25519_sig1w7nkmvk57r6094j9u85r4pddve0hg3985ywl9yzwecx03aa9fnfspl9zmtngmqmczd284lnusjdwkysgukxeq05a548dyepr6vn62qs744wxz"
           )
     test "privateKeyToFile round-trips" do
