--- conflicted
+++ resolved
@@ -78,11 +78,7 @@
 import Data.Show.Generic (genericShow)
 import Data.Symbol (SProxy(SProxy))
 import Data.Traversable (for, traverse, traverse_)
-<<<<<<< HEAD
-import Data.Tuple (Tuple(..), fst, snd)
-=======
 import Data.Tuple (Tuple(Tuple), fst, snd)
->>>>>>> 9773c4a7
 import Data.Tuple.Nested (type (/\), (/\))
 import Effect (Effect)
 import Effect.Aff (Aff)
@@ -973,11 +969,7 @@
       -- Reindex mint redeemers.
       mintRedeemers <- lift $ reindexMintRedeemers mpsHash redeemer
       -- Append reindexed mint redeemers to array.
-<<<<<<< HEAD
-      _redeemers <>= map (\red -> red /\ Nothing) mintRedeemers
-=======
       _redeemers <>= map (_ /\ Nothing) mintRedeemers
->>>>>>> 9773c4a7
       _cpsToTxBody <<< _mint <>= map wrap mintVal
     MustPayToPubKeyAddress pkh skh mDatum plutusValue -> do
       networkId <- getNetworkId
