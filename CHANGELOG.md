--- conflicted
+++ resolved
@@ -16,7 +16,6 @@
 
 ## [Unreleased]
 
-<<<<<<< HEAD
 - `mkKeyWalletFromFile` helper to use `cardano-cli`-style `skey`s.
 - Removed `Contract.Wallet.mkGeroWallet` and `Contract.Wallet.mkNamiWallet` - `Aff` versions should be used instead.
 - Added `getProtocolParameters` call to retrieve current protocol parameters from Ogmios (#541)
@@ -38,11 +37,7 @@
 ### Fixed
 
 - Handling of invalid UTF8 byte sequences in the Aeson instance for `TokenName`.
-=======
-### Fixed
-
 - `Types.ScriptLookups.require` function naming caused problems with WebPack (#593)
->>>>>>> 69c97821
 
 ## [1.0.1] - 2022-06-17
 
