module Ctl.Internal.QueryM.MinFee (calculateMinFee) where

import Prelude

import Control.Monad.Reader (asks)
import Ctl.Internal.Cardano.Types.Transaction
  ( Certificate(StakeRegistration)
  , Transaction
  , UtxoMap
  , _body
  , _certs
  , _collateral
  , _inputs
  )
import Ctl.Internal.Cardano.Types.TransactionUnspentOutput
  ( TransactionUnspentOutput
  )
import Ctl.Internal.Cardano.Types.Value (Coin(Coin))
import Ctl.Internal.Helpers (liftM, liftedM)
<<<<<<< HEAD
import Ctl.Internal.QueryM (QueryM, getWalletAddresses)
import Ctl.Internal.QueryM.Ogmios (ProtocolParameters)
=======
import Ctl.Internal.QueryM (QueryM, getProtocolParameters, getWalletAddresses)
>>>>>>> 28c51929
import Ctl.Internal.QueryM.Utxos (getUtxo, getWalletCollateral)
import Ctl.Internal.Serialization.Address
  ( Address
  , addressPaymentCred
  , addressStakeCred
  , stakeCredentialToKeyHash
  )
import Ctl.Internal.Serialization.Hash (Ed25519KeyHash)
import Ctl.Internal.Serialization.MinFee (calculateMinFeeCsl)
import Ctl.Internal.Types.Transaction (TransactionInput)
import Data.Array (fromFoldable)
import Data.Array as Array
import Data.BigInt as BigInt
import Data.Foldable (fold, sum)
import Data.Lens.Getter ((^.))
<<<<<<< HEAD
import Data.Map (empty, fromFoldable, lookup) as Map
import Data.Maybe (Maybe(Just, Nothing), fromMaybe, maybe)
import Data.Newtype (unwrap, wrap)
=======
import Data.Map (empty, fromFoldable, keys, lookup, values) as Map
import Data.Maybe (fromMaybe, maybe)
import Data.Newtype (unwrap)
>>>>>>> 28c51929
import Data.Set (Set)
import Data.Set (difference, fromFoldable, intersection, union) as Set
import Data.Traversable (for)
import Data.Tuple.Nested ((/\))
import Effect.Aff (error)

-- | Calculate `min_fee` using CSL with protocol parameters from Ogmios.
<<<<<<< HEAD
calculateMinFee :: Transaction -> QueryM Coin
calculateMinFee tx = do
  selfSigners <- getSelfSigners tx
  pparams <- asks $ _.runtime >>> _.pparams
  stakeCertsFee <- getStakeCertsFee tx pparams
=======
calculateMinFee :: Transaction -> UtxoMap -> QueryM Coin
calculateMinFee tx additionalUtxos = do
  selfSigners <- getSelfSigners tx additionalUtxos
  pparams <- getProtocolParameters
>>>>>>> 28c51929
  calculateMinFeeCsl pparams selfSigners tx
    <#> unwrap >>> add (unwrap stakeCertsFee) >>> wrap

getStakeCertsFee :: Transaction -> ProtocolParameters -> QueryM Coin
getStakeCertsFee tx pparams = do
  let
    fee :: BigInt.BigInt
    fee =
      (tx ^. _body <<< _certs) # fold
        >>> map
          ( \(cert :: _) -> case cert of
              StakeRegistration _ -> unwrap (unwrap pparams).stakeAddressDeposit
              _ -> zero
          )
        >>> sum
  pure $ Coin fee

getSelfSigners :: Transaction -> UtxoMap -> QueryM (Set Ed25519KeyHash)
getSelfSigners tx additionalUtxos = do

  -- Get all tx inputs and remove the additional ones.
  let
    txInputs :: Set TransactionInput
    txInputs =
      Set.difference
        (tx ^. _body <<< _inputs)
        (Map.keys additionalUtxos)

    additionalUtxosAddrs :: Set Address
    additionalUtxosAddrs = Set.fromFoldable $
      (_.address <<< unwrap) <$> Map.values additionalUtxos

  (inUtxosAddrs :: Set Address) <- setFor txInputs $ \txInput ->
    liftedM (error $ "Couldn't get tx output for " <> show txInput) $
      (map <<< map) (_.address <<< unwrap) (getUtxo txInput)

  -- Get all tx output addressses
  let
    txCollats :: Set TransactionInput
    txCollats = Set.fromFoldable <<< fromMaybe [] $ tx ^. _body <<< _collateral

  walletCollats <- maybe Map.empty toUtxoMap <$> getWalletCollateral

  (inCollatAddrs :: Set Address) <- setFor txCollats
    ( \txCollat ->
        liftM (error $ "Couldn't get tx output for " <> show txCollat)
          $ (map (_.address <<< unwrap) <<< Map.lookup txCollat)
          $ walletCollats
    )

  -- Get own addressses
  (ownAddrs :: Set Address) <- Set.fromFoldable <$>
    (liftedM (error "Could not get own addresses") getWalletAddresses)

  -- Combine to get all self tx input addresses
  let
    txOwnAddrs = ownAddrs `Set.intersection`
      (additionalUtxosAddrs `Set.union` inUtxosAddrs `Set.union` inCollatAddrs)

  -- Extract payment pub key hashes from addresses
  paymentPkhs <- setFor txOwnAddrs $
    liftM (error "Could not convert address to key hash")
      <<< (addressPaymentCred >=> stakeCredentialToKeyHash)

  -- Extract stake pub key hashes from addresses
  stakePkhs <- Set.fromFoldable <<< fold <$>
    for (Array.fromFoldable txOwnAddrs) \txOwnAddr ->
      case stakeCredentialToKeyHash =<< addressStakeCred txOwnAddr of
        Nothing -> pure []
        Just res -> pure [ res ]

  pure $ paymentPkhs <> stakePkhs
  where
  setFor
    :: forall (a :: Type) (b :: Type) (m :: Type -> Type)
     . Monad m
    => Ord a
    => Ord b
    => Set a
    -> (a -> m b)
    -> m (Set b)
  setFor txIns f = Set.fromFoldable <$> for (fromFoldable txIns) f

  toUtxoMap :: Array TransactionUnspentOutput -> UtxoMap
  toUtxoMap = Map.fromFoldable <<< map
    (unwrap >>> \({ input, output }) -> input /\ output)<|MERGE_RESOLUTION|>--- conflicted
+++ resolved
@@ -2,7 +2,6 @@
 
 import Prelude
 
-import Control.Monad.Reader (asks)
 import Ctl.Internal.Cardano.Types.Transaction
   ( Certificate(StakeRegistration)
   , Transaction
@@ -17,12 +16,8 @@
   )
 import Ctl.Internal.Cardano.Types.Value (Coin(Coin))
 import Ctl.Internal.Helpers (liftM, liftedM)
-<<<<<<< HEAD
-import Ctl.Internal.QueryM (QueryM, getWalletAddresses)
+import Ctl.Internal.QueryM (QueryM, getProtocolParameters, getWalletAddresses)
 import Ctl.Internal.QueryM.Ogmios (ProtocolParameters)
-=======
-import Ctl.Internal.QueryM (QueryM, getProtocolParameters, getWalletAddresses)
->>>>>>> 28c51929
 import Ctl.Internal.QueryM.Utxos (getUtxo, getWalletCollateral)
 import Ctl.Internal.Serialization.Address
   ( Address
@@ -35,18 +30,11 @@
 import Ctl.Internal.Types.Transaction (TransactionInput)
 import Data.Array (fromFoldable)
 import Data.Array as Array
-import Data.BigInt as BigInt
 import Data.Foldable (fold, sum)
 import Data.Lens.Getter ((^.))
-<<<<<<< HEAD
-import Data.Map (empty, fromFoldable, lookup) as Map
+import Data.Map (empty, fromFoldable, keys, lookup, values) as Map
 import Data.Maybe (Maybe(Just, Nothing), fromMaybe, maybe)
 import Data.Newtype (unwrap, wrap)
-=======
-import Data.Map (empty, fromFoldable, keys, lookup, values) as Map
-import Data.Maybe (fromMaybe, maybe)
-import Data.Newtype (unwrap)
->>>>>>> 28c51929
 import Data.Set (Set)
 import Data.Set (difference, fromFoldable, intersection, union) as Set
 import Data.Traversable (for)
@@ -54,34 +42,23 @@
 import Effect.Aff (error)
 
 -- | Calculate `min_fee` using CSL with protocol parameters from Ogmios.
-<<<<<<< HEAD
-calculateMinFee :: Transaction -> QueryM Coin
-calculateMinFee tx = do
-  selfSigners <- getSelfSigners tx
-  pparams <- asks $ _.runtime >>> _.pparams
-  stakeCertsFee <- getStakeCertsFee tx pparams
-=======
 calculateMinFee :: Transaction -> UtxoMap -> QueryM Coin
 calculateMinFee tx additionalUtxos = do
   selfSigners <- getSelfSigners tx additionalUtxos
   pparams <- getProtocolParameters
->>>>>>> 28c51929
+  let stakeCertsFee = getStakeCertsFee tx pparams
   calculateMinFeeCsl pparams selfSigners tx
     <#> unwrap >>> add (unwrap stakeCertsFee) >>> wrap
 
-getStakeCertsFee :: Transaction -> ProtocolParameters -> QueryM Coin
-getStakeCertsFee tx pparams = do
-  let
-    fee :: BigInt.BigInt
-    fee =
-      (tx ^. _body <<< _certs) # fold
-        >>> map
-          ( \(cert :: _) -> case cert of
-              StakeRegistration _ -> unwrap (unwrap pparams).stakeAddressDeposit
-              _ -> zero
-          )
-        >>> sum
-  pure $ Coin fee
+getStakeCertsFee :: Transaction -> ProtocolParameters -> Coin
+getStakeCertsFee tx pparams = Coin $
+  (tx ^. _body <<< _certs) # fold
+    >>> map
+      ( case _ of
+          StakeRegistration _ -> unwrap (unwrap pparams).stakeAddressDeposit
+          _ -> zero
+      )
+    >>> sum
 
 getSelfSigners :: Transaction -> UtxoMap -> QueryM (Set Ed25519KeyHash)
 getSelfSigners tx additionalUtxos = do
