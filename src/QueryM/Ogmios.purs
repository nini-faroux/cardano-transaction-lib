--- conflicted
+++ resolved
@@ -112,15 +112,9 @@
 import Data.Newtype (class Newtype, unwrap, wrap)
 import Data.Show.Generic (genericShow)
 import Data.String (Pattern(Pattern), indexOf, split, splitAt, uncons)
-<<<<<<< HEAD
-import Data.String.Common as String
-import Data.Traversable (sequence, traverse)
 import Data.Tuple (snd, uncurry)
-=======
 import Data.String.Common (split) as String
 import Data.Traversable (sequence, traverse, for)
-import Data.Tuple (uncurry)
->>>>>>> 1ad808be
 import Data.Tuple.Nested ((/\), type (/\))
 import Data.UInt (UInt)
 import Data.UInt as UInt
