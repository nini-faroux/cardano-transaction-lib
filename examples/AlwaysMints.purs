-- | This module demonstrates how the `Contract` interface can be used to build,
-- | balance, and submit a smart-contract transaction. It creates a transaction
-- | that mints a value using the `AlwaysMints` policy
module Examples.AlwaysMints (main) where

import Contract.Prelude

import Contract.Monad
  ( Contract
  , launchAff_
  , liftContractAffM
  , liftContractM
  , liftedE
  , liftedM
  , logInfo'
  , runContract_
  , traceTestnetContractConfig
  )
import Contract.Prim.ByteArray (byteArrayFromAscii)
import Contract.ScriptLookups as Lookups
<<<<<<< HEAD
=======
import Contract.Scripts (MintingPolicy)
import Contract.TextEnvelope
  ( TextEnvelopeType(PlutusScriptV1)
  , textEnvelopeBytes
  )
>>>>>>> 95f58f39
import Contract.Transaction (balanceAndSignTx, submit)
import Contract.TxConstraints as Constraints
import Contract.Value as Value
import Data.BigInt as BigInt
import Test.Fixtures (alwaysMintsPolicy)

main :: Effect Unit
main = launchAff_ $ do
  cfg <- traceTestnetContractConfig
  runContract_ cfg $ do
    logInfo' "Running Examples.AlwaysMints"
<<<<<<< HEAD
    mp <- liftContractM "Invalid script JSON" alwaysMintsPolicy
=======
    mp <- alwaysMintsPolicy
>>>>>>> 95f58f39
    cs <- liftContractAffM "Cannot get cs" $ Value.scriptCurrencySymbol mp
    tn <- liftContractM "Cannot make token name"
      $ Value.mkTokenName
      =<< byteArrayFromAscii "TheToken"

    let
      constraints :: Constraints.TxConstraints Void Void
      constraints = Constraints.mustMintValue
        $ Value.singleton cs tn
        $ BigInt.fromInt 100

      lookups :: Lookups.ScriptLookups Void
      lookups = Lookups.mintingPolicy mp

    ubTx <- liftedE $ Lookups.mkUnbalancedTx lookups constraints
    bsTx <-
      liftedM "Failed to balance/sign tx" $ balanceAndSignTx ubTx
    txId <- submit bsTx
<<<<<<< HEAD
    logInfo' $ "Tx ID: " <> show txId
=======
    logInfo' $ "Tx ID: " <> show txId

foreign import alwaysMints :: String

alwaysMintsPolicy :: Contract () MintingPolicy
alwaysMintsPolicy = wrap <<< wrap <$> textEnvelopeBytes alwaysMints
  PlutusScriptV1
>>>>>>> 95f58f39
<|MERGE_RESOLUTION|>--- conflicted
+++ resolved
@@ -1,7 +1,7 @@
 -- | This module demonstrates how the `Contract` interface can be used to build,
 -- | balance, and submit a smart-contract transaction. It creates a transaction
 -- | that mints a value using the `AlwaysMints` policy
-module Examples.AlwaysMints (main) where
+module Examples.AlwaysMints (main, alwaysMintsPolicy) where
 
 import Contract.Prelude
 
@@ -18,30 +18,22 @@
   )
 import Contract.Prim.ByteArray (byteArrayFromAscii)
 import Contract.ScriptLookups as Lookups
-<<<<<<< HEAD
-=======
 import Contract.Scripts (MintingPolicy)
 import Contract.TextEnvelope
   ( TextEnvelopeType(PlutusScriptV1)
   , textEnvelopeBytes
   )
->>>>>>> 95f58f39
 import Contract.Transaction (balanceAndSignTx, submit)
 import Contract.TxConstraints as Constraints
 import Contract.Value as Value
 import Data.BigInt as BigInt
-import Test.Fixtures (alwaysMintsPolicy)
 
 main :: Effect Unit
 main = launchAff_ $ do
   cfg <- traceTestnetContractConfig
   runContract_ cfg $ do
     logInfo' "Running Examples.AlwaysMints"
-<<<<<<< HEAD
-    mp <- liftContractM "Invalid script JSON" alwaysMintsPolicy
-=======
     mp <- alwaysMintsPolicy
->>>>>>> 95f58f39
     cs <- liftContractAffM "Cannot get cs" $ Value.scriptCurrencySymbol mp
     tn <- liftContractM "Cannot make token name"
       $ Value.mkTokenName
@@ -60,14 +52,10 @@
     bsTx <-
       liftedM "Failed to balance/sign tx" $ balanceAndSignTx ubTx
     txId <- submit bsTx
-<<<<<<< HEAD
-    logInfo' $ "Tx ID: " <> show txId
-=======
     logInfo' $ "Tx ID: " <> show txId
 
 foreign import alwaysMints :: String
 
 alwaysMintsPolicy :: Contract () MintingPolicy
 alwaysMintsPolicy = wrap <<< wrap <$> textEnvelopeBytes alwaysMints
-  PlutusScriptV1
->>>>>>> 95f58f39
+  PlutusScriptV1