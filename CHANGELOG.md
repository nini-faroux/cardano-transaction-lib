# Changelog

All notable changes to this project will be documented in this file.

The format is based on [Keep a Changelog](https://keepachangelog.com/en/1.0.0/) and we follow [Semantic Versioning](https://semver.org/spec/v2.0.0.html).

<!-- START doctoc generated TOC please keep comment here to allow auto update -->
<!-- DON'T EDIT THIS SECTION, INSTEAD RE-RUN doctoc TO UPDATE -->

<<<<<<< HEAD
- [[Unreleased]](#unreleased)
=======
- [Unreleased](#unreleased)
>>>>>>> 0dc8bdb3
  - [Added](#added)
  - [Changed](#changed)
  - [Removed](#removed)
  - [Fixed](#fixed)
<<<<<<< HEAD
=======
  - [Runtime Dependencies](#runtime-dependencies)
>>>>>>> 0dc8bdb3
- [[v4.0.0] - 2022-12-15](#v400---2022-12-15)
  - [Added](#added-1)
  - [Changed](#changed-1)
  - [Removed](#removed-1)
  - [Fixed](#fixed-1)
<<<<<<< HEAD
  - [Runtime Dependencies](#runtime-dependencies)
=======
  - [Runtime Dependencies](#runtime-dependencies-1)
>>>>>>> 0dc8bdb3
- [[3.0.0] - 2022-11-21](#300---2022-11-21)
  - [Added](#added-2)
  - [Changed](#changed-2)
  - [Removed](#removed-2)
  - [Fixed](#fixed-2)
<<<<<<< HEAD
  - [Runtime Dependencies](#runtime-dependencies-1)
=======
  - [Runtime Dependencies](#runtime-dependencies-2)
>>>>>>> 0dc8bdb3
- [[2.0.0] - 2022-09-12](#200---2022-09-12)
  - [Added](#added-3)
  - [Changed](#changed-3)
  - [Removed](#removed-3)
  - [Fixed](#fixed-3)
- [[2.0.0-alpha] - 2022-07-05](#200-alpha---2022-07-05)
  - [Added](#added-4)
  - [Removed](#removed-4)
  - [Changed](#changed-4)
  - [Fixed](#fixed-4)
- [[1.1.0] - 2022-06-30](#110---2022-06-30)
  - [Fixed](#fixed-5)
- [[1.0.1] - 2022-06-17](#101---2022-06-17)
  - [Fixed](#fixed-6)
- [[1.0.0] - 2022-06-10](#100---2022-06-10)

<!-- END doctoc generated TOC please keep comment here to allow auto update -->

<<<<<<< HEAD
## [Unreleased]

### Added
- `blake2b224Hash` and `blake2b224HashHex` functions for computing blake2b-224 hashes of arbitrary byte arrays ([#1323](https://github.com/Plutonomicon/cardano-transaction-lib/pull/1323))
=======
## Unreleased

### Added

- `Contract.Transaction` exports `mkPoolPubKeyHash` and `poolPubKeyHashToBech32` for bech32 roundtripping ([#1360](https://github.com/Plutonomicon/cardano-transaction-lib/pull/1360))
>>>>>>> 0dc8bdb3

### Changed

### Removed

### Fixed
<<<<<<< HEAD
=======
- CIP-25 strings are now being split into chunks whose sizes are less than or equal to 64 to adhere to the CIP-25 standard ([#1343](https://github.com/Plutonomicon/cardano-transaction-lib/issues/1343))

### Runtime Dependencies

TBD
>>>>>>> 0dc8bdb3

## [v4.0.0] - 2022-12-15

### Added

- NuFi wallet support ([#1265](https://github.com/Plutonomicon/cardano-transaction-lib/pull/1265))
- Add `submitTxFromConstraints` and `submitTxFromConstraintsReturningFee` in `Contract.Transaction`. `submitTxFromConstraints` builds a transaction that satisfies the constraints, then submits it to the network. It is analogous to `submitTxConstraintsWith` function in Plutus and replaces `Helpers.buildBalanceSignAndSubmitTx`.
- Support for CIP-49 crypto primitives: SECP256k1 [ECDSA](./src/Contract/Crypto/Secp256k1/ECDSA.purs) and [Schnorr](./src/Contract/Crypto/Secp256k1/Schnorr.purs) (verification functions, signing and key generation) ([1273](https://github.com/Plutonomicon/cardano-transaction-lib/issues/1273))

### Changed

- Running plutip servers attaches on SIGINT handlers and therefore node will not exit by default. ([#1231](https://github.com/Plutonomicon/cardano-transaction-lib/pull/1231)).
- `TestPlanM`, `interpret` and `interpretWithConfig` are now public in `Contract.Test.Mote` and our custom `consoleReporter` in `Contract.Test.Mote.ConsoleReporter`. ([#1261](https://github.com/Plutonomicon/cardano-transaction-lib/pull/1261)).
- Internal datum conversions are now total, resulting in some datum-related Contract functions dropping the use of `Maybe`, for example `datumHash`, `convertPlutusData` and their related functions. ([#1284](https://github.com/Plutonomicon/cardano-transaction-lib/issues/1284)).
- CIP-25 `policy_id` and `asset_name` metadata keys no longer include a `0x` prefix for compatibility with Blockfrost ([#1309](https://github.com/Plutonomicon/cardano-transaction-lib/issues/1309)).
- `purescript-aeson` package has been updated:
  - the performance has generally been improved
  - `encodeAeson'` is now `encodeAeson` (and it returns just `Aeson` instead of an `AesonEncoder`)
  - `Number` type is not supported anymore (due to `NaN` and `+/-Infinity`) - use `Aeson.finiteNumber` function

### Removed

- `ctl-server`, a haskell binary that was providing ability to apply arguments to parametrized scripts, was replaced by an implementation that uses WASM library (`Contract.Scripts.applyArgs`) ([#483](https://github.com/Plutonomicon/cardano-transaction-lib/issues/483))

### Fixed

- Added missing `stakePoolTargetNum` ("`nOpt`") protocol parameter (see [CIP-9](https://cips.cardano.org/cips/cip9/)) ([#571](https://github.com/Plutonomicon/cardano-transaction-lib/issues/571))
- CIP-30 `signData` response handling ([#1289](https://github.com/Plutonomicon/cardano-transaction-lib/pull/1289))

### Runtime Dependencies

- [Ogmios](https://github.com/mlabs-haskell/ogmios) - v5.5.7
- [Kupo](https://github.com/CardanoSolutions/kupo) - v2.2.0
- [Cardano-Node](https://github.com/input-output-hk/cardano-node/) - v1.35.4
- [Ogmios-Datum-Cache](https://github.com/mlabs-haskell/ogmios-datum-cache) - commit 862c6bfcb6110b8fe816e26b3bba105dfb492b24
- [Plutip](https://github.com/mlabs-haskell/plutip) - commit 8d1795d9ac3f9c6f31381104b25c71576eeba009

## [3.0.0] - 2022-11-21

### Added

- Support passing the inital UTxO distribution as an Array and also get the KeyWallets as an Array when writing Plutip tests. ([#1018](https://github.com/Plutonomicon/cardano-transaction-lib/pull/1018)). An usage example can be found [here](doc/plutip-testing.md).
- New `Contract.Test.Utils` assertions and checks: `assertOutputHasRefScript`, `checkOutputHasRefScript`, `checkTxHasMetadata` ([#1044](https://github.com/Plutonomicon/cardano-transaction-lib/pull/1044))
- `Parallel` instance to `Contract` monad. Parallel capabilities are in the associated `ParContract` datatype ([#1037](https://github.com/Plutonomicon/cardano-transaction-lib/issues/1037))
- Balancer constraints interface (check [Building and submitting transactions](https://github.com/Plutonomicon/cardano-transaction-lib/blob/95bdd213eff16a5e00df82fb27bbe2479e8b4196/doc/getting-started.md#building-and-submitting-transactions) and `examples/BalanceTxConstraints.purs` for reference) ([#1053](https://github.com/Plutonomicon/cardano-transaction-lib/pull/1053))
- New `Contract.Transaction` functions accepting balancer constraints as a parameter: `balanceTxWithConstraints`, `balanceTxsWithConstraints`, `withBalancedTxWithConstraints`, `withBalancedTxsWithConstraints` ([#1053](https://github.com/Plutonomicon/cardano-transaction-lib/pull/1053))
- New functions `addressWithNetworkTagFromBech32` and `addressFromBech32` in `Contract.Address`, the second checking that address network Id corresponds to the contract environment network Id. ([#1062](https://github.com/Plutonomicon/cardano-transaction-lib/pull/1062))
- `Contract.CborBytes` for CBOR-related functionality. ([#850](https://github.com/Plutonomicon/cardano-transaction-lib/issues/850))
- `ToData` & `FromData` instances for `PublicKey` in `Cardano.Types.Transaction` ([#998](https://github.com/Plutonomicon/cardano-transaction-lib/issues/998))
- `Contract.Keys` module that exposes smart constructors for `PublicKey` & `Ed25519Signature`, namely: `mkEd25519Signature`, `mkPubKey`.
- `Contract.createAdditionalUtxos` to build an expected utxo set from transaction outputs, useful for transaction chaining ([#1046](https://github.com/Plutonomicon/cardano-transaction-lib/pull/1046))
- `DecodeAeson` instance for `NativeScript` data type ([#1069](https://github.com/Plutonomicon/cardano-transaction-lib/pull/1069)).
- `Contract.Wallet` exports `mkWalletBySpec` ([#1157](https://github.com/Plutonomicon/cardano-transaction-lib/issues/1157))
- `ctl-server` NixOS module ([#1194](https://github.com/Plutonomicon/cardano-transaction-lib/pull/1194)). See [nix/test-nixos-configuration.nix](nix/test-nixos-configuration.nix) for example usage and [nix/ctl-server-nixos-module.nix](https://github.com/Plutonomicon/cardano-transaction-lib/blob/43b31399ac743be385b7ee38066a794e5c3c199c/nix/ctl-server-nixos-module.nix).
- Ability to run E2E tests on private Plutip testnets using CIP-30 wallet mock - see [the docs](./doc/e2e-testing.md#using-cip-30-mock-with-plutip)  ([#1166](https://github.com/Plutonomicon/cardano-transaction-lib/issues/1166))
- `Contract.Plutarch.Types` module with `PRational` type which is a newtype of Rational with `ToData` and `FromData` instance which are compatible with Plutarch ([#1221](https://github.com/Plutonomicon/cardano-transaction-lib/pull/1221))
- New constraints for stake operations ([#1060](https://github.com/Plutonomicon/cardano-transaction-lib/issues/1060)):
  - Pool registration (`mustRegisterPool`)
  - Pool retirement (`mustRetirePool`)
  - Stake credential registration (`mustRegisterStakePubKey`, `mustRegisterStakeScript`)
  - Stake delegation (`mustDelegateStakeNativeScript`, `mustDelegateStakePlutusScript`, `mustDelegateStakePubKey`)
  - Staking rewards withdrawal (`mustWithdrawStakePubKey`, `mustWithdrawStakePlutusScript`, `mustWithdrawStakeNativeScript`)
  - Stake credential deregistration (`mustDeregisterStakePubKey`, `mustDeregisterStakePlutusScript`, `mustDeregisterStakeNativeScript`)
- New query layer functions to retrieve staking-related info from Ogmios ([#1060](https://github.com/Plutonomicon/cardano-transaction-lib/issues/1060)):
  - `Contract.Staking.getPoolIds`
  - `Contract.Staking.getPoolParameters`
  - `Contract.Staking.getPubKeyHashDelegationsAndRewards`
  - `Contract.Staking.getValidatorHashDelegationsAndRewards`
- `Contract.Test.Plutip.testPlutipContracts` to run multiple Mote Plutip tests on the same Plutip cluster, saving on cluster startup time. ([#1154](https://github.com/Plutonomicon/cardano-transaction-lib/pull/1154)).
- `EncodeAeson` and `DecodeAeson` instances for `TransactionInput`, `TransactionOutput`/`TransactionOutputWithRefScript` and `PaymentPubKeyHash`([#1138](https://github.com/Plutonomicon/cardano-transaction-lib/pull/1138))
- `mustSendChangeToAddress` balancer constraint, allowing to explicitly set the address to send all generated change to ([#1243](https://github.com/Plutonomicon/cardano-transaction-lib/pull/1243))
- `mustUseUtxosAtAddress` and `mustUseUtxosAtAddresses` balancer constraints, allowing to specify addresses that should be treated like utxos sources during balancing ([#1243](https://github.com/Plutonomicon/cardano-transaction-lib/pull/1243))
- Add ability to provide extra browser CLI arguments in E2E test suite ([#1253](https://github.com/Plutonomicon/cardano-transaction-lib/pull/1253))
- The configuration option for plutip clusters: slot length can be adjusted using `clusterConfig` field of `PlutipConfig`. epoch size must currently remain at `80` however due to ([#1272](https://github.com/Plutonomicon/cardano-transaction-lib/issues/1272))

### Changed

- Bumped cardano-serialization-lib dependencies to version 11.1.1-alpha.1 ([#1163](https://github.com/Plutonomicon/cardano-transaction-lib/issues/1163))
- `Contract.Transaction.calculateMinFee` and `Contract.Transaction.calculateMinFeeM` now accept additional UTxOs.
- Reorganised the library into new namespaces. Namely: library internals, tests, and examples are now under `Ctl.Internal.*`, `Test.Ctl.*`, and `Ctl.Examples.*` respectively. Documentation and comments have been updated to use these new names, but not entries of previous releases in the changelog. ([#1039](https://github.com/Plutonomicon/cardano-transaction-lib/pull/1039))
- Switched to `preview` testnet by default ([#1030](https://github.com/Plutonomicon/cardano-transaction-lib/pull/1030))
- `addressFromBech32` checks that address network Id corresponds to the contract environment Id and is therefore lifted to the `Contract` monad ([#1062](https://github.com/Plutonomicon/cardano-transaction-lib/pull/1062))
- `keyWalletPrivatePaymentKey` and `keyWalletPrivateStakeKey` are now in to the public `Contract.Wallet.Key` API. ([#1094](https://github.com/Plutonomicon/cardano-transaction-lib/pull/1094))
- Completely new E2E (headless browser) test suite. It is now both easier to set up and use, and less flaky. The shell script has been removed (and re-implemented in PureScript). The suite can now be configured using environment variables (`test/e2e.env`) or CLI arguments. It is no more required to provide an accompanying tester script for each of the `Contract`s to be tested. ([#1058](https://github.com/Plutonomicon/cardano-transaction-lib/issues/1058), [#986](https://github.com/Plutonomicon/cardano-transaction-lib/issues/986))
- The `logLevel` from the config parameters is passed to the `customLogger` to allow consistent filtering of the logs. ([#1110](https://github.com/Plutonomicon/cardano-transaction-lib/pull/1110)).
- Functions for working with `BigNum` are now in the public `Contract.Numeric.BigNum` API ([#1109](https://github.com/Plutonomicon/cardano-transaction-lib/pull/1109)).
- `PublicKey` and `Ed25519Signature` types now wrap `RawBytes` instead of `Bech32String`.
- `TypeLevel.Nat`, needed to implement `HasPlutusSchema`, gets exported in `Contract.PlutusData` ([#1143](https://github.com/Plutonomicon/cardano-transaction-lib/pull/1143)).
- `MintingPolicy` to an enum consisting of `PlutusScript` or `NativeScript` ([#1069](https://github.com/Plutonomicon/cardano-transaction-lib/pull/1069))
- `Contract.Scripts` `applyArgs` is now monomorphic on the script parameter ([#1069](https://github.com/Plutonomicon/cardano-transaction-lib/pull/1069))
- Adapted Gero wallet extension to `preview` network in E2E test suite ([#1086](https://github.com/Plutonomicon/cardano-transaction-lib/pull/1086))
- `Contact.TextEnvelope` how provides more type safe interface with simplified error handling ([#988](https://github.com/Plutonomicon/cardano-transaction-lib/issues/988))
- Forbid minting zero tokens. ([#1156](https://github.com/Plutonomicon/cardano-transaction-lib/issues/1156))
- Modified functions `getWalletAddress`, `ownPubKeyHash`, `ownStakePubKeyHash`, `getWalletAddressWithNetworkTag` and `ownPaymentPubKeyHash` to return `Contract r (Array Adress)`.  ([#1045](https://github.com/Plutonomicon/cardano-transaction-lib/issues/1045))
- `pubKeyHashAddress` and `scriptHashAddress` now both accept an optional `Credential` that corresponds to the staking component of the address ([#1060](https://github.com/Plutonomicon/cardano-transaction-lib/issues/1060))
- `utxosAt` and `getUtxo` now use Kupo internally, `utxosAt` returns `UtxoMap` without `Maybe` context. The users will need to set `kupoConfig` in `ConfigParams`. ([#1185](https://github.com/Plutonomicon/cardano-transaction-lib/pull/1185))
- `Interval` type is redesigned to restrain some finite intervals to be expressed in the system ([#1041](https://github.com/Plutonomicon/cardano-transaction-lib/issues/1041))

### Removed

- `balanceAndSignTxE`, `balanceAndSignTx`, `balanceAndSignTxs`, `balanceTxWithAddress`, `balanceTxsWithAddress`, `withBalancedAndSignedTx` and `withBalancedAndSignedTxs` from `Contract.Transaction` ([#1053](https://github.com/Plutonomicon/cardano-transaction-lib/pull/1053))
- `ScriptOutput` is removed and therefore not exported by `Contract.Address` anymore. also, `Contract.Transaction` doesn't export `scriptOutputToTransactionOutput` anymore ([#652](https://github.com/Plutonomicon/cardano-transaction-lib/issues/652)).
- `Contract.TxConstraints.TxConstraint` type from public API. The users should rely on domain functions instead ([#1135](https://github.com/Plutonomicon/cardano-transaction-lib/pull/1135))
- `Contract.Address.enterpriseAddressScriptHash`, `enterpriseAddressValidatorHash` - use `Contract.Address.addressPaymentValidatorHash` that works for base addresses as well, or `addressStakeValidatorHash` to get the stake component validator hash ([#1060](https://github.com/Plutonomicon/cardano-transaction-lib/issues/1060))
- `Contract.Address.enterpriseAddressMintingPolicyHash` and `enterpriseAddressStakeValidatorHash` - these functions didn't make much sense (too specific, a very rare use case). ([#1060](https://github.com/Plutonomicon/cardano-transaction-lib/issues/1060))
- `ScriptHash` type from the `Contract` interface (use `ValidatorHash`) ([#1060](https://github.com/Plutonomicon/cardano-transaction-lib/issues/1060))
- `Contract.Address` re-exports from `Contract.Scripts` ([#1060](https://github.com/Plutonomicon/cardano-transaction-lib/issues/1060))
- `Contract.Address.ownPubKeyHash` and `ownPubKeyHashes` - these are not needed, use `ownPaymentPubKeyHash` / `ownPaymentPubKeyHashes` ([#1211](https://github.com/Plutonomicon/cardano-transaction-lib/pull/1211))
- `mustBalanceTxWithAddress` and `mustBalanceTxWithAddresses` balancer constraints - use a combination of `mustUseUtxosAtAddresses` and `mustSendChangeToAddress` to get the same behaviour ([#1243](https://github.com/Plutonomicon/cardano-transaction-lib/pull/1243))
### Fixed

- Fix absence of `getUtxos` method in CIP-30 mock ([#1026](https://github.com/Plutonomicon/cardano-transaction-lib/pull/1026))
- `awaitTxConfirmedWithTimeout` not respecting its timeout ([#1021](https://github.com/Plutonomicon/cardano-transaction-lib/issues/1021))
- Absence of `serializeData` in Plutip ([#1078](https://github.com/Plutonomicon/cardano-transaction-lib/issues/1078))
- Fix excessive reconnection attempts after `Contract` runtime finalization ([#965](https://github.com/Plutonomicon/cardano-transaction-lib/pull/965))
- Fix wallet extension error terminating the whole test suite ([#1209](https://github.com/Plutonomicon/cardano-transaction-lib/issues/1209))
- Now we can process multiple time constraints ([#1124](https://github.com/Plutonomicon/cardano-transaction-lib/issues/1124))
- E2E test suite didn't apply settings archive CLI option properly ([#1254](https://github.com/Plutonomicon/cardano-transaction-lib/issues/1254))

### Runtime Dependencies

- [Ogmios](https://github.com/mlabs-haskell/ogmios) - v5.5.7
- [Kupo](https://github.com/CardanoSolutions/kupo) - v2.2.0
- [Cardano-Node](https://github.com/input-output-hk/cardano-node/) - v1.35.3
- [Ogmios-Datum-Cache](https://github.com/mlabs-haskell/ogmios-datum-cache) - commit 862c6bfcb6110b8fe816e26b3bba105dfb492b24
- [Plutip](https://github.com/mlabs-haskell/plutip) - commit 1c9dd05697d7cf55de8ca26f0756a75ed821bdfb

## [2.0.0] - 2022-09-12

### Added

- Plutip integration to run `Contract`s in local, private testnets ([#470](https://github.com/Plutonomicon/cardano-transaction-lib/pull/470))
- Ability to run `Contract`s in Plutip environment in parallel - `Contract.Test.Plutip.withPlutipContractEnv` ([#800](https://github.com/Plutonomicon/cardano-transaction-lib/issues/800))
- `withKeyWallet` utility that allows to simulate multiple actors in Plutip environment ([#663](https://github.com/Plutonomicon/cardano-transaction-lib/issues/663))
- `withStakeKey` utility that allows providing a stake key to be used by `KeyWallet`s in Plutip environment ([#838](https://github.com/Plutonomicon/cardano-transaction-lib/pull/838))
- `Alt` and `Plus` instances for `Contract`.
- `Contract.Utxos.getUtxo` call to get a single utxo at a given output reference
- `Contract.Monad.withContractEnv` function  that constructs and finalizes a contract environment that is usable inside a bracket callback. **This is the intended way to run multiple contracts**. ([#731](https://github.com/Plutonomicon/cardano-transaction-lib/pull/731))
- `Contract.Monad.stopContractEnv` function to finalize a contract environment (close the `WebSockets`). It should be used together with `mkContractEnv`, and is not needed with `withContractEnv`. ([#731](https://github.com/Plutonomicon/cardano-transaction-lib/pull/731))
- `Contract.Config` module that contains everything needed to create and manipulate `ConfigParams`, as well as a number of `ConfigParams` fixtures for common use cases. ([#731](https://github.com/Plutonomicon/cardano-transaction-lib/pull/731))
- `Contract.Monad.askConfig` and `Contract.Monad.asksConfig` functions to access user-defined configurations. ([#731](https://github.com/Plutonomicon/cardano-transaction-lib/pull/731))
- `Contract.Config.WalletSpec` type that allows to define wallet parameters declaratively in `ConfigParams`, instead of initializing wallet and setting it to a `ContractConfig` ([#731](https://github.com/Plutonomicon/cardano-transaction-lib/pull/731))
- Faster initialization of `Contract` runtime due to parallelism. ([#731](https://github.com/Plutonomicon/cardano-transaction-lib/pull/731))
- `purescriptProject`'s `shell` parameter now accepts `packageLockOnly`, which if set to true will stop npm from generating `node_modules`. This is enabled for CTL developers
- `Contract.Transaction.awaitTxConfirmed` and `Contract.Transaction.awaitTxConfirmedWithTimeout`
- `Contract.TextEnvelope.textEnvelopeBytes` and family to decode the `TextEnvelope` format, a common format output by tools like `cardano-cli` to serialize values such as cryptographical keys and on-chain scripts
- `Contract.Wallet.isNamiAvailable` and `Contract.Wallet.isGeroAvailable` functions ([#558](https://github.com/Plutonomicon/cardano-transaction-lib/issues/558)])
- `Contract.Transaction.balanceTxWithOwnAddress` and `Contract.Transaction.balanceTxsWithOwnAddress` to override an `Address` used in `balanceTx` internally ([#775](https://github.com/Plutonomicon/cardano-transaction-lib/pull/775))
- `Contract.Transaction.awaitTxConfirmedWithTimeoutSlots` waits a specified number of slots for a transaction to succeed. ([#790](https://github.com/Plutonomicon/cardano-transaction-lib/pull/790))
- `Contract.Transaction.submitE` like submit but uses an `Either (Array Aeson) TransactionHash` to handle a SubmitFail response from Ogmios
- `Contract.Chain.waitNSlots`,  `Contract.Chain.currentSlot` and `Contract.Chain.currentTime` a function to wait at least `N` number of slots and functions to get the current time in `Slot` or `POSIXTime`. ([#740](https://github.com/Plutonomicon/cardano-transaction-lib/issues/740))
- `Contract.Transaction.getTxByHash` to retrieve contents of an on-chain transaction.
- `project.launchSearchablePursDocs` to create an `apps` output for serving Pursuit documentation locally ([#816](https://github.com/Plutonomicon/cardano-transaction-lib/issues/816))
- `Contract.PlutusData.IsData` type class (`ToData` + `FromData`) ([#809](https://github.com/Plutonomicon/cardano-transaction-lib/pull/809))
- A check for port availability before Plutip runtime initialization attempt ([#837](https://github.com/Plutonomicon/cardano-transaction-lib/issues/837))
- `Contract.Address.addressToBech32` and `Contract.Address.addressWithNetworkTagToBech32` ([#846](https://github.com/Plutonomicon/cardano-transaction-lib/issues/846))
- `doc/e2e-testing.md` describes the process of E2E testing. ([#814](https://github.com/Plutonomicon/cardano-transaction-lib/pull/814))
- Added unzip to the `devShell`. New `purescriptProject.shell` flag `withChromium` also optionally adds Chromium to the `devShell` ([#799](https://github.com/Plutonomicon/cardano-transaction-lib/pull/799))
- Added paymentKey and stakeKey fields to the record in KeyWallet
- Added `formatPaymentKey` and `formatStakeKey` to `Wallet.KeyFile` and `Contract.Wallet` for formatting private keys
- Added `privatePaymentKeyToFile` and `privateStakeKeyToFile` to `Wallet.KeyFile` and `Contract.Wallet.KeyFile` for writing keys to files
- Added `bytesFromPrivateKey` to `Serialization`
- Improved error handling of transaction evaluation through Ogmios. This helps with debugging during balancing, as it requires the transaction to be evaluated to calculate fees. ([#832](https://github.com/Plutonomicon/cardano-transaction-lib/pull/832))
- `Contract.Hashing.transactionHash` to calculate the hash of the transaction ([#870](https://github.com/Plutonomicon/cardano-transaction-lib/pull/870))
- Flint wallet support ([#556](https://github.com/Plutonomicon/cardano-transaction-lib/issues/556))
- Support for `NativeScript`s in constraints interface: `mustPayToNativeScript` and `mustSpendNativeScriptOutput` functions ([#869](https://github.com/Plutonomicon/cardano-transaction-lib/pull/869))
- `Contract.Test.Cip30Mock` module to mock CIP-30 wallet interface using `KeyWallet`. The mock can be used for testing without a wallet (even in NodeJS environment). This increases test coverage for CTL code. ([#784](https://github.com/Plutonomicon/cardano-transaction-lib/issues/784))
- `Plutus.Types.AssocMap.AssocMap` now has `TraversableWithIndex`,  `FoldableWithIndex`,  `FunctorWithIndex` instances ([#943](https://github.com/Plutonomicon/cardano-transaction-lib/pull/943))
- The return value of `purescriptProject` now includes the project with its compiled `output` and its generated `node_modules` (under the `compiled` and `nodeModules` attributes, respectively) ([#956](https://github.com/Plutonomicon/cardano-transaction-lib/pull/956))
- `Contract.Utxos.getWalletUtxos` function that calls CIP-30 `getUtxos` method. ([#961](https://github.com/Plutonomicon/cardano-transaction-lib/issues/961))
- Lode wallet support ([#556](https://github.com/Plutonomicon/cardano-transaction-lib/issues/556))
- Added `Contract.Transaction.lookupTxHash` helper function ([#957](https://github.com/Plutonomicon/cardano-transaction-lib/issues/957))
- `Contract.Test.Utils` for making assertions about `Contract`s. ([#1005](https://github.com/Plutonomicon/cardano-transaction-lib/pull/1005))
- `Examples.ContractTestUtils` demonstrating the use of `Contract.Test.Utils`. ([#1005](https://github.com/Plutonomicon/cardano-transaction-lib/pull/1005))
- `mustNotBeValid` constraint which marks the transaction as invalid, allowing scripts to fail during balancing and for Ogmios to allow submission. ([#947](https://github.com/Plutonomicon/cardano-transaction-lib/pull/947))
- Constraints for creating outputs with reference scripts: `mustPayToScriptWithScriptRef`, `mustPayToPubKeyAddressWithDatumAndScriptRef`, `mustPayToPubKeyAddressWithScriptRef`, `mustPayToPubKeyWithDatumAndScriptRef`, `mustPayToPubKeyWithScriptRef` ([#946](https://github.com/Plutonomicon/cardano-transaction-lib/pull/946))
- Constraints for using reference validators and minting policies: `mustSpendScriptOutputUsingScriptRef`, `mustMintCurrencyUsingScriptRef`, `mustMintCurrencyWithRedeemerUsingScriptRef` ([#946](https://github.com/Plutonomicon/cardano-transaction-lib/pull/946))
- Constraint for attaching a reference input to a transaction: `mustReferenceOutput` ([#946](https://github.com/Plutonomicon/cardano-transaction-lib/pull/946))
- `DatumPresence` data type, which tags paying constraints that accept datum, to mark whether the datum should be inline or hashed in the transaction output. ([#931](https://github.com/Plutonomicon/cardano-transaction-lib/pull/931))
- Utility conversion functions `serializeData` and `deserializeData` between `PlutusData` and `CborBytes` to `Contract.PlutusData`. ([#1001](https://github.com/Plutonomicon/cardano-transaction-lib/issues/1001))
- Added [CIP-30](https://cips.cardano.org/cips/cip30/) methods: `getNetworkId`, `getChangeAddress`, `getRewardAddresses`, `getUnusedAddresses`, `signData`, `isWalletAvailable`, `isEnabled`, `apiVersion`, `name` and `icon` to `Contract.Wallet` ([#974](https://github.com/Plutonomicon/cardano-transaction-lib/issues/974))

### Changed

- `PlutusScript` is now aware of which version of Plutus the script is for. The JSON representation has thus changed to reflect this and is not compatible with older JSON format.
- CTL's `overlay` no longer requires an explicitly passed `system`
- Switched to CSL for utxo min ada value calculation ([#715](https://github.com/Plutonomicon/cardano-transaction-lib/pull/715))
- Upgraded Haskell server to fully support Babbage-era transactions ([#733](https://github.com/Plutonomicon/cardano-transaction-lib/pull/733))
- Improved the collateral selection algorithm for `KeyWallet` ([#707](https://github.com/Plutonomicon/cardano-transaction-lib/pull/707))
- Switched to CSL for `PlutusScript` hashing ([#852](https://github.com/Plutonomicon/cardano-transaction-lib/pull/852))
- `runContract` now accepts `ConfigParams` instead of `ContractConfig` ([#731](https://github.com/Plutonomicon/cardano-transaction-lib/pull/731))
- `mkContractConfig` has been renamed to `mkContractEnv`. Users are advised to use `withContractEnv` instead to ensure proper finalization of WebSocket connections. ([#731](https://github.com/Plutonomicon/cardano-transaction-lib/pull/731))
- `ConfigParams` is now a type synonym instead of a newtype. `ContractConfig` has been renamed to `ContractEnv`.
- Moved logging functions to `Contract.Log` from `Contract.Monad` ([#727](https://github.com/Plutonomicon/cardano-transaction-lib/issues/727)
- Renamed `Contract.Wallet.mkKeyWalletFromPrivateKey` to `Contract.Wallet.mkKeyWalletFromPrivateKeys`.
- ServerConfig accepts a url `path` field ([#728](https://github.com/Plutonomicon/cardano-transaction-lib/issues/728)).
- Examples now wait for transactions to be confirmed and log success ([#739](https://github.com/Plutonomicon/cardano-transaction-lib/issues/739)).
- Updated CSL version to v11.0.0 ([#801](https://github.com/Plutonomicon/cardano-transaction-lib/issues/801))
- Better error message when attempting to initialize a wallet in NodeJS environment ([#778](https://github.com/Plutonomicon/cardano-transaction-lib/issues/778))
- The [`ctl-scaffold`](https://github.com/mlabs-haskell/ctl-scaffold) repository has been archived and deprecated and its contents moved to `templates.ctl-scaffold` in the CTL flake ([#760](https://github.com/Plutonomicon/cardano-transaction-lib/issues/760)).
- The CTL `overlay` output has been deprecated and replaced by `overlays.purescript`, `overlays.runtime`, and `overlays.ctl-server` ([#796](https://github.com/Plutonomicon/cardano-transaction-lib/issues/796) and [#872](https://github.com/Plutonomicon/cardano-transaction-lib/issues/872)).
- `buildCtlRuntime` and `launchCtlRuntime` now take an `extraServices` argument to add `docker-compose` services to the resulting Arion expression ([#769](https://github.com/Plutonomicon/cardano-transaction-lib/issues/769)).
- Use `cardano-serialization-lib` for fee calculation, instead of server-side code.
- `balanceAndSignTx` no longer silently drops error information via `Maybe`. The `Maybe` wrapper is currently maintained for API compatibility, but will be dropped in the future.
- Made it impossible to write unlawful `EncodeAeson` instances ([#490](https://github.com/Plutonomicon/cardano-transaction-lib/issues/490))
- The `ctl-server` component of the runtime is now optional and is only required when using the `applyArgs` endpoint ([#872](https://github.com/Plutonomicon/cardano-transaction-lib/issues/872)). Related changes include:
  - The `ctlServerConfig` fields of both `ConfigParams` and `PlutipConfig` now take a `Maybe ServerConfig`. In the case of `PlutipConfig`, a `Just` value will spawn the service inside the Plutip test. For the `ConfigParams` type, calls to `applyArgs` will fail when the field is set to `Nothing`.
  - The config accepted by `launchCtlRuntime` and `buildCtlRuntime` now takes a `ctl-server.enable` field. If `false`, `ctl-server` will not be launched.
- `SlotLength` and `RelativeTime` in `EraSummary` from Ogmios are now of type `Number` instead of `BigInt`. Also add `Maybe` around some functions in `Type.Interval` or changed it's signature to use `Number`. ([#868](https://github.com/Plutonomicon/cardano-transaction-lib/issues/868))
- The `ProtocolParameters` introduced in Alonzo (`prices`, `maxTxExUnits`, `maxBlockExUnits`, `maxValueSize`, `collateralPercent` and `maxCollateralInputs`) are no longer of type `Maybe` because we don't support pre-Alonzo eras. ([#971](https://github.com/Plutonomicon/cardano-transaction-lib/issues/971))
- Renamed `UtxoM` to `UtxoMap` ([#963](https://github.com/Plutonomicon/cardano-transaction-lib/pull/963))
- KeyWallet's `selectCollateral` field now allows multiple collateral to be selected, and is provided with `coinsPerUtxoByte` and `maxCollateralInputs` from the protocol parameters. ([#947](https://github.com/Plutonomicon/cardano-transaction-lib/pull/947))
- `mustPayWithDatumToPubKey`, `mustPayWithDatumToPubKeyAddress`, and `mustPayToScript` now expect a `DatumPresence` tag in their arguments to mark whether the datum should be inline or hashed in the transaction output. ((#931)[https://github.com/Plutonomicon/cardano-transaction-lib/pull/931))
- Switched to [blakejs](https://github.com/dcposch/blakejs) for blake2b hashing. `blake2b256Hash` and `blake2b256HashHex` functions are now pure ([#991](https://github.com/Plutonomicon/cardano-transaction-lib/pull/991))
- Updated ODC version, this includes a new function `getDatumsByHashesWithErrors`that does not discard errors, unlike `getDatumsByHashes`. **This update also changes the way we store transactions in the local database, meaning that we need to drop the `transactions` table.**

### Removed

- `Contract.Monad.traceTestnetContractConfig` - use `Contract.Config.testnetNamiConfig` instead (or other variants of `testnet...Config` for other wallets).
- `runContract_` - use `void <<< runContract`.
- `Contract.Aeson` module - use `Aeson` ([#938](https://github.com/Plutonomicon/cardano-transaction-lib/issues/938))

### Fixed

- Endless `awaitTxConfirmed` calls ([#804](https://github.com/Plutonomicon/cardano-transaction-lib/issues/804))
- Bug with collateral selection: only the first UTxO provided by wallet was included as collateral [(#723)](https://github.com/Plutonomicon/cardano-transaction-lib/issues/723)
- Bug with collateral selection for `KeyWallet` when signing multiple transactions ([#709](https://github.com/Plutonomicon/cardano-transaction-lib/pull/709))
- Bug when zero-valued non-Ada assets were added to the non-Ada change output ([#802](https://github.com/Plutonomicon/cardano-transaction-lib/pull/802))
- Error recovery logic for `SubmitTx` if the WebSocket connection is dropped ([#870](https://github.com/Plutonomicon/cardano-transaction-lib/pull/870))
- Properly implemented CIP-25 V2 metadata. Now there's no need to split arbitrary-length strings manually to fit them in 64 PlutusData bytes (CTL handles that). A new `Cip25String` type has been introduced (a smart constructor ensures that byte representation fits 64 bytes, as required by the spec). Additionally, a new `Metadata.Cip25.Common.Cip25TokenName` wrapper over `TokenName` is added to ensure proper encoding of `asset_name`s. There are still some minor differences from the spec:
  - We do not split strings in pieces when encoding to JSON
  - We require a `"version": 2` tag
  - `policy_id` must be 28 bytes
  - `asset_name` is up to 32 bytes. See https://github.com/cardano-foundation/CIPs/issues/303 for motivation
- `ogmios-datum-cache` now works on `x86_64-darwin`
- `TypedValidator` interface ([#808](https://github.com/Plutonomicon/cardano-transaction-lib/issues/808))
- `Contract.Address.getWalletCollateral` now works with `KeyWallet`.
- Removed unwanted error messages in case `WebSocket` listeners get cancelled ([#827](https://github.com/Plutonomicon/cardano-transaction-lib/issues/827))
- Bug in `CostModel` serialization - incorrect `Int` type ([#874](https://github.com/Plutonomicon/cardano-transaction-lib/issues/874))
- Use logger settings on Contract initialization ([#897](https://github.com/Plutonomicon/cardano-transaction-lib/issues/897))
- Disallow specifying less than 1 ADA in Plutip UTxO distribution ([#901](https://github.com/Plutonomicon/cardano-transaction-lib/pull/901))
- Bug in `TransactionMetadatum` deserialization ([#932](https://github.com/Plutonomicon/cardano-transaction-lib/issues/932))
- Fix excessive logging after the end of `Contract` execution ([#893](https://github.com/Plutonomicon/cardano-transaction-lib/issues/893))
- Add ability to suppress logs of successful `Contract` executions - with new `suppressLogs` config option the logs will be shown on error ([#768](https://github.com/Plutonomicon/cardano-transaction-lib/issues/768))
- Fix `runPlutipTest` not passing custom `buildInputs` ([#955](https://github.com/Plutonomicon/cardano-transaction-lib/pull/954))
- Problem parsing ogmios `SlotLength` and `RelativeTime` in era Summaries if those include non integer values. ([#906](https://github.com/Plutonomicon/cardano-transaction-lib/pull/906))
- Use `docs-search-0.0.12` that properly lists modules consisting only of re-exports ([#973](https://github.com/Plutonomicon/cardano-transaction-lib/issues/973))
- Inline datum in Ogmios transaction outputs are now parsed and preserved when converting to CTLs respective type. ([#931](https://github.com/Plutonomicon/cardano-transaction-lib/pull/931))

## [2.0.0-alpha] - 2022-07-05

This release adds support for running CTL contracts against Babbage-era nodes. **Note**: this release does not support Babbagge-era features and improvements, e.g. inline datums and reference inputs. Those feature will be implemented in `v2.0.0` proper.

### Added

- Support for using a `PrivateKey` as a `Wallet`.
- `mkKeyWalletFromFile` helper to use `cardano-cli`-style `skey`s
- Single `Plutus.Conversion` module exposing all `(Type <-> Plutus Type)` conversion functions ([#464](https://github.com/Plutonomicon/cardano-transaction-lib/pull/464))
- `logAeson` family of functions to be able to log JSON representations
- `EncodeAeson` instances for most types under `Cardano.Types.*` as well as other useful types (`Value`, `Coin`, etc.)
- `getProtocolParameters` call to retrieve current protocol parameters from Ogmios ([#541](https://github.com/Plutonomicon/cardano-transaction-lib/issues/541))
- `Contract.Utxos.getWalletBalance` call to get all available assets as a single `Value` ([#590](https://github.com/Plutonomicon/cardano-transaction-lib/issues/590))
- `balanceAndSignTxs` balances and signs multiple transactions while taking care to use transaction inputs only once
- Ability to load stake keys from files when using `KeyWallet` ([#635](https://github.com/Plutonomicon/cardano-transaction-lib/issues/635))
- Implement utxosAt for `KeyWallet` ([#617](https://github.com/Plutonomicon/cardano-transaction-lib/issues/617))
- `FromMetadata` and `ToMetadata` instances for `Contract.Value.CurrencySymbol`
- `Contract.Chain.waitUntilSlot` to delay contract execution until local chain tip reaches certain point of time (in slots).

### Removed

- `FromPlutusType` / `ToPlutusType` type classes. ([#464](https://github.com/Plutonomicon/cardano-transaction-lib/pull/464))
- `Contract.Wallet.mkGeroWallet` and `Contract.Wallet.mkNamiWallet` - `Aff` versions should be used instead
- Protocol param update setters for the decentralisation constant (`set_d`) and the extra entropy (`set_extra_entropy`) ([#609](https://github.com/Plutonomicon/cardano-transaction-lib/pull/609))
- `AbsSlot` and related functions have been removed in favour of `Slot`
- Modules `Metadata.Seabug` and `Metadata.Seabug.Share`
- `POST /eval-ex-units` Haskell server endpoint ([#665](https://github.com/Plutonomicon/cardano-transaction-lib/pull/665))
- Truncated test fixtures for time/slots inside `AffInterface` to test time/slots not too far into the future which can be problematic during hardforks https://github.com/Plutonomicon/cardano-transaction-lib/pull/676
- `d` and `extraEntropy` protocol parameters from protocol parameters update proposal

### Changed

- Updated `ogmios-datum-cache` - bug fixes ([#542](https://github.com/Plutonomicon/cardano-transaction-lib/pull/542), [#526](https://github.com/Plutonomicon/cardano-transaction-lib/pull/526), [#589](https://github.com/Plutonomicon/cardano-transaction-lib/pull/589))
- Improved error response handling for Ogmios ([#584](https://github.com/Plutonomicon/cardano-transaction-lib/pull/584))
- `balanceAndSignTx` now locks transaction inputs within the current `Contract` context. If the resulting transaction is never used, then the inputs must be freed with `unlockTransactionInputs`.
- Updated `ogmios-datum-cache` - bug fixes (#542, #526, #589).
- Made protocol parameters part of `QueryConfig`.
- Refactored `Plutus.Conversion.Address` code (utilized CSL functionality).
- Changed the underlying type of `Slot`, `TransactionIndex` and `CertificateIndex` to `BigNum`.
- Moved transaction finalization logic to `balanceTx`.
- Upgraded to CSL v11.0.0-beta.1.
- `purescriptProject` (exposed via the CTL overlay) was reworked significantly. Please see the [updated example](https://github.com/Plutonomicon/cardano-transaction-lib/blob/develop/doc/ctl-as-dependency.md#using-ctls-overlay) in the documentation for more details.
- Switched to Ogmios for execution units evaluation ([#665](https://github.com/Plutonomicon/cardano-transaction-lib/pull/665))
- Changed `inputs` inside `TxBody` to be `Set TransactionInput` instead `Array TransactionInput`. This guarantees ordering of inputs inline with Cardano ([#641](https://github.com/Plutonomicon/cardano-transaction-lib/pull/661))
- Upgraded to Ogmios v5.5.0
- Change `inputs` inside `TxBody` to be `Set TransactionInput` instead `Array TransactionInput`. This guarantees ordering of inputs inline with Cardano ([#641](https://github.com/Plutonomicon/cardano-transaction-lib/pull/661)).

### Fixed

- Handling of invalid UTF8 byte sequences in the Aeson instance for `TokenName`
- `Types.ScriptLookups.require` function naming caused problems with WebPack ([#593](https://github.com/Plutonomicon/cardano-transaction-lib/pull/593))
- Bad logging in `queryDispatch` that didn't propagate error messages ([#615](https://github.com/Plutonomicon/cardano-transaction-lib/pull/615))
- Utxo min ada value calculation ([#611](https://github.com/Plutonomicon/cardano-transaction-lib/pull/611))
- Discarding invalid inputs in `txInsValues` instead of yielding an error ([#696](https://github.com/Plutonomicon/cardano-transaction-lib/pull/696))
- Locking transaction inputs before the actual balancing of the transaction ([#696](https://github.com/Plutonomicon/cardano-transaction-lib/pull/696))

## [1.1.0] - 2022-06-30

### Fixed

- Changed `utxoIndex` inside an `UnbalancedTx` to be a `Map` with values `TransactionOutput` instead of `ScriptOutput` so there is no conversion in the balancer to `ScriptOutput`. This means the balancer can spend UTxOs from different wallets instead of just the current wallet and script addresses.

## [1.0.1] - 2022-06-17

### Fixed

- `mustBeSignedBy` now sets the `Ed25519KeyHash` corresponding to the provided `PaymentPubKeyHash` directly. Previously, this constraint would fail as there was no way to provide a matching `PaymentPubKey` as a lookup. Note that this diverges from Plutus as the `paymentPubKey` lookup is always required in that implementation.

## [1.0.0] - 2022-06-10

CTL's initial release!<|MERGE_RESOLUTION|>--- conflicted
+++ resolved
@@ -7,39 +7,24 @@
 <!-- START doctoc generated TOC please keep comment here to allow auto update -->
 <!-- DON'T EDIT THIS SECTION, INSTEAD RE-RUN doctoc TO UPDATE -->
 
-<<<<<<< HEAD
 - [[Unreleased]](#unreleased)
-=======
-- [Unreleased](#unreleased)
->>>>>>> 0dc8bdb3
   - [Added](#added)
   - [Changed](#changed)
   - [Removed](#removed)
   - [Fixed](#fixed)
-<<<<<<< HEAD
-=======
   - [Runtime Dependencies](#runtime-dependencies)
->>>>>>> 0dc8bdb3
 - [[v4.0.0] - 2022-12-15](#v400---2022-12-15)
   - [Added](#added-1)
   - [Changed](#changed-1)
   - [Removed](#removed-1)
   - [Fixed](#fixed-1)
-<<<<<<< HEAD
-  - [Runtime Dependencies](#runtime-dependencies)
-=======
   - [Runtime Dependencies](#runtime-dependencies-1)
->>>>>>> 0dc8bdb3
 - [[3.0.0] - 2022-11-21](#300---2022-11-21)
   - [Added](#added-2)
   - [Changed](#changed-2)
   - [Removed](#removed-2)
   - [Fixed](#fixed-2)
-<<<<<<< HEAD
-  - [Runtime Dependencies](#runtime-dependencies-1)
-=======
   - [Runtime Dependencies](#runtime-dependencies-2)
->>>>>>> 0dc8bdb3
 - [[2.0.0] - 2022-09-12](#200---2022-09-12)
   - [Added](#added-3)
   - [Changed](#changed-3)
@@ -58,32 +43,22 @@
 
 <!-- END doctoc generated TOC please keep comment here to allow auto update -->
 
-<<<<<<< HEAD
 ## [Unreleased]
 
 ### Added
 - `blake2b224Hash` and `blake2b224HashHex` functions for computing blake2b-224 hashes of arbitrary byte arrays ([#1323](https://github.com/Plutonomicon/cardano-transaction-lib/pull/1323))
-=======
-## Unreleased
-
-### Added
-
 - `Contract.Transaction` exports `mkPoolPubKeyHash` and `poolPubKeyHashToBech32` for bech32 roundtripping ([#1360](https://github.com/Plutonomicon/cardano-transaction-lib/pull/1360))
->>>>>>> 0dc8bdb3
-
-### Changed
-
-### Removed
-
-### Fixed
-<<<<<<< HEAD
-=======
+
+### Changed
+
+### Removed
+
+### Fixed
 - CIP-25 strings are now being split into chunks whose sizes are less than or equal to 64 to adhere to the CIP-25 standard ([#1343](https://github.com/Plutonomicon/cardano-transaction-lib/issues/1343))
 
 ### Runtime Dependencies
 
 TBD
->>>>>>> 0dc8bdb3
 
 ## [v4.0.0] - 2022-12-15
 
