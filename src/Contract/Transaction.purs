-- | A module that defines the different transaction data types, balancing
-- | functionality, transaction fees, signing and submission.
module Contract.Transaction
  ( BalancedSignedTransaction(BalancedSignedTransaction)
  , awaitTxConfirmed
  , awaitTxConfirmedWithTimeout
  , awaitTxConfirmedWithTimeoutSlots
  , balanceAndSignTx
  , balanceAndSignTxs
  , balanceAndSignTxE
  , balanceTx
  , balanceTxWithAddress
  , balanceTxM
  , calculateMinFee
  , calculateMinFeeM
  , getTxByHash
  , module BalanceTxError
  , module ExportQueryM
  , module NativeScript
  , module OutputDatum
  , module PTransaction
  , module ReindexRedeemersExport
  , module Scripts
  , module ScriptLookups
  , module ScriptRef
  , module Transaction
  , module TransactionMetadata
  , module UnbalancedTx
  , reindexSpentScriptRedeemers
  , scriptOutputToTransactionOutput
  , signTransaction
  , submit
  , submitE
  , withBalancedTxs
  , withBalancedTx
  , withBalancedAndSignedTxs
  , withBalancedAndSignedTx
  , balanceTxsWithAddress
  ) where

import Prelude

import Aeson (class EncodeAeson, Aeson)
import BalanceTx (BalanceTxError) as BalanceTxError
import BalanceTx (FinalizedTransaction)
<<<<<<< HEAD
import BalanceTx (balanceTx) as BalanceTx
import Cardano.Types.NativeScript
  ( NativeScript
      ( ScriptPubkey
      , ScriptAll
      , ScriptAny
      , ScriptNOfK
      , TimelockStart
      , TimelockExpiry
      )
  ) as NativeScript
import Cardano.Types.ScriptRef
  ( ScriptRef(NativeScriptRef, PlutusScriptRef)
  ) as ScriptRef
=======
import BalanceTx (balanceTx, balanceTxWithAddress) as BalanceTx
>>>>>>> 6cdbad6e
import Cardano.Types.Transaction
  ( AuxiliaryData(AuxiliaryData)
  , AuxiliaryDataHash(AuxiliaryDataHash)
  , BootstrapWitness
  , Certificate
      ( StakeRegistration
      , StakeDeregistration
      , StakeDelegation
      , PoolRegistration
      , PoolRetirement
      , GenesisKeyDelegation
      , MoveInstantaneousRewardsCert
      )
  , CostModel(CostModel)
  , Costmdls(Costmdls)
  , Ed25519Signature(Ed25519Signature)
  , Epoch(Epoch)
  , ExUnitPrices
  , ExUnits
  , GenesisHash(GenesisHash)
  , Mint(Mint)
  , Nonce(IdentityNonce, HashNonce)
  , ProposedProtocolParameterUpdates(ProposedProtocolParameterUpdates)
  , ProtocolParamUpdate
  , ProtocolVersion
  , PublicKey(PublicKey)
  , Redeemer
  , RequiredSigner(RequiredSigner)
  , ScriptDataHash(ScriptDataHash)
  , SubCoin
  , Transaction(Transaction)
  , TransactionWitnessSet(TransactionWitnessSet)
  , TxBody(TxBody)
  , UnitInterval
  , Update
  , Vkey(Vkey)
  , Vkeywitness(Vkeywitness)
  , _auxiliaryData
  , _auxiliaryDataHash
  , _body
  , _bootstraps
  , _certs
  , _collateral
  , _fee
  , _inputs
  , _isValid
  , _mint
  , _nativeScripts
  , _networkId
  , _outputs
  , _plutusData
  , _plutusScripts
  , _requiredSigners
  , _scriptDataHash
  , _ttl
  , _update
  , _validityStartInterval
  , _vkeys
  , _withdrawals
  , _witnessSet
  ) as Transaction
import Cardano.Types.Transaction (Transaction)
import Contract.Address (getWalletAddress)
import Contract.Monad (Contract, liftedE, liftedM, wrapContract)
import Control.Monad.Error.Class (try, catchError, throwError)
import Control.Monad.Reader (asks, runReaderT, ReaderT)
import Data.Array.NonEmpty as NonEmptyArray
import Data.Either (Either(Left, Right), hush)
import Data.Generic.Rep (class Generic)
import Data.Maybe (Maybe(Just, Nothing))
import Data.Newtype (class Newtype, unwrap, wrap)
import Data.Show.Generic (genericShow)
import Data.Time.Duration (Seconds)
import Data.Traversable (class Traversable, for_, traverse)
import Data.Tuple.Nested (type (/\))
import Effect.Class (liftEffect)
import Effect.Exception (Error, throw)
import Plutus.Conversion (toPlutusCoin, toPlutusTxOutput)
import Plutus.Conversion.Address (fromPlutusAddress)
import Plutus.Types.Address (Address)
import Plutus.Types.Transaction (TransactionOutput(TransactionOutput)) as PTransaction
import Plutus.Types.Value (Coin)
import QueryM
  ( FeeEstimate(FeeEstimate)
  , ClientError
      ( ClientHttpError
      , ClientHttpResponseError
      , ClientDecodeJsonError
      , ClientEncodingError
      , ClientOtherError
      )
  ) as ExportQueryM
import QueryM (calculateMinFee, signTransaction, submitTxOgmios) as QueryM
import QueryM.AwaitTxConfirmed
  ( awaitTxConfirmed
  , awaitTxConfirmedWithTimeout
  , awaitTxConfirmedWithTimeoutSlots
  ) as AwaitTx
import QueryM.GetTxByHash (getTxByHash) as QueryM
import QueryM.Ogmios (SubmitTxR(SubmitTxSuccess, SubmitFail))
import ReindexRedeemers (ReindexErrors(CannotGetTxOutRefIndexForRedeemer)) as ReindexRedeemersExport
import ReindexRedeemers (reindexSpentScriptRedeemers) as ReindexRedeemers
import Serialization (convertTransaction, toBytes) as Serialization
import Serialization.Address (NetworkId)
import TxOutput (scriptOutputToTransactionOutput) as TxOutput
import Types.Scripts
  ( Language(PlutusV1, PlutusV2)
  , plutusV1Script
  , plutusV2Script
  ) as Scripts
import Types.OutputDatum
  ( OutputDatum(NoOutputDatum, OutputDatumHash, OutputDatum)
  , outputDatumDataHash
  , outputDatumDatum
  ) as OutputDatum
import Types.ScriptLookups
  ( MkUnbalancedTxError
      ( TypeCheckFailed
      , ModifyTx
      , TxOutRefNotFound
      , TxOutRefWrongType
      , DatumNotFound
      , MintingPolicyNotFound
      , MintingPolicyHashNotCurrencySymbol
      , CannotMakeValue
      , ValidatorHashNotFound
      , OwnPubKeyAndStakeKeyMissing
      , TypedValidatorMissing
      , DatumWrongHash
      , CannotQueryDatum
      , CannotHashDatum
      , CannotConvertPOSIXTimeRange
      , CannotGetMintingPolicyScriptIndex
      , CannotGetValidatorHashFromAddress
      , MkTypedTxOutFailed
      , TypedTxOutHasNoDatumHash
      , CannotHashMintingPolicy
      , CannotHashValidator
      , CannotConvertPaymentPubKeyHash
      , CannotSatisfyAny
      )
  , mkUnbalancedTx
  ) as ScriptLookups
import Types.ScriptLookups (UnattachedUnbalancedTx)
import Types.Transaction
  ( DataHash(DataHash)
  , TransactionHash(TransactionHash)
  , TransactionInput(TransactionInput)
  ) as Transaction
import Types.Transaction (TransactionHash)
import Types.TransactionMetadata
  ( GeneralTransactionMetadata(GeneralTransactionMetadata)
  , TransactionMetadatumLabel(TransactionMetadatumLabel)
  , TransactionMetadatum(MetadataMap, MetadataList, Int, Bytes, Text)
  ) as TransactionMetadata
import Types.UnbalancedTransaction
  ( ScriptOutput(ScriptOutput)
  , UnbalancedTx(UnbalancedTx)
  , _transaction
  , _utxoIndex
  , emptyUnbalancedTx
  ) as UnbalancedTx
import Types.UsedTxOuts
  ( UsedTxOuts
  , lockTransactionInputs
  , unlockTransactionInputs
  )
import Untagged.Union (asOneOf)

-- | This module defines transaction-related requests. Currently signing and
-- | submission is done with Nami.

-- | Signs a `Transaction` with potential failure.
signTransaction
  :: forall (r :: Row Type). Transaction -> Contract r (Maybe Transaction)
signTransaction = wrapContract <<< QueryM.signTransaction

-- | Signs a `FinalizedTransaction` with potential failure.
signTransaction'
  :: forall (r :: Row Type)
   . FinalizedTransaction
  -> Contract r (Maybe BalancedSignedTransaction)
signTransaction' =
  map (map BalancedSignedTransaction) <<< signTransaction <<< unwrap

-- | Submits a `BalancedSignedTransaction`, which is the output of
-- | `signTransaction` or `balanceAndSignTx`
submit
  :: forall (r :: Row Type)
   . BalancedSignedTransaction
  -> Contract r TransactionHash
submit tx = do
  result <- submitE tx
  case result of
    Right th -> pure th
    Left json -> liftEffect $ throw $
      "`submit` call failed. Error from Ogmios: " <> show json

-- | Like submit except when ogmios sends a SubmitFail
-- | the error is returned as an Array of Aesons
submitE
  :: forall (r :: Row Type)
   . BalancedSignedTransaction
  -> Contract r (Either (Array Aeson) TransactionHash)
submitE tx = do
  result <- wrapContract <<< QueryM.submitTxOgmios =<<
    liftEffect
      ( wrap <<< Serialization.toBytes <<< asOneOf <$>
          Serialization.convertTransaction (unwrap tx)
      )
  pure $ case result of
    SubmitTxSuccess th -> Right $ wrap th
    SubmitFail json -> Left json

-- | Query the Haskell server for the minimum transaction fee
calculateMinFee
  :: forall (r :: Row Type)
   . Transaction
  -> Contract r (Either ExportQueryM.ClientError Coin)
calculateMinFee = (map <<< map) toPlutusCoin
  <<< wrapContract
  <<< QueryM.calculateMinFee

-- | Same as `calculateMinFee` hushing the error.
calculateMinFeeM
  :: forall (r :: Row Type). Transaction -> Contract r (Maybe Coin)
calculateMinFeeM = map hush <<< calculateMinFee

-- | Helper to adapt to UsedTxOuts
withUsedTxouts
  :: forall (r :: Row Type) (a :: Type)
   . ReaderT UsedTxOuts (Contract r) a
  -> Contract r a
withUsedTxouts f = asks (_.usedTxOuts <<< _.runtime <<< unwrap) >>= runReaderT f

-- | Attempts to balance an `UnattachedUnbalancedTx`.
balanceTx
  :: forall (r :: Row Type)
   . UnattachedUnbalancedTx
  -> Contract r (Either BalanceTxError.BalanceTxError FinalizedTransaction)
balanceTx = wrapContract <<< BalanceTx.balanceTx

-- | Attempts to balance an `UnattachedUnbalancedTx`.
balanceTxWithAddress
  :: forall (r :: Row Type)
   . Address
  -> UnattachedUnbalancedTx
  -> Contract r (Either BalanceTxError.BalanceTxError FinalizedTransaction)
balanceTxWithAddress addr tx = do
  networkId <- asks $ unwrap >>> _.config >>> _.networkId
  wrapContract $ BalanceTx.balanceTxWithAddress
    (fromPlutusAddress networkId addr)
    tx

-- Helper to avoid repetition
withTransactions
  :: forall (a :: Type)
       (t :: Type -> Type)
       (r :: Row Type)
       (tx :: Type)
   . Traversable t
  => (t UnattachedUnbalancedTx -> Contract r (t tx))
  -> (tx -> Transaction)
  -> t UnattachedUnbalancedTx
  -> (t tx -> Contract r a)
  -> Contract r a
withTransactions prepare extract utxs action = do
  txs <- prepare utxs
  res <- try $ action txs
  void $ traverse (withUsedTxouts <<< unlockTransactionInputs)
    $ map extract
    $ txs
  liftedE $ pure res

withSingleTransaction
  :: forall (a :: Type) (tx :: Type) (r :: Row Type)
   . (UnattachedUnbalancedTx -> Contract r tx)
  -> (tx -> Transaction)
  -> UnattachedUnbalancedTx
  -> (tx -> Contract r a)
  -> Contract r a
withSingleTransaction prepare extract utx action =
  withTransactions (traverse prepare) extract (NonEmptyArray.singleton utx)
    (action <<< NonEmptyArray.head)

-- | Execute an action on an array of balanced
-- | transactions (`balanceTxs` will be called). Within
-- | this function, all transaction inputs used by these
-- | transactions will be locked, so that they are not used
-- | in any other context.
-- | After the function completes, the locks will be removed.
-- | Errors will be thrown.
withBalancedTxs
  :: forall (a :: Type) (r :: Row Type)
   . Array UnattachedUnbalancedTx
  -> (Array FinalizedTransaction -> Contract r a)
  -> Contract r a
withBalancedTxs = withTransactions balanceTxs unwrap

-- | Execute an action on a balanced transaction (`balanceTx` will
-- | be called). Within this function, all transaction inputs
-- | used by this transaction will be locked, so that they are not
-- | used in any other context.
-- | After the function completes, the locks will be removed.
-- | Errors will be thrown.
withBalancedTx
  :: forall (a :: Type) (r :: Row Type)
   . UnattachedUnbalancedTx
  -> (FinalizedTransaction -> Contract r a)
  -> Contract r a
withBalancedTx = withSingleTransaction (liftedE <<< balanceTx) unwrap

-- | Execute an action on an array of balanced and signed
-- | transactions (`balanceAndSignTxs` will be called). Within
-- | this function, all transaction inputs used by these
-- | transactions will be locked, so that they are not used
-- | in any other context.
-- | After the function completes, the locks will be removed.
-- | Errors will be thrown.
withBalancedAndSignedTxs
  :: forall (r :: Row Type) (a :: Type)
   . Array UnattachedUnbalancedTx
  -> (Array BalancedSignedTransaction -> Contract r a)
  -> Contract r a
withBalancedAndSignedTxs = withTransactions balanceAndSignTxs unwrap

-- | Execute an action on a balanced and signed transaction.
-- | (`balanceAndSignTx` will be called). Within this function,
-- | all transaction inputs used by this transaction will be
-- | locked, so that they are not used in any other context.
-- | After the function completes, the locks will be removed.
-- | Errors will be thrown.
withBalancedAndSignedTx
  :: forall (a :: Type) (r :: Row Type)
   . UnattachedUnbalancedTx
  -> (BalancedSignedTransaction -> Contract r a)
  -> Contract r a
withBalancedAndSignedTx = withSingleTransaction
  (liftedE <<< balanceAndSignTxE)
  unwrap

-- | Like `balanceTxs`, but uses `balanceTxWithAddress` instead of `balanceTx`
-- | internally.
balanceTxsWithAddress
  :: forall
       (t :: Type -> Type)
       (r :: Row Type)
   . Traversable t
  => Address
  -> t UnattachedUnbalancedTx
  -> Contract r (t FinalizedTransaction)
balanceTxsWithAddress ownAddress unbalancedTxs =
  unlockAllOnError $ traverse balanceAndLock unbalancedTxs
  where
  unlockAllOnError :: forall (a :: Type). Contract r a -> Contract r a
  unlockAllOnError f = catchError f $ \e -> do
    for_ unbalancedTxs $
      withUsedTxouts <<< unlockTransactionInputs <<< uutxToTx
    throwError e

  uutxToTx :: UnattachedUnbalancedTx -> Transaction
  uutxToTx = _.transaction <<< unwrap <<< _.unbalancedTx <<< unwrap

  balanceAndLock :: UnattachedUnbalancedTx -> Contract r FinalizedTransaction
  balanceAndLock unbalancedTx = do
    networkId <- asks $ unwrap >>> _.config >>> _.networkId
    balancedTx <- liftedE $ wrapContract $ BalanceTx.balanceTxWithAddress
      (fromPlutusAddress networkId ownAddress)
      unbalancedTx
    void $ withUsedTxouts $ lockTransactionInputs (unwrap balancedTx)
    pure balancedTx

-- | Balances each transaction and locks the used inputs
-- | so that they cannot be reused by subsequent transactions.
balanceTxs
  :: forall
       (t :: Type -> Type)
       (r :: Row Type)
   . Traversable t
  => t UnattachedUnbalancedTx
  -> Contract r (t FinalizedTransaction)
balanceTxs unbalancedTxs = do
  mbOwnAddress <- getWalletAddress
  case mbOwnAddress of
    Nothing -> liftEffect $ throw $
      "Failed to get own Address"
    Just ownAddress ->
      balanceTxsWithAddress ownAddress unbalancedTxs

-- | Attempts to balance an `UnattachedUnbalancedTx` hushing the error.
balanceTxM
  :: forall (r :: Row Type)
   . UnattachedUnbalancedTx
  -> Contract r (Maybe FinalizedTransaction)
balanceTxM = map hush <<< balanceTx

-- | Reindex the `Spend` redeemers. Since we insert to an ordered array, we must
-- | reindex the redeemers with such inputs. This must be crucially called after
-- | balancing when all inputs are in place so they cannot be reordered.
reindexSpentScriptRedeemers
  :: forall (r :: Row Type)
   . Array Transaction.TransactionInput
  -> Array (Transaction.Redeemer /\ Maybe Transaction.TransactionInput)
  -> Contract r
       ( Either
           ReindexRedeemersExport.ReindexErrors
           (Array Transaction.Redeemer)
       )
reindexSpentScriptRedeemers balancedTx =
  wrapContract <<< ReindexRedeemers.reindexSpentScriptRedeemers balancedTx

newtype BalancedSignedTransaction = BalancedSignedTransaction Transaction

derive instance Generic BalancedSignedTransaction _
derive instance Newtype BalancedSignedTransaction _
derive newtype instance Eq BalancedSignedTransaction
derive newtype instance EncodeAeson BalancedSignedTransaction

instance Show BalancedSignedTransaction where
  show = genericShow

-- | Like `balanceAndSignTx`, but for more than one transaction.
-- | This function may throw errors through the contract Monad.
-- | If successful, transaction inputs will be locked afterwards.
-- | If you want to re-use them in the same 'QueryM' context, call
-- | `unlockTransactionInputs`.
balanceAndSignTxs
  :: forall (r :: Row Type)
   . Array UnattachedUnbalancedTx
  -> Contract r (Array BalancedSignedTransaction)
balanceAndSignTxs txs = balanceTxs txs >>= traverse
  (liftedM "error signing a transaction" <<< signTransaction')

-- | Balances an unbalanced transaction and signs it.
-- |
-- | The return type includes the balanced (but unsigned) transaction for
-- | logging and more importantly, the `ByteArray` to be used with `submit` to
-- | submit the transaction.
-- | If successful, transaction inputs will be locked afterwards.
-- | If you want to re-use them in the same 'QueryM' context, call
-- | `unlockTransactionInputs`.
balanceAndSignTxE
  :: forall (r :: Row Type)
   . UnattachedUnbalancedTx
  -> Contract r (Either Error BalancedSignedTransaction)
balanceAndSignTxE tx = try $ balanceAndSignTxs [ tx ] >>=
  case _ of
    [ x ] -> pure x
    -- Which error should we throw here?
    _ -> liftEffect $ throw $
      "Unexpected internal error during transaction signing"

-- | A helper that wraps a few steps into: balance an unbalanced transaction
-- | (`balanceTx`), reindex script spend redeemers (not minting redeemers)
-- | (`reindexSpentScriptRedeemers`), attach datums and redeemers to the
-- | transaction (`finalizeTx`), and finally sign (`signTransactionBytes`).
-- | The return type includes the balanced (but unsigned) transaction for
-- | logging and more importantly, the `ByteArray` to be used with `Submit` to
-- | submit the transaction.
-- | If successful, transaction inputs will be locked afterwards.
-- | If you want to re-use them in the same 'QueryM' context, call
-- | `unlockTransactionInputs`.
balanceAndSignTx
  :: forall (r :: Row Type)
   . UnattachedUnbalancedTx
  -> Contract r (Maybe BalancedSignedTransaction)
balanceAndSignTx = map hush <<< balanceAndSignTxE

scriptOutputToTransactionOutput
  :: NetworkId
  -> UnbalancedTx.ScriptOutput
  -> Maybe PTransaction.TransactionOutput
scriptOutputToTransactionOutput networkId =
  toPlutusTxOutput
    <<< TxOutput.scriptOutputToTransactionOutput networkId

-- | Get `Transaction` contents by hash
getTxByHash
  :: forall (r :: Row Type)
   . TransactionHash
  -> Contract r (Maybe Transaction)
getTxByHash = wrapContract <<< QueryM.getTxByHash <<< unwrap

-- | Wait until a transaction with given hash is confirmed.
-- | Use `awaitTxConfirmedWithTimeout` if you want to limit the time of waiting.
awaitTxConfirmed
  :: forall (r :: Row Type)
   . TransactionHash
  -> Contract r Unit
awaitTxConfirmed = wrapContract <<< AwaitTx.awaitTxConfirmed <<< unwrap

-- | Same as `awaitTxConfirmed`, but allows to specify a timeout in seconds for waiting.
-- | Throws an exception on timeout.
awaitTxConfirmedWithTimeout
  :: forall (r :: Row Type)
   . Seconds
  -> TransactionHash
  -> Contract r Unit
awaitTxConfirmedWithTimeout timeout = wrapContract
  <<< AwaitTx.awaitTxConfirmedWithTimeout timeout
  <<< unwrap

-- | Same as `awaitTxConfirmed`, but allows to specify a timeout in slots for waiting.
-- | Throws an exception on timeout.
awaitTxConfirmedWithTimeoutSlots
  :: forall (r :: Row Type)
   . Int
  -> TransactionHash
  -> Contract r Unit
awaitTxConfirmedWithTimeoutSlots timeout = wrapContract
  <<< AwaitTx.awaitTxConfirmedWithTimeoutSlots timeout
  <<< unwrap<|MERGE_RESOLUTION|>--- conflicted
+++ resolved
@@ -43,8 +43,7 @@
 import Aeson (class EncodeAeson, Aeson)
 import BalanceTx (BalanceTxError) as BalanceTxError
 import BalanceTx (FinalizedTransaction)
-<<<<<<< HEAD
-import BalanceTx (balanceTx) as BalanceTx
+import BalanceTx (balanceTx, balanceTxWithAddress) as BalanceTx
 import Cardano.Types.NativeScript
   ( NativeScript
       ( ScriptPubkey
@@ -58,9 +57,6 @@
 import Cardano.Types.ScriptRef
   ( ScriptRef(NativeScriptRef, PlutusScriptRef)
   ) as ScriptRef
-=======
-import BalanceTx (balanceTx, balanceTxWithAddress) as BalanceTx
->>>>>>> 6cdbad6e
 import Cardano.Types.Transaction
   ( AuxiliaryData(AuxiliaryData)
   , AuxiliaryDataHash(AuxiliaryDataHash)
