-- | A module defining the `Contract` monad.
module Contract.Monad
  ( Contract(..)
  , ContractConfig(..)
  , defaultContractConfig
  , defaultContractConfigLifted
  , liftContractE
  , liftContractE'
  , liftContractM
<<<<<<< HEAD
  , liftContractWithE
=======
>>>>>>> af9ca7dd
  , liftedE
  , liftedE'
  , liftedM
  , module Interval
  , module QueryM
  , runContract
  , runContract_
  , throwContractError
  ) where

import Prelude
import Control.Alt (class Alt)
import Data.Either (Either, either, hush)
import Data.Maybe (Maybe(Just), maybe)
import Control.Monad.Error.Class (class MonadError, class MonadThrow)
import Control.Monad.Reader.Class (class MonadAsk, class MonadReader, ask, local)
import Control.Monad.Reader.Trans (runReaderT)
import Control.Monad.Rec.Class (class MonadRec)
import Control.Plus (class Plus)
import Data.Profunctor (dimap)
import Data.Newtype (class Newtype, unwrap, wrap)
import Effect.Aff (Aff)
import Effect.Aff.Class (class MonadAff, liftAff)
import Effect.Class (class MonadEffect, liftEffect)
import Effect.Exception (Error, throw)
import QueryM (QueryM, QueryConfig)
import QueryM
  ( DatumCacheListeners
  , DatumCacheWebSocket
  , DispatchIdMap
  , Host
  , JsWebSocket
  , ListenerSet
  , OgmiosListeners
  , OgmiosWebSocket
  , ServerConfig
  , WebSocket
  , defaultDatumCacheWsConfig
  , defaultOgmiosWsConfig
  , defaultServerConfig
  , mkDatumCacheWebSocketAff
  , mkHttpUrl
  , mkOgmiosWebSocketAff
  , mkWsUrl
  ) as QueryM
import Serialization.Address (NetworkId(TestnetId))
import Types.Interval (defaultSlotConfig) as Interval
import UsedTxOuts (newUsedTxOuts)
import Wallet (mkNamiWalletAff)

-- | The `Contract` monad is a newtype wrapper over `QueryM` which is `ReaderT`
-- | on `QueryConfig` over asynchronous effects, `Aff`. Throwing and catching
-- | errors can therefore be implemented with native JavaScript
-- | `Effect.Exception.Error`s and `Effect.Class.Console.log` replaces the
-- | `Writer` monad. `Aff` enables the user to make effectful calls inside this
-- | `Contract` monad.
-- |
-- | The `Contract` has the same capabilities as the underlying `QueryM` but
-- | `Contract` provides a seperation of intent. While the user may access
-- | the underlying type alias, `QueryM`, we intend to keep the mentioned type
-- | internal for all requests to wallets and servers. Although the user may
-- | find the type in the `QueryM` module.
-- |
-- | The configuration for `Contract` is also a newtype wrapper over the
-- | underlying `QueryConfig`, see `ContractConfig`.
-- |
-- | All useful functions written in `QueryM` should be lifted into the
-- | `Contract` monad and available in the same namespace. If anything is
-- | missing, please contact us.
newtype Contract (a :: Type) = Contract (QueryM a)

-- Many of these derivations of depending on the underlying `ReaderT` and
-- asychronous effects,`Aff`.
derive instance Newtype (Contract a) _
derive newtype instance Functor Contract
derive newtype instance Apply Contract
derive newtype instance Applicative Contract
derive newtype instance Alt Contract
derive newtype instance Plus Contract
derive newtype instance Bind Contract
derive newtype instance Monad Contract
derive newtype instance MonadEffect Contract
derive newtype instance MonadAff Contract
derive newtype instance Semigroup a => Semigroup (Contract a)
derive newtype instance Monoid a => Monoid (Contract a)
-- Utilise JavaScript's native `Error` via underlying `Aff` for flexibility:
derive newtype instance MonadThrow Error Contract
derive newtype instance MonadError Error Contract
derive newtype instance MonadRec Contract

instance MonadAsk ContractConfig Contract where
  -- Use the underlying `ask`:
  ask = Contract $ ContractConfig <$> ask

instance MonadReader ContractConfig Contract where
  -- Use the underlying `local` after dimapping and unwrapping:
  local f contract = Contract $ local (dimap wrap unwrap f) (unwrap contract)

-- | The config for `Contract` is just a newtype wrapper over the underlying
-- | `QueryM` config.
newtype ContractConfig = ContractConfig QueryConfig

derive instance Newtype ContractConfig _

-- | Throws an `Error` for any showable error using `Effect.Exception.throw`
-- | and lifting into the `Contract` monad.
throwContractError :: forall (e :: Type) (a :: Type). Show e => e -> Contract a
throwContractError = liftEffect <<< throw <<< show

-- | Given a string error and `Maybe` value, if the latter is `Nothing`, throw
-- | the error with the given string, otherwise, return the value. If using
-- | using `runExceptT`, see `liftM` inside `Contract.Prelude`. This can be
-- | thought of as `liftM` restricted to JavaScript's `Error` and without the
-- | need to call `error :: String -> Error` each time.
liftContractM :: forall (a :: Type). String -> Maybe a -> Contract a
liftContractM str = maybe (liftEffect $ throw str) pure

-- | Same as `liftContractM` but the `Maybe` value is already in the `Contract`
-- | context.
liftedM :: forall (a :: Type). String -> Contract (Maybe a) -> Contract a
liftedM str cm = cm >>= liftContractM str

-- | Similar to `liftContractM`, throwing the string instead of the `Left`
-- | value. For throwing the `Left` value, see `liftEither` in
-- | `Contract.Prelude`.
liftContractE
  :: forall (e :: Type) (a :: Type). String -> Either e a -> Contract a
liftContractE str = liftContractM str <<< hush

-- | Similar to `liftContractE` except it directly throws the showable error
-- | via `throwContractError` instead of an arbitrary string.
liftContractE'
  :: forall (e :: Type) (a :: Type). Show e => Either e a -> Contract a
liftContractE' = either throwContractError pure

<<<<<<< HEAD
-- | Similar to `liftContractE'` but with an arbitrary to-`String` handler on
-- | the error.
liftContractWithE
  :: forall (e :: Type) (a :: Type). (e -> String) -> Either e a -> Contract a
liftContractWithE handler = either (liftEffect <<< throw <<< handler) pure

-- | Similar to `liftedE'` except it directly throws the showable error via
-- | `throwContractError` instead of an arbitrary string.
liftedE
  :: forall (e :: Type) (a :: Type)
   . Show e
  => Contract (Either e a)
  -> Contract a
liftedE = (=<<) liftContractE'

-- | Same as `liftContractE` but the `Either` value is already in the `Contract`
-- | context.
liftedE'
  :: forall (e :: Type) (a :: Type)
   . String
  -> Contract (Either e a)
  -> Contract a
liftedE' str em = em >>= liftContractE str
=======
-- | Same as `liftContractE` but the `Either` value is already in the `Contract`
-- | context.
liftedE
  :: forall (e :: Type) (a :: Type)
   . String
  -> Contract (Either e a)
  -> Contract a
liftedE str em = em >>= liftContractE str

-- | Similar to `liftedE` except it directly throws the showable error via
-- | `throwContractError` instead of an arbitrary string.
liftedE'
  :: forall (e :: Type) (a :: Type)
   . Show e
  => Contract (Either e a)
  -> Contract a
liftedE' = (=<<) liftContractE'
>>>>>>> af9ca7dd

-- | Runs the contract, essentially `runReaderT` but with arguments flipped.
runContract :: forall (a :: Type). ContractConfig -> Contract a -> Aff a
runContract config = flip runReaderT (unwrap config) <<< unwrap

-- | Same as `runContract` discarding output.
runContract_ :: forall (a :: Type). ContractConfig -> Contract a -> Aff Unit
runContract_ config = void <<< flip runReaderT (unwrap config) <<< unwrap

-- | Creates a default `ContractConfig` with a Nami wallet inside `Aff` as
-- | required by the websockets.
defaultContractConfig :: Aff ContractConfig
defaultContractConfig = do
  wallet <- Just <$> mkNamiWalletAff
  ogmiosWs <- QueryM.mkOgmiosWebSocketAff QueryM.defaultOgmiosWsConfig
  datumCacheWs <-
    QueryM.mkDatumCacheWebSocketAff QueryM.defaultDatumCacheWsConfig
  usedTxOuts <- newUsedTxOuts
  pure $ ContractConfig
    { ogmiosWs
    , datumCacheWs
    , wallet
    , serverConfig: QueryM.defaultServerConfig
    , usedTxOuts
    , networkId: TestnetId
    , slotConfig: Interval.defaultSlotConfig
    -- Will update at the use site
    , projectId: ""
    }

-- | Same as `defaultContractConfig` but lifted into `Contract`.
defaultContractConfigLifted :: Contract ContractConfig
defaultContractConfigLifted = liftAff defaultContractConfig
<|MERGE_RESOLUTION|>--- conflicted
+++ resolved
@@ -7,10 +7,6 @@
   , liftContractE
   , liftContractE'
   , liftContractM
-<<<<<<< HEAD
-  , liftContractWithE
-=======
->>>>>>> af9ca7dd
   , liftedE
   , liftedE'
   , liftedM
@@ -146,31 +142,6 @@
   :: forall (e :: Type) (a :: Type). Show e => Either e a -> Contract a
 liftContractE' = either throwContractError pure
 
-<<<<<<< HEAD
--- | Similar to `liftContractE'` but with an arbitrary to-`String` handler on
--- | the error.
-liftContractWithE
-  :: forall (e :: Type) (a :: Type). (e -> String) -> Either e a -> Contract a
-liftContractWithE handler = either (liftEffect <<< throw <<< handler) pure
-
--- | Similar to `liftedE'` except it directly throws the showable error via
--- | `throwContractError` instead of an arbitrary string.
-liftedE
-  :: forall (e :: Type) (a :: Type)
-   . Show e
-  => Contract (Either e a)
-  -> Contract a
-liftedE = (=<<) liftContractE'
-
--- | Same as `liftContractE` but the `Either` value is already in the `Contract`
--- | context.
-liftedE'
-  :: forall (e :: Type) (a :: Type)
-   . String
-  -> Contract (Either e a)
-  -> Contract a
-liftedE' str em = em >>= liftContractE str
-=======
 -- | Same as `liftContractE` but the `Either` value is already in the `Contract`
 -- | context.
 liftedE
@@ -188,7 +159,6 @@
   => Contract (Either e a)
   -> Contract a
 liftedE' = (=<<) liftContractE'
->>>>>>> af9ca7dd
 
 -- | Runs the contract, essentially `runReaderT` but with arguments flipped.
 runContract :: forall (a :: Type). ContractConfig -> Contract a -> Aff a
@@ -216,7 +186,6 @@
     , networkId: TestnetId
     , slotConfig: Interval.defaultSlotConfig
     -- Will update at the use site
-    , projectId: ""
     }
 
 -- | Same as `defaultContractConfig` but lifted into `Contract`.
