--- conflicted
+++ resolved
@@ -57,29 +57,16 @@
 
 convertWitnessSet :: TransactionWitnessSet -> Maybe T.TransactionWitnessSet
 convertWitnessSet ws = do
-<<<<<<< HEAD
-  native_scripts <- for (getNativeScripts maybeFfiHelper ws)
-    convertNativeScripts
-  redeemers <- for (getRedeemers maybeFfiHelper ws) convertRedeemers
-  plutus_data <- for (getWitnessSetPlutusData maybeFfiHelper ws)
-    convertPlutusList
-=======
   nativeScripts <- for (getNativeScripts maybeFfiHelper ws) convertNativeScripts
   redeemers <- for (getRedeemers maybeFfiHelper ws) convertRedeemers
-  plutusData <- for (getWitnessSetPlutusData maybeFfiHelper ws) convertPlutusList
->>>>>>> 6e675f95
+  plutusData <- for (getWitnessSetPlutusData maybeFfiHelper ws)
+    convertPlutusList
   pure $ T.TransactionWitnessSet
     { vkeys: getVkeywitnesses maybeFfiHelper ws <#> convertVkeyWitnesses
     , nativeScripts
     , bootstraps: getBootstraps maybeFfiHelper ws <#> convertBootstraps
-<<<<<<< HEAD
-    , plutus_scripts: getPlutusScripts maybeFfiHelper ws <#>
-        convertPlutusScripts
-    , plutus_data
-=======
     , plutusScripts: getPlutusScripts maybeFfiHelper ws <#> convertPlutusScripts
     , plutusData
->>>>>>> 6e675f95
     , redeemers
     }
 
