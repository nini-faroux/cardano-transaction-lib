--- conflicted
+++ resolved
@@ -89,12 +89,6 @@
 
 exports.byteArrayToIntArray = bytes => Array.from(bytes);
 
-<<<<<<< HEAD
-exports.byteLength = bytes =>
-  bytes.byteLength;
+exports.byteLength = bytes => bytes.byteLength;
 
-exports.subarray = start => end => bytes =>
-  bytes.subarray(start, end);
-=======
-exports._byteLength = bytes => bytes.byteLength;
->>>>>>> f97c6a87
+exports.subarray = start => end => bytes => bytes.subarray(start, end);