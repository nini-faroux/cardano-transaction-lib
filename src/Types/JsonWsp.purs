--- conflicted
+++ resolved
@@ -10,15 +10,12 @@
 import Data.Generic.Rep (class Generic)
 import Data.Show.Generic (genericShow)
 import Data.Maybe (Maybe)
+import Data.Newtype (wrap)
 import Data.Foldable (foldl)
 import Data.Map as Map
 import Effect (Effect)
 import Foreign.Object (Object)
-<<<<<<< HEAD
-import Types.Value (Value(..), CurrencySymbol(..), TokenName(..))
-=======
-import Types.Transaction (Value(..), Coin(..))
->>>>>>> 1a15b966
+import Types.Value (Coin(Coin), Value(Value))
 
 -- creates a unique id prefixed by its argument
 foreign import _uniqueId :: String -> Effect String
@@ -29,7 +26,7 @@
 derive instance genericQueryType :: Generic QueryType _
 
 instance showQueryType :: Show QueryType where
-  show a = genericShow a 
+  show a = genericShow a
 
 --  the Address type in `Types.Transaction` is quite a bit more complex than
 --  this
@@ -213,4 +210,4 @@
   (_assetsJson :: {}) <- getField o "assets"
   -- assets are currently assumed to be empty
   -- newtype Value = Value (Map CurrencySymbol (Map TokenName BigInt.BigInt))
-  pure $ Value (Coin coins) $ Map.empty+  pure $ Value (Coin coins) $ wrap Map.empty