--- conflicted
+++ resolved
@@ -10,11 +10,7 @@
       type = "github";
       owner = "Plutonomicon";
       repo = "cardano-transaction-lib";
-<<<<<<< HEAD
-      rev = "9381d14480768dfde298e1d213a24a566a90f5d2";
-=======
       rev = "0406be1de40d750e8377da51f6b2a5373ce587f8";
->>>>>>> 2b6ea928
     };
     # To use the same version of `nixpkgs` as we do
     nixpkgs.follows = "ctl/nixpkgs";
