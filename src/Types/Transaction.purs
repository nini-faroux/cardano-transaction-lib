module Types.Transaction where

import Prelude

import Data.BigInt (BigInt)
import Data.Generic.Rep (class Generic)
import Data.HashMap (HashMap)
import Data.Map (Map)
import Data.Maybe (Maybe)
import Data.Newtype (class Newtype)
import Data.Rational (Rational)
import Data.Show.Generic (genericShow)
import Data.Tuple.Nested (type (/\))
import Data.UInt (UInt)

import Types.ByteArray (ByteArray)
import Types.RedeemerTag (RedeemerTag)
import Types.Value (Value)

-- note: these types are derived from the cardano-serialization-lib Sundae fork
-- the source of truth for these types should be that library and the
-- corresponding Rust types
<<<<<<< HEAD
newtype Transaction = Transaction {
  body :: TxBody,
  witness_set :: TransactionWitnessSet,
  is_valid :: Boolean,
  auxiliary_data :: Maybe AuxiliaryData
}
derive instance newtypeTransaction :: Newtype Transaction _

newtype TxBody = TxBody
  { inputs :: Array TransactionInput,
    outputs :: Array TransactionOutput,
    fee :: Coin,
    ttl :: Maybe Slot,
    certs :: Maybe (Array Certificate),
    withdrawals :: Maybe (Map RewardAddress Coin),
    update :: Maybe Update,
    auxiliary_data_hash :: Maybe AuxiliaryDataHash,
    validity_start_interval :: Maybe Slot,
    mint :: Maybe Mint,
    script_data_hash :: Maybe ScriptDataHash,
    collateral :: Maybe (Array TransactionInput),
    required_signers :: Maybe (Array RequiredSigner),
    network_id :: Maybe NetworkId
  }
derive instance newtypeTxBody :: Newtype TxBody _
derive newtype instance eqTxBody :: Eq TxBody
=======
newtype Transaction = Transaction
  { body :: TxBody
  , witness_set :: TransactionWitnessSet
  , is_valid :: Boolean
  , auxiliary_data :: Maybe AuxiliaryData
  }

newtype TxBody = TxBody
  { inputs :: Array TransactionInput
  , outputs :: Array TransactionOutput
  , fee :: Coin
  , ttl :: Maybe Slot
  , certs :: Maybe (Array Certificate)
  , withdrawals :: Maybe (Map RewardAddress Coin)
  , update :: Maybe Update
  , auxiliary_data_hash :: Maybe AuxiliaryDataHash
  , validity_start_interval :: Maybe Slot
  , mint :: Maybe Mint
  , script_data_hash :: Maybe ScriptDataHash
  , collateral :: Maybe (Array TransactionInput)
  , required_signers :: Maybe (Array RequiredSigner)
  , network_id :: Maybe NetworkId
  }
>>>>>>> 1a15b966

newtype ScriptDataHash = ScriptDataHash String
derive instance newtypeScriptDataHash :: Newtype ScriptDataHash _
derive newtype instance eqScriptDataHash :: Eq ScriptDataHash

newtype Mint = Mint Value
derive instance newtypeMint :: Newtype Mint _
derive newtype instance eqMint :: Eq Mint

newtype AuxiliaryDataHash = AuxiliaryDataHash String
derive instance newtypeAuxiliaryDataHash :: Newtype AuxiliaryDataHash _
derive newtype instance eqAuxiliaryDataHash :: Eq AuxiliaryDataHash

type Update =
  { proposed_protocol_parameter_updates :: ProposedProtocolParameterUpdates
  , epoch :: Epoch
  }

<<<<<<< HEAD
newtype ProposedProtocolParameterUpdates
  = ProposedProtocolParameterUpdates (Map GenesisHash ProtocolParamUpdate)
derive instance newtypeProposedProtocolParameterUpdates
  :: Newtype ProposedProtocolParameterUpdates _
derive newtype instance eqProposedProtocolParameterUpdates
  :: Eq ProposedProtocolParameterUpdates
=======
newtype ProposedProtocolParameterUpdates = ProposedProtocolParameterUpdates (Map GenesisHash ProtocolParamUpdate)
>>>>>>> 1a15b966

newtype GenesisHash = GenesisHash String
derive instance newtypeGenesisHash :: Newtype GenesisHash _
derive newtype instance eqGenesisHash :: Eq GenesisHash

type ProtocolParamUpdate =
  { minfee_a :: Maybe Coin
  , minfee_b :: Maybe Coin
  , max_block_body_size :: Maybe UInt
  , max_tx_size :: Maybe UInt
  , max_block_header_size :: Maybe UInt
  , key_deposit :: Maybe Coin
  , pool_deposit :: Maybe Coin
  , max_epoch :: Maybe Epoch
  , n_opt :: Maybe UInt
  , pool_pledge_influence :: Maybe Rational
  , expansion_rate :: Maybe UnitInterval
  , treasury_growth_rate :: Maybe UnitInterval
  , d :: Maybe UnitInterval
  , extra_entropy :: Maybe Nonce
  , protocol_version :: Maybe (Array ProtocolVersion)
  , min_pool_cost :: Maybe Coin
  , ada_per_utxo_byte :: Maybe Coin
  , cost_models :: Maybe Costmdls
  , execution_costs :: Maybe ExUnitPrices
  , max_tx_ex_units :: Maybe ExUnits
  , max_block_ex_units :: Maybe ExUnits
  , max_value_size :: Maybe UInt
  }

type ExUnitPrices =
  { mem_price :: SubCoin
  , step_price :: SubCoin
  }

type ExUnits =
  { mem :: BigInt
  , steps :: BigInt
  }

type SubCoin = UnitInterval

type RewardAddress =
  { network :: UInt
  , payment :: StakeCredential
  }

data StakeCredential
<<<<<<< HEAD
  = Key Ed25519KeyHash
  | Script ScriptHash
derive instance eqStakeCredential :: Eq StakeCredential

newtype Ed25519KeyHash = Ed25519KeyHash String
derive instance newtypeEd25519KeyHash :: Newtype Ed25519KeyHash _
derive newtype instance eqEd25519KeyHash :: Eq Ed25519KeyHash

newtype ScriptHash = ScriptHash String
derive instance newtypeScriptHash:: Newtype ScriptHash _
derive newtype instance eqScriptHash :: Eq ScriptHash
=======
  = StakeCredentialKey Ed25519KeyHash
  | StakeCredentialScript ScriptHash

newtype Ed25519KeyHash = Ed25519KeyHash ByteArray

newtype ScriptHash = ScriptHash Bech32
>>>>>>> 1a15b966

newtype Costmdls = Costmdls (Map Language CostModel)
derive instance newtypeCostmdls :: Newtype Costmdls _
derive newtype instance eqCostmdls :: Eq Costmdls

data Language = PlutusV1
derive instance eqLanguage :: Eq Language

newtype CostModel = CostModel (Array UInt)
derive instance newtypeCostModel :: Newtype CostModel _
derive newtype instance eqCostModel :: Eq CostModel

type ProtocolVersion =
  { major :: UInt
  , minor :: UInt
  }

newtype Nonce = Nonce String
derive instance newtypeNonce :: Newtype Nonce _
derive newtype instance eqNonce :: Eq Nonce

type UnitInterval =
  { numerator :: BigInt
  , denominator :: BigInt
  }

newtype Epoch = Epoch UInt
derive instance newtypeEpoch :: Newtype Epoch _
derive newtype instance eqEpoch :: Eq Epoch

data Certificate
  = StakeRegistration
  | StakeDeregistration
  | StakeDelegation
  | PoolRegistration
  | PoolRetirement
  | GenesisKeyDelegation
  | MoveInstantaneousRewardsCert
derive instance eqCertificate :: Eq Certificate

newtype TransactionWitnessSet = TransactionWitnessSet
  { vkeys :: Maybe (Array Vkeywitness)
  , native_scripts :: Maybe (Array NativeScript)
  , bootstraps :: Maybe (Array BootstrapWitness)
  , plutus_scripts :: Maybe (Array PlutusScript)
  , plutus_data :: Maybe (Array PlutusData)
  , redeemers :: Maybe (Array Redeemer)
  }

type BootstrapWitness =
  { vkey :: Vkey
  , signature :: Ed25519Signature
  , chain_code :: ByteArray
  , attributes :: ByteArray
  }

data NetworkId
  = Mainnet
  | Testnet
derive instance eqNetworkId :: Eq NetworkId

newtype RequiredSigner = RequiredSigner String
<<<<<<< HEAD
derive instance newtypeRequiredSigner :: Newtype RequiredSigner _
derive newtype instance eqRequiredSigner :: Eq RequiredSigner
=======

newtype CurrencySymbol = CurrencySymbol ByteArray

derive instance Generic CurrencySymbol _
derive newtype instance Eq CurrencySymbol
derive newtype instance Ord CurrencySymbol

instance Show CurrencySymbol where
  show = genericShow

newtype TokenName = TokenName ByteArray

derive instance Generic TokenName _
derive newtype instance eqTokenName :: Eq TokenName
derive newtype instance ordTokenName :: Ord TokenName

instance Show TokenName where
  show = genericShow

-- | In Plutus, Ada is is stored inside the map (with currency symbol and token
-- | name being empty bytestrings). cardano-serialization-lib makes semantic
-- | distinction between native tokens and Ada, and we follow this convention.
data Value = Value Coin (Map CurrencySymbol (Map TokenName BigInt.BigInt))

derive instance Generic Value _

instance Show Value where
  show = genericShow

newtype Bech32 = Bech32 String

derive newtype instance eqBech32 :: Eq Bech32
derive instance Generic Bech32 _
derive instance Newtype Bech32 _
instance Show Bech32 where
  show = genericShow
>>>>>>> 1a15b966

newtype Vkeywitness = Vkeywitness (Vkey /\ Ed25519Signature)

newtype Vkey = Vkey PublicKey

derive instance Generic Vkey _
derive instance Newtype Vkey _
instance Show Vkey where
  show = genericShow

newtype PublicKey = PublicKey Bech32

derive instance Generic PublicKey _
derive instance Newtype PublicKey _
instance Show PublicKey where
  show = genericShow

newtype Ed25519Signature = Ed25519Signature Bech32

<<<<<<< HEAD
newtype PlutusScript = PlutusScript String
derive instance newtypePlutusScript :: Newtype PlutusScript _
derive newtype instance eqPlutusScript :: Eq PlutusScript
=======
newtype PlutusScript = PlutusScript ByteArray
>>>>>>> 1a15b966

newtype PlutusData = PlutusData String

newtype Redeemer = Redeemer
<<<<<<< HEAD
  { tag :: RedeemerTag,
    index :: BigInt,
    data :: PlutusData,
    ex_units :: (MemExUnits /\ CpuExUnits)
=======
  { tag :: RedeemerTag
  , index :: BigInt.BigInt
  , data :: PlutusData
  , ex_units :: (MemExUnits /\ CpuExUnits)
>>>>>>> 1a15b966
  }

newtype MemExUnits = MemExUnits BigInt

newtype CpuExUnits = CpuExUnits BigInt

type AuxiliaryData =
  { metadata :: Maybe GeneralTransactionMetadata
  , native_scripts :: Maybe (Array NativeScript)
  , plutus_scripts :: Maybe (Array PlutusScript)
  }

newtype GeneralTransactionMetadata =
  GeneralTransactionMetadata (HashMap TransactionMetadatumLabel TransactionMetadatum)
derive instance newtypeGeneralTransactionMetadata
  :: Newtype GeneralTransactionMetadata _
derive newtype instance eqGeneralTransactionMetadata
  :: Eq GeneralTransactionMetadata

newtype TransactionMetadatumLabel = TransactionMetadatumLabel BigInt
derive instance newtypeTransactionMetadatumLabel
  :: Newtype TransactionMetadatumLabel _
derive newtype instance eqTransactionMetadatumLabel
  :: Eq TransactionMetadatumLabel

data TransactionMetadatum
  = MetadataMap (HashMap TransactionMetadatum TransactionMetadatum)
  | MetadataList (Array TransactionMetadatum)
  | Int Int
  | Bytes ByteArray
  | Text String
derive instance eqTransactionMetadatum :: Eq TransactionMetadatum

data NativeScript
  = ScriptPubkey
  | ScriptAll
  | ScriptAny
  | ScriptNOfK
  | TimelockStart
  | TimelockExpiry
derive instance eqNativeScript :: Eq NativeScript

newtype TransactionInput = TransactionInput
  { transaction_id :: TransactionHash
  , index :: UInt
  }
derive instance newtypeTransactionInput :: Newtype TransactionInput _
derive instance genericTransactionInput :: Generic TransactionInput _
derive newtype instance eqTransactionInput :: Eq TransactionInput
derive newtype instance ordTransactionInput :: Ord TransactionInput

instance showTransactionInput :: Show TransactionInput where
  show = genericShow

newtype TransactionOutput = TransactionOutput
  { address :: Address
  , amount :: Value
  , data_hash :: Maybe DataHash
  }
derive instance genericTransactionOutput :: Generic TransactionOutput _
derive instance newtypeTransactionOutput :: Newtype TransactionOutput _
derive newtype instance eqTransactionOutput :: Eq TransactionOutput

instance showTransactionOutput :: Show TransactionOutput where
  show = genericShow

<<<<<<< HEAD
newtype UtxoM = UtxoM Utxo
derive instance newtypeUtxoM :: Newtype UtxoM _
derive newtype instance showUtxoM :: Show UtxoM

type Utxo = Map TransactionInput TransactionOutput

newtype TransactionHash = TransactionHash ByteArray
derive instance genericTransactionHash :: Generic TransactionHash _
derive instance newTransactionHash :: Newtype TransactionHash _
derive newtype instance eqTransactionHash :: Eq TransactionHash
derive newtype instance ordTransactionHash:: Ord TransactionHash
=======
derive instance Generic TransactionHash _
derive instance Newtype TransactionHash _
>>>>>>> 1a15b966

instance Show TransactionHash where
  show = genericShow

newtype DataHash = DataHash ByteArray
derive instance newtypeDataHash :: Newtype DataHash _
derive newtype instance eqDataHash :: Eq DataHash
derive newtype instance ordDataHash :: Ord DataHash

derive instance Generic DataHash _
derive instance Newtype DataHash _

instance Show DataHash where
  show = genericShow

newtype Coin = Coin BigInt
derive instance newtypeCoin :: Newtype Coin _
derive newtype instance eqCoin :: Eq Coin

<<<<<<< HEAD
newtype Slot = Slot BigInt
derive instance newtypeSlot :: Newtype Slot _
derive newtype instance eqSlot :: Eq Slot
=======
derive instance Newtype Coin _
derive instance Generic Coin _

instance Show Coin where
  show = genericShow

newtype Slot = Slot BigInt.BigInt
>>>>>>> 1a15b966

newtype Address = Address
  { "AddrType" :: BaseAddress
  }
derive instance genericAddress :: Generic Address _
derive instance newtypeAddress :: Newtype Address _
derive newtype instance eqAddress :: Eq Address
derive newtype instance ordAddress :: Ord Address

instance showAddress :: Show Address where
  show = genericShow

derive instance Newtype Address _

newtype BaseAddress = BaseAddress
  { network :: UInt -- UInt8
  , stake :: StakeCredential
  , payment :: PaymentCredential
  }

<<<<<<< HEAD
derive instance genericBaseAddress :: Generic BaseAddress _
derive instance newtypeBaseAddress :: Newtype BaseAddress _
derive newtype instance eqBaseAddress :: Eq BaseAddress
derive newtype instance ordBaseAddress :: Ord BaseAddress

instance showBaseAddress :: Show BaseAddress where
  show = genericShow

newtype Credential = Credential ByteArray
derive instance genericCredential :: Generic Credential _
derive instance newtypeCredential :: Newtype Credential _
derive newtype instance eqCredential :: Eq Credential
derive newtype instance ordCredential :: Ord Credential

instance showCredential :: Show Credential where
  show = genericShow

-- Below comes from Plutus API:
-- data Credential = PubKeyCredential String | ScriptCredential String
=======
derive instance Newtype BaseAddress _

data PaymentCredential
  = PaymentCredentialKey Ed25519KeyHash
  | PaymentCredentialScript ScriptHash
>>>>>>> 1a15b966

-- Addresspub struct Address(AddrType);
-- AddrType
-- enum AddrType {
-- Base(BaseAddress),
-- Ptr(PointerAddress),
-- Enterprise(EnterpriseAddress),
-- Reward(RewardAddress),
-- Byron(ByronAddress),
-- }
-- pub struct BaseAddress {
-- network: u8,
-- payment: StakeCredential,
-- stake: StakeCredential,
-- }
-- pub struct StakeCredential(StakeCredType);
-- Both of these are strings:
-- enum StakeCredType {
-- Key(Ed25519KeyHash),
-- Script(ScriptHash),
-- }

-- Option<Certificates>,
-- these are the constructors, but this will generally be an Empty Option in our initial efforts
-- StakeRegistration(StakeRegistration),
-- StakeDeregistration(StakeDeregistration),
-- StakeDelegation(StakeDelegation),
-- PoolRegistration(PoolRegistration),
-- PoolRetirement(PoolRetirement),
-- GenesisKeyDelegation(GenesisKeyDelegation),
-- MoveInstantaneousRewardsCert(MoveInstantaneousRewardsCert),

-- Option<Withdrawals>,
-- also mainly empty to start
-- pub struct RewardAddress {
-- network: u8,
-- payment: StakeCredential,
-- Option<Update>,
-- again this will be empty
-- pub struct Update {
-- proposed_protocol_parameter_updates: ProposedProtocolParameterUpdates,
-- epoch: Epoch,
-- }
-- Option<AuxiliaryDataHash> -- String
-- Option<Slot> -- Intege
-- Option<Mint> -- BTreeMap PolicyId MintAssets
-- MintAssets :: BTreeMap AssetName Int32
-- Option<ScriptDataHash> -- String
-- Option<TransactionInputs> -- for collateral
-- Option<RequiredSigners> -- Array String (Ed25519 signatures)
-- Option<NetworkId>
--  { networkIdKind :: Testnet | Mainnet }<|MERGE_RESOLUTION|>--- conflicted
+++ resolved
@@ -15,45 +15,18 @@
 
 import Types.ByteArray (ByteArray)
 import Types.RedeemerTag (RedeemerTag)
-import Types.Value (Value)
+import Types.Value (Coin, Value)
 
 -- note: these types are derived from the cardano-serialization-lib Sundae fork
 -- the source of truth for these types should be that library and the
 -- corresponding Rust types
-<<<<<<< HEAD
-newtype Transaction = Transaction {
-  body :: TxBody,
-  witness_set :: TransactionWitnessSet,
-  is_valid :: Boolean,
-  auxiliary_data :: Maybe AuxiliaryData
-}
-derive instance newtypeTransaction :: Newtype Transaction _
-
-newtype TxBody = TxBody
-  { inputs :: Array TransactionInput,
-    outputs :: Array TransactionOutput,
-    fee :: Coin,
-    ttl :: Maybe Slot,
-    certs :: Maybe (Array Certificate),
-    withdrawals :: Maybe (Map RewardAddress Coin),
-    update :: Maybe Update,
-    auxiliary_data_hash :: Maybe AuxiliaryDataHash,
-    validity_start_interval :: Maybe Slot,
-    mint :: Maybe Mint,
-    script_data_hash :: Maybe ScriptDataHash,
-    collateral :: Maybe (Array TransactionInput),
-    required_signers :: Maybe (Array RequiredSigner),
-    network_id :: Maybe NetworkId
-  }
-derive instance newtypeTxBody :: Newtype TxBody _
-derive newtype instance eqTxBody :: Eq TxBody
-=======
 newtype Transaction = Transaction
   { body :: TxBody
   , witness_set :: TransactionWitnessSet
   , is_valid :: Boolean
   , auxiliary_data :: Maybe AuxiliaryData
   }
+derive instance newtypeTransaction :: Newtype Transaction _
 
 newtype TxBody = TxBody
   { inputs :: Array TransactionInput
@@ -71,7 +44,8 @@
   , required_signers :: Maybe (Array RequiredSigner)
   , network_id :: Maybe NetworkId
   }
->>>>>>> 1a15b966
+derive instance newtypeTxBody :: Newtype TxBody _
+derive newtype instance eqTxBody :: Eq TxBody
 
 newtype ScriptDataHash = ScriptDataHash String
 derive instance newtypeScriptDataHash :: Newtype ScriptDataHash _
@@ -90,16 +64,12 @@
   , epoch :: Epoch
   }
 
-<<<<<<< HEAD
 newtype ProposedProtocolParameterUpdates
   = ProposedProtocolParameterUpdates (Map GenesisHash ProtocolParamUpdate)
 derive instance newtypeProposedProtocolParameterUpdates
   :: Newtype ProposedProtocolParameterUpdates _
 derive newtype instance eqProposedProtocolParameterUpdates
   :: Eq ProposedProtocolParameterUpdates
-=======
-newtype ProposedProtocolParameterUpdates = ProposedProtocolParameterUpdates (Map GenesisHash ProtocolParamUpdate)
->>>>>>> 1a15b966
 
 newtype GenesisHash = GenesisHash String
 derive instance newtypeGenesisHash :: Newtype GenesisHash _
@@ -148,26 +118,32 @@
   }
 
 data StakeCredential
-<<<<<<< HEAD
-  = Key Ed25519KeyHash
-  | Script ScriptHash
+  = StakeCredentialKey Ed25519KeyHash
+  | StakeCredentialScript ScriptHash
 derive instance eqStakeCredential :: Eq StakeCredential
-
-newtype Ed25519KeyHash = Ed25519KeyHash String
+derive instance ordStakeCredential :: Ord StakeCredential
+derive instance genericStakeCredential :: Generic StakeCredential _
+
+instance showStakeCredential :: Show StakeCredential where
+  show = genericShow
+
+newtype Ed25519KeyHash = Ed25519KeyHash ByteArray
+derive instance genericEd25519KeyHash :: Generic Ed25519KeyHash _
 derive instance newtypeEd25519KeyHash :: Newtype Ed25519KeyHash _
 derive newtype instance eqEd25519KeyHash :: Eq Ed25519KeyHash
-
-newtype ScriptHash = ScriptHash String
+derive newtype instance ordEd25519KeyHash :: Ord Ed25519KeyHash
+
+instance showEd25519KeyHash :: Show Ed25519KeyHash where
+  show = genericShow
+
+newtype ScriptHash = ScriptHash Bech32
+derive instance genericScriptHash :: Generic ScriptHash _
 derive instance newtypeScriptHash:: Newtype ScriptHash _
 derive newtype instance eqScriptHash :: Eq ScriptHash
-=======
-  = StakeCredentialKey Ed25519KeyHash
-  | StakeCredentialScript ScriptHash
-
-newtype Ed25519KeyHash = Ed25519KeyHash ByteArray
-
-newtype ScriptHash = ScriptHash Bech32
->>>>>>> 1a15b966
+derive newtype instance ordScriptHash :: Ord ScriptHash
+
+instance showScriptHash :: Show ScriptHash where
+  show = genericShow
 
 newtype Costmdls = Costmdls (Map Language CostModel)
 derive instance newtypeCostmdls :: Newtype Costmdls _
@@ -230,47 +206,17 @@
 derive instance eqNetworkId :: Eq NetworkId
 
 newtype RequiredSigner = RequiredSigner String
-<<<<<<< HEAD
 derive instance newtypeRequiredSigner :: Newtype RequiredSigner _
 derive newtype instance eqRequiredSigner :: Eq RequiredSigner
-=======
-
-newtype CurrencySymbol = CurrencySymbol ByteArray
-
-derive instance Generic CurrencySymbol _
-derive newtype instance Eq CurrencySymbol
-derive newtype instance Ord CurrencySymbol
-
-instance Show CurrencySymbol where
-  show = genericShow
-
-newtype TokenName = TokenName ByteArray
-
-derive instance Generic TokenName _
-derive newtype instance eqTokenName :: Eq TokenName
-derive newtype instance ordTokenName :: Ord TokenName
-
-instance Show TokenName where
-  show = genericShow
-
--- | In Plutus, Ada is is stored inside the map (with currency symbol and token
--- | name being empty bytestrings). cardano-serialization-lib makes semantic
--- | distinction between native tokens and Ada, and we follow this convention.
-data Value = Value Coin (Map CurrencySymbol (Map TokenName BigInt.BigInt))
-
-derive instance Generic Value _
-
-instance Show Value where
-  show = genericShow
 
 newtype Bech32 = Bech32 String
 
-derive newtype instance eqBech32 :: Eq Bech32
 derive instance Generic Bech32 _
 derive instance Newtype Bech32 _
+derive newtype instance eqBech32 :: Eq Bech32
+derive newtype instance Ord Bech32
 instance Show Bech32 where
   show = genericShow
->>>>>>> 1a15b966
 
 newtype Vkeywitness = Vkeywitness (Vkey /\ Ed25519Signature)
 
@@ -290,28 +236,17 @@
 
 newtype Ed25519Signature = Ed25519Signature Bech32
 
-<<<<<<< HEAD
-newtype PlutusScript = PlutusScript String
+newtype PlutusScript = PlutusScript ByteArray
 derive instance newtypePlutusScript :: Newtype PlutusScript _
 derive newtype instance eqPlutusScript :: Eq PlutusScript
-=======
-newtype PlutusScript = PlutusScript ByteArray
->>>>>>> 1a15b966
 
 newtype PlutusData = PlutusData String
 
 newtype Redeemer = Redeemer
-<<<<<<< HEAD
-  { tag :: RedeemerTag,
-    index :: BigInt,
-    data :: PlutusData,
-    ex_units :: (MemExUnits /\ CpuExUnits)
-=======
   { tag :: RedeemerTag
-  , index :: BigInt.BigInt
+  , index :: BigInt
   , data :: PlutusData
   , ex_units :: (MemExUnits /\ CpuExUnits)
->>>>>>> 1a15b966
   }
 
 newtype MemExUnits = MemExUnits BigInt
@@ -378,7 +313,6 @@
 instance showTransactionOutput :: Show TransactionOutput where
   show = genericShow
 
-<<<<<<< HEAD
 newtype UtxoM = UtxoM Utxo
 derive instance newtypeUtxoM :: Newtype UtxoM _
 derive newtype instance showUtxoM :: Show UtxoM
@@ -390,42 +324,22 @@
 derive instance newTransactionHash :: Newtype TransactionHash _
 derive newtype instance eqTransactionHash :: Eq TransactionHash
 derive newtype instance ordTransactionHash:: Ord TransactionHash
-=======
-derive instance Generic TransactionHash _
-derive instance Newtype TransactionHash _
->>>>>>> 1a15b966
 
 instance Show TransactionHash where
   show = genericShow
 
 newtype DataHash = DataHash ByteArray
+derive instance Generic DataHash _
 derive instance newtypeDataHash :: Newtype DataHash _
 derive newtype instance eqDataHash :: Eq DataHash
 derive newtype instance ordDataHash :: Ord DataHash
 
-derive instance Generic DataHash _
-derive instance Newtype DataHash _
-
 instance Show DataHash where
   show = genericShow
 
-newtype Coin = Coin BigInt
-derive instance newtypeCoin :: Newtype Coin _
-derive newtype instance eqCoin :: Eq Coin
-
-<<<<<<< HEAD
 newtype Slot = Slot BigInt
 derive instance newtypeSlot :: Newtype Slot _
 derive newtype instance eqSlot :: Eq Slot
-=======
-derive instance Newtype Coin _
-derive instance Generic Coin _
-
-instance Show Coin where
-  show = genericShow
-
-newtype Slot = Slot BigInt.BigInt
->>>>>>> 1a15b966
 
 newtype Address = Address
   { "AddrType" :: BaseAddress
@@ -438,15 +352,12 @@
 instance showAddress :: Show Address where
   show = genericShow
 
-derive instance Newtype Address _
-
 newtype BaseAddress = BaseAddress
   { network :: UInt -- UInt8
   , stake :: StakeCredential
   , payment :: PaymentCredential
   }
 
-<<<<<<< HEAD
 derive instance genericBaseAddress :: Generic BaseAddress _
 derive instance newtypeBaseAddress :: Newtype BaseAddress _
 derive newtype instance eqBaseAddress :: Eq BaseAddress
@@ -455,24 +366,15 @@
 instance showBaseAddress :: Show BaseAddress where
   show = genericShow
 
-newtype Credential = Credential ByteArray
-derive instance genericCredential :: Generic Credential _
-derive instance newtypeCredential :: Newtype Credential _
-derive newtype instance eqCredential :: Eq Credential
-derive newtype instance ordCredential :: Ord Credential
-
-instance showCredential :: Show Credential where
-  show = genericShow
-
--- Below comes from Plutus API:
--- data Credential = PubKeyCredential String | ScriptCredential String
-=======
-derive instance Newtype BaseAddress _
-
 data PaymentCredential
   = PaymentCredentialKey Ed25519KeyHash
   | PaymentCredentialScript ScriptHash
->>>>>>> 1a15b966
+derive instance genericPaymentCredential :: Generic PaymentCredential _
+derive instance eqPaymentCredential :: Eq PaymentCredential
+derive instance ordPaymentCredential :: Ord PaymentCredential
+
+instance showPaymentCredential :: Show PaymentCredential where
+  show = genericShow
 
 -- Addresspub struct Address(AddrType);
 -- AddrType
