-- | TODO docstring
module QueryM
  ( ClientError(..)
  , DatumCacheListeners
  , DatumCacheWebSocket
  , DispatchIdMap
  , FeeEstimate(..)
  , FinalizedTransaction(..)
  , HashedData(..)
  , Host
  , JsWebSocket
  , ListenerSet
  , OgmiosListeners
  , OgmiosWebSocket
  , QueryConfig
  , DefaultQueryConfig
  , QueryM
  , QueryMExtended
  , ServerConfig
  , WebSocket
  , _stringify
  , _wsSend
  , liftQueryM
  , allowError
  , applyArgs
  , calculateMinFee
  , cancelFetchBlocksRequest
  , datumFilterAddHashesRequest
  , datumFilterGetHashesRequest
  , datumFilterRemoveHashesRequest
  , datumFilterSetHashesRequest
  , datumHash
  , defaultDatumCacheWsConfig
  , defaultOgmiosWsConfig
  , defaultServerConfig
  , finalizeTx
  , getDatumByHash
  , getDatumsByHashes
  , getWalletAddress
  , getWalletCollateral
  , hashData
  , hashScript
  , listeners
  , mkDatumCacheWebSocketAff
  , mkHttpUrl
  , mkOgmiosWebSocketAff
  , mkWsUrl
  , ownPaymentPubKeyHash
  , ownPubKeyHash
  , queryDatumCache
  , signTransaction
  , signTransactionBytes
  , startFetchBlocksRequest
  , submitTransaction
  , underlyingWebSocket
  ) where

import Prelude

import Aeson as Aeson
import Affjax as Affjax
import Affjax.RequestBody as Affjax.RequestBody
import Affjax.ResponseFormat as Affjax.ResponseFormat
import Control.Monad.Error.Class (throwError)
import Control.Monad.Reader.Trans (ReaderT, withReaderT, ask, asks)
import Data.Argonaut (class DecodeJson, JsonDecodeError)
import Data.Argonaut as Json
import Data.Argonaut.Encode.Class (encodeJson)
import Data.Argonaut.Encode.Encoders (encodeString)
import Data.Array (length)
import Data.Bifunctor (bimap, lmap)
import Data.BigInt (BigInt)
import Data.BigInt as BigInt
import Data.Either (Either(Left, Right), either, isRight, note, hush)
import Data.Foldable (foldl)
import Data.Generic.Rep (class Generic)
import Data.Maybe (Maybe(Just, Nothing), maybe, maybe')
import Data.Newtype (class Newtype, unwrap, wrap)
import Data.Show.Generic (genericShow)
import Data.Traversable (traverse, for)
import Data.Tuple.Nested ((/\))
import Data.UInt (UInt)
import Data.UInt as UInt
import DatumCacheWsp
  ( DatumCacheMethod
      ( StartFetchBlocks
      , CancelFetchBlocks
      , DatumFilterAddHashes
      , DatumFilterRemoveHashes
      , DatumFilterSetHashes
      )
  , DatumCacheRequest
      ( GetDatumByHashRequest
      , GetDatumsByHashesRequest
      , StartFetchBlocksRequest
      , CancelFetchBlocksRequest
      , DatumFilterAddHashesRequest
      , DatumFilterRemoveHashesRequest
      , DatumFilterSetHashesRequest
      , DatumFilterGetHashesRequest
      )
  , DatumCacheResponse
      ( GetDatumByHashResponse
      , GetDatumsByHashesResponse
      , DatumFilterGetHashesResponse
      )
  , faultToString
  , requestMethodName
  , responseMethod
  )
import DatumCacheWsp as DcWsp
import Effect (Effect)
import Effect.Aff (Aff, Canceler(Canceler), makeAff)
import Effect.Aff.Class (liftAff)
import Effect.Class (liftEffect)
import Effect.Console (log)
import Effect.Exception (Error, error, throw)
import Effect.Ref as Ref
import Foreign.Object as Object
import MultiMap (MultiMap)
import MultiMap as MM
import Serialization (convertTransaction, toBytes) as Serialization
import Serialization.Address
  ( Address
  , BlockId
  , NetworkId
  , Slot
  , addressPaymentCred
  , stakeCredentialToKeyHash
  )
import Serialization.Hash (ScriptHash)
import Serialization.PlutusData (convertPlutusData) as Serialization
import Serialization.WitnessSet (convertRedeemers) as Serialization
import Types.ByteArray (ByteArray, byteArrayToHex, hexToByteArray)
import Types.Datum (Datum, DatumHash)
import Types.Interval (SlotConfig)
import Types.JsonWsp as JsonWsp
import Types.PlutusData (PlutusData)
import Types.Scripts (PlutusScript)
import Types.Transaction as Transaction
import Types.Transaction (Transaction(Transaction))
import Types.TransactionUnspentOutput (TransactionUnspentOutput)
import Types.UnbalancedTransaction (PubKeyHash, PaymentPubKeyHash)
import Types.Value (Coin(Coin))
import Untagged.Union (asOneOf)
import Wallet (Wallet(Nami), NamiWallet, NamiConnection)
import UsedTxOuts (UsedTxOuts)

-- This module defines an Aff interface for Ogmios Websocket Queries
-- Since WebSockets do not define a mechanism for linking request/response
-- Or for verifying that the connection is live, those concerns are addressed
-- here

--------------------------------------------------------------------------------
-- Websocket Basics
--------------------------------------------------------------------------------
foreign import _mkWebSocket :: Url -> Effect JsWebSocket

foreign import _onWsConnect :: JsWebSocket -> (Effect Unit) -> Effect Unit

foreign import _onWsMessage
  :: JsWebSocket -> (String -> Effect Unit) -> Effect Unit

foreign import _onWsError
  :: JsWebSocket -> (String -> Effect Unit) -> Effect Unit

foreign import _wsSend :: JsWebSocket -> String -> Effect Unit

foreign import _wsClose :: JsWebSocket -> Effect Unit

foreign import _stringify :: forall (a :: Type). a -> Effect String

foreign import _wsWatch :: JsWebSocket -> Effect Unit -> Effect Unit

foreign import data JsWebSocket :: Type

type Url = String

--------------------------------------------------------------------------------
-- Queries
--------------------------------------------------------------------------------

-- when we add multiple query backends or wallets,
-- we just need to extend this type
type QueryConfig (r :: Row Type) =
  { ogmiosWs :: OgmiosWebSocket
  , datumCacheWs :: DatumCacheWebSocket
  , serverConfig :: ServerConfig
  , wallet :: Maybe Wallet
  -- should probably be more tightly coupled with a wallet
  , usedTxOuts :: UsedTxOuts
  , networkId :: NetworkId
  , slotConfig :: SlotConfig
  | r
  }

type DefaultQueryConfig = QueryConfig ()

type QueryM (a :: Type) = ReaderT DefaultQueryConfig Aff a

type QueryMExtended (r :: Row Type) (a :: Type) = ReaderT (QueryConfig r) Aff a

liftQueryM :: forall (r :: Row Type) (a :: Type). QueryM a -> QueryMExtended r a
liftQueryM = withReaderT toDefaultQueryConfig
  where
  toDefaultQueryConfig :: QueryConfig r -> DefaultQueryConfig
  toDefaultQueryConfig c =
    { ogmiosWs: c.ogmiosWs
    , datumCacheWs: c.datumCacheWs
    , serverConfig: c.serverConfig
    , wallet: c.wallet
    , usedTxOuts: c.usedTxOuts
    , networkId: c.networkId
    , slotConfig: c.slotConfig
    }

--------------------------------------------------------------------------------
-- Datum Cache Queries
--------------------------------------------------------------------------------

getDatumByHash :: DatumHash -> QueryM (Maybe PlutusData)
getDatumByHash hash = do
  queryDatumCache (GetDatumByHashRequest hash) >>= case _ of
    GetDatumByHashResponse mData -> pure mData
    _ -> liftEffect $ throw
      "Request-response type mismatch. Should not have happened"

getDatumsByHashes :: Array DatumHash -> QueryM (Array PlutusData)
getDatumsByHashes hashes = do
  queryDatumCache (GetDatumsByHashesRequest hashes) >>= case _ of
    GetDatumsByHashesResponse plutusDatums -> pure $ plutusDatums
    _ -> liftEffect $ throw
      "Request-response type mismatch. Should not have happened"

startFetchBlocksRequest :: { slot :: Slot, id :: BlockId } -> QueryM Unit
startFetchBlocksRequest = matchCacheQuery StartFetchBlocksRequest
  StartFetchBlocks

-- | Cancels a running block fetcher job. Throws on no fetchers running
cancelFetchBlocksRequest :: QueryM Unit
cancelFetchBlocksRequest = matchCacheQuery (const CancelFetchBlocksRequest)
  CancelFetchBlocks
  unit

datumFilterAddHashesRequest :: Array DatumHash -> QueryM Unit
datumFilterAddHashesRequest = matchCacheQuery DatumFilterAddHashesRequest
  DatumFilterAddHashes

datumFilterRemoveHashesRequest :: Array DatumHash -> QueryM Unit
datumFilterRemoveHashesRequest = matchCacheQuery DatumFilterRemoveHashesRequest
  DatumFilterRemoveHashes

datumFilterSetHashesRequest :: Array DatumHash -> QueryM Unit
datumFilterSetHashesRequest = matchCacheQuery DatumFilterSetHashesRequest
  DatumFilterSetHashes

datumFilterGetHashesRequest :: QueryM (Array DatumHash)
datumFilterGetHashesRequest = do
  queryDatumCache DatumFilterGetHashesRequest >>= case _ of
    DatumFilterGetHashesResponse hashes -> pure $ hashes
    _ -> liftEffect $ throw
      "Request-response type mismatch. Should not have happened"

matchCacheQuery
  :: forall (args :: Type)
   . (args -> DatumCacheRequest)
  -> DatumCacheMethod
  -> args
  -> QueryM Unit
matchCacheQuery query method args = do
  resp <- queryDatumCache (query args)
  if responseMethod resp == method then pure unit
  else liftEffect $ throw
    "Request-response type mismatch. Should not have happened"

queryDatumCache :: DatumCacheRequest -> QueryM DatumCacheResponse
queryDatumCache request = do
  sBody <- liftEffect $ _stringify $ DcWsp.jsonWspRequest request
  config <- ask
  let
    id = requestMethodName request

    affFunc
      :: (Either Error DcWsp.JsonWspResponse -> Effect Unit) -> Effect Canceler
    affFunc cont = do
      let
        ls = listeners config.datumCacheWs
        ws = underlyingWebSocket config.datumCacheWs
      ls.addMessageListener id
        ( \result -> do
            ls.removeMessageListener id
            allowError cont $ result
        )
      _wsSend ws sBody
      pure $ Canceler $ \err -> do
        liftEffect $ ls.removeMessageListener id
        liftEffect $ throwError $ err
  jsonwspresp <- liftAff $ makeAff $ affFunc
  case DcWsp.parseJsonWspResponse jsonwspresp of
    Right resp -> pure resp
    Left fault -> liftEffect $ throw $ "Ogmios-datum-cache service call fault"
      <> faultToString
        fault

allowError
  :: forall (a :: Type). (Either Error a -> Effect Unit) -> a -> Effect Unit
allowError func = func <<< Right

--------------------------------------------------------------------------------
-- Wallet
--------------------------------------------------------------------------------

getWalletAddress :: QueryM (Maybe Address)
getWalletAddress = withMWalletAff $ case _ of
  Nami nami -> callNami nami _.getWalletAddress

getWalletCollateral :: QueryM (Maybe TransactionUnspentOutput)
getWalletCollateral = withMWalletAff $ case _ of
  Nami nami -> callNami nami _.getCollateral

signTransaction
  :: Transaction.Transaction -> QueryM (Maybe Transaction.Transaction)
signTransaction tx = withMWalletAff $ case _ of
  Nami nami -> callNami nami $ \nw -> flip nw.signTx tx

signTransactionBytes
  :: ByteArray -> QueryM (Maybe ByteArray)
signTransactionBytes tx = withMWalletAff $ case _ of
  Nami nami -> callNami nami $ \nw -> flip nw.signTxBytes tx

submitTransaction
  :: Transaction.Transaction -> QueryM (Maybe Transaction.TransactionHash)
submitTransaction tx = withMWalletAff $ case _ of
  Nami nami -> callNami nami $ \nw -> flip nw.submitTx tx

ownPubKeyHash :: QueryM (Maybe PubKeyHash)
ownPubKeyHash =
  map (map wrap <<< (=<<) (stakeCredentialToKeyHash <=< addressPaymentCred))
    getWalletAddress

ownPaymentPubKeyHash :: QueryM (Maybe PaymentPubKeyHash)
ownPaymentPubKeyHash = map wrap <$> ownPubKeyHash

withMWalletAff
  :: forall (a :: Type). (Wallet -> Aff (Maybe a)) -> QueryM (Maybe a)
withMWalletAff act = asks _.wallet >>= maybe (pure Nothing) (liftAff <<< act)

callNami
  :: forall (a :: Type)
   . NamiWallet
  -> (NamiWallet -> (NamiConnection -> Aff a))
  -> Aff a
callNami nami act = act nami =<< readNamiConnection nami
  where
  readNamiConnection :: NamiWallet -> Aff NamiConnection
  readNamiConnection = liftEffect <<< Ref.read <<< _.connection

-- WS/HTTP server config
--------------------------------------------------------------------------------

type ServerConfig =
  { port :: UInt
  , host :: Host
  , secure :: Boolean
  }

defaultServerConfig :: ServerConfig
defaultServerConfig =
  { port: UInt.fromInt 8081
  , host: "localhost"
  , secure: false
  }

defaultOgmiosWsConfig :: ServerConfig
defaultOgmiosWsConfig =
  { port: UInt.fromInt 1337
  , host: "localhost"
  , secure: false
  }

defaultDatumCacheWsConfig :: ServerConfig
defaultDatumCacheWsConfig =
  { port: UInt.fromInt 9999
  , host: "localhost"
  , secure: false
  }

type Host = String

mkHttpUrl :: ServerConfig -> Url
mkHttpUrl = mkServerUrl "http"

mkWsUrl :: ServerConfig -> Url
mkWsUrl = mkServerUrl "ws"

mkOgmiosDatumCacheWsUrl :: ServerConfig -> Url
mkOgmiosDatumCacheWsUrl cfg = mkWsUrl cfg <> "/ws"

mkServerUrl :: String -> ServerConfig -> Url
mkServerUrl protocol cfg =
  (if cfg.secure then (protocol <> "s") else protocol)
    <> "://"
    <> cfg.host
    <> ":"
    <> UInt.toString cfg.port

-- The server will respond with a stringified integer value for the fee estimate
newtype FeeEstimate = FeeEstimate BigInt

derive instance Newtype FeeEstimate _

instance Json.DecodeJson FeeEstimate where
  decodeJson str =
    map FeeEstimate
      <<< note (Json.TypeMismatch "Expected a `BigInt`")
      <<< BigInt.fromString
      =<< Json.caseJsonString
        (Left $ Json.TypeMismatch "Expected a stringified `BigInt`")
        Right
        str

data ClientError
  = ClientHttpError Affjax.Error
  | ClientDecodeJsonError Json.JsonDecodeError
  | ClientEncodingError String
  | ClientOtherError String

-- No Show instance of Affjax.Error
instance Show ClientError where
  show (ClientHttpError err) =
    "(ClientHttpError "
      <> Affjax.printError err
      <> ")"
  show (ClientDecodeJsonError err) =
    "(ClientDecodeJsonError "
      <> show err
      <> ")"
  show (ClientEncodingError err) =
    "(ClientEncodingError "
      <> err
      <> ")"
  show (ClientOtherError err) =
    "(ClientEncodingError "
      <> err
      <> ")"

-- Query the Haskell server for the minimum transaction fee
calculateMinFee :: Transaction -> QueryM (Either ClientError Coin)
calculateMinFee tx@(Transaction { body: Transaction.TxBody body }) = do
  txHex <- liftEffect $
    byteArrayToHex
      <<< Serialization.toBytes
      <<< asOneOf
      <$> Serialization.convertTransaction tx
  url <- mkServerEndpointUrl
    $ "fees?tx="
        <> txHex
        <> "&count="
        <> UInt.toString witCount
  liftAff (Affjax.get Affjax.ResponseFormat.json url)
    <#> either
      (Left <<< ClientHttpError)
      ( bimap ClientDecodeJsonError coinFromEstimate
          <<< Json.decodeJson
          <<< _.body
      )
  where
  -- FIXME
  -- Add some "padding" to the fees so the transaction will submit
  -- The server is calculating fees that are too low
  -- See https://github.com/Plutonomicon/cardano-transaction-lib/issues/123
  coinFromEstimate :: FeeEstimate -> Coin
  coinFromEstimate = Coin <<< ((+) (BigInt.fromInt 500000)) <<< unwrap

  -- Fee estimation occurs before balancing the transaction, so we need to know
  -- the expected number of witnesses to use the cardano-api fee estimation
  -- functions
  --
  -- We obtain the expected number of key witnesses for the transaction, with
  -- the following assumptions:
  --   * if `requiredSigners` is `Nothing`, add one key witness for the
  --     current wallet. Thus there should normally be at least one witness
  --     for any transaction
  --   * otherwise, the expected number of signers has been implicitly
  --     specified by the `requiredSigners` field; take the length of the
  --     array
  --   * this assumes of course that users will not pass `Just mempty` for the
  --     required signers
  witCount :: UInt
  witCount = maybe one UInt.fromInt $ length <$> body.requiredSigners

-- | CborHex-encoded tx
newtype FinalizedTransaction = FinalizedTransaction ByteArray

derive instance Generic FinalizedTransaction _

instance Show FinalizedTransaction where
  show = genericShow

instance Json.DecodeJson FinalizedTransaction where
  decodeJson =
    map FinalizedTransaction <<<
      Json.caseJsonString (Left err) (note err <<< hexToByteArray)
    where
    err = Json.TypeMismatch "Expected CborHex of Tx"

finalizeTx
  :: Transaction.Transaction
  -> Array Datum
  -> Array Transaction.Redeemer
  -> QueryM (Maybe FinalizedTransaction)
finalizeTx tx datums redeemers = do
  -- tx
  txHex <- liftEffect $
    byteArrayToHex
      <<< Serialization.toBytes
      <<< asOneOf
      <$> Serialization.convertTransaction tx
  -- datums
  encodedDatums <- liftEffect do
    for datums \datum -> do
      byteArrayToHex <<< Serialization.toBytes <<< asOneOf
<<<<<<< HEAD
        <$> maybe'
          (\_ -> throw $ "Failed to convert plutus data: " <> show datum)
          pure
          (Serialization.convertPlutusData datum)
=======
        <$> maybe' (\_ -> throw $ "Failed to convert plutus data: " <> show datum) pure
          (Serialization.convertPlutusData $ unwrap datum)
>>>>>>> 6e675f95
  -- redeemers
  encodedRedeemers <- liftEffect $
    byteArrayToHex <<< Serialization.toBytes <<< asOneOf <$>
      Serialization.convertRedeemers redeemers
  -- construct payload
  let
    body
      :: { tx :: String
         , datums :: Array String
         , redeemers :: String
         }
    body =
      { tx: txHex
      , datums: encodedDatums
      , redeemers: encodedRedeemers
      }
  url <- mkServerEndpointUrl "finalize"
  -- get response json
  jsonBody <-
    liftAff
      ( Affjax.post Affjax.ResponseFormat.json url
          (Just $ Affjax.RequestBody.Json $ encodeJson body)
      ) <#> map \x -> x.body
  -- decode
  pure $ hush <<< Json.decodeJson =<< hush jsonBody

newtype HashedData = HashedData ByteArray

derive instance Newtype HashedData _
derive instance Generic HashedData _

instance Show HashedData where
  show = genericShow

instance Json.DecodeJson HashedData where
  decodeJson =
    map HashedData <<<
      Json.caseJsonString (Left err) (note err <<< hexToByteArray)
    where
    err :: Json.JsonDecodeError
    err = Json.TypeMismatch "Expected hex bytes (raw) of hashed data"

hashData :: Datum -> QueryM (Maybe HashedData)
hashData datum = do
  body <-
    liftEffect $ byteArrayToHex <<< Serialization.toBytes <<< asOneOf
      <$> maybe' (\_ -> throw $ "Failed to convert plutus data: " <> show datum) pure
        (Serialization.convertPlutusData $ unwrap datum)
  url <- mkServerEndpointUrl "hash-data"
  -- get response json
  jsonBody <-
    liftAff
      ( Affjax.post Affjax.ResponseFormat.json url
          (Just $ Affjax.RequestBody.Json $ encodeString body)
      ) <#> map \x -> x.body
  -- decode
  pure $ hush <<< Json.decodeJson =<< hush jsonBody

-- | Hashes an Plutus-style Datum
datumHash :: Datum -> QueryM (Maybe DatumHash)
datumHash = map (map (Transaction.DataHash <<< unwrap)) <<< hashData

-- | Apply `PlutusData` arguments to any type isomorphic to `PlutusScript`,
-- | returning an updated script with the provided arguments applied
applyArgs
  :: forall (a :: Type)
   . Newtype a PlutusScript
  => DecodeJson a
  => a
  -> Array PlutusData
  -> QueryM (Either ClientError a)
applyArgs script args = case traverse plutusDataToJson args of
  Nothing -> pure $ Left $ ClientEncodingError "Failed to convert script args"
  Just ps -> do
    let
      argsJson :: Json.Json
      argsJson = Json.encodeJson ps

      reqBody :: Maybe Affjax.RequestBody.RequestBody
      reqBody = Just
        $ Affjax.RequestBody.Json
        $ Json.fromObject
        $ Object.fromFoldable
            [ "script" /\ scriptToJson (unwrap script)
            , "args" /\ argsJson
            ]
    url <- mkServerEndpointUrl "apply-args"
    liftAff (Affjax.post Affjax.ResponseFormat.json url reqBody)
      <#> either
        (Left <<< ClientHttpError)
        (lmap ClientDecodeJsonError <<< Json.decodeJson <<< _.body)
  where
  plutusDataToJson :: PlutusData -> Maybe Json.Json
  plutusDataToJson =
    map
      ( encodeString
          <<< byteArrayToHex
          <<< Serialization.toBytes
          <<< asOneOf
      )
      <<< Serialization.convertPlutusData

hashScript
  :: forall (a :: Type) (b :: Type)
   . Newtype a PlutusScript
  => Newtype b ScriptHash
  => a
  -> QueryM (Either ClientError b)
hashScript script = do
  url <- mkServerEndpointUrl "hash-script"
  let
    reqBody :: Maybe Affjax.RequestBody.RequestBody
    reqBody = Just
      $ Affjax.RequestBody.Json
      $ scriptToJson
      $ unwrap script
  liftAff (Affjax.post Affjax.ResponseFormat.json url reqBody)
    <#> either
      (Left <<< ClientHttpError)
      (bimap ClientDecodeJsonError wrap <<< Json.decodeJson <<< _.body)

-- It's easier to just write the encoder here than provide an `EncodeJson`
-- instance (there are some brutal cyclical dependency issues trying to
-- write an instance in the `Types.*` modules)
scriptToJson :: PlutusScript -> Json.Json
scriptToJson = encodeString <<< byteArrayToHex <<< unwrap

mkServerEndpointUrl :: String -> QueryM Url
mkServerEndpointUrl path = asks $ (_ <> "/" <> path)
  <<< mkHttpUrl
  <<< _.serverConfig

--------------------------------------------------------------------------------
-- OgmiosWebSocket Setup and PrimOps
--------------------------------------------------------------------------------

-- don't export this constructor
-- type-safe websocket which has automated req/res dispatch and websocket
-- failure handling
data WebSocket listeners = WebSocket JsWebSocket listeners
type OgmiosWebSocket = WebSocket OgmiosListeners
type DatumCacheWebSocket = WebSocket DatumCacheListeners

-- smart-constructor for OgmiosWebSocket in Aff Context
-- (prevents sending messages before the websocket opens, etc)
mkOgmiosWebSocket'
  :: ServerConfig
  -> (Either Error OgmiosWebSocket -> Effect Unit)
  -> Effect Canceler
mkOgmiosWebSocket' serverCfg cb = do
  utxoDispatchMap <- createMutableDispatch
  chainTipDispatchMap <- createMutableDispatch
  submitDispatchMap <- createMutableDispatch
  let md = ogmiosMessageDispatch { utxoDispatchMap, chainTipDispatchMap }
  ws <- _mkWebSocket $ mkWsUrl serverCfg
  _onWsConnect ws $ do
    _wsWatch ws
      ( removeAllListeners utxoDispatchMap *> removeAllListeners
          chainTipDispatchMap
      )
    _onWsMessage ws (defaultMessageListener md)
    _onWsError ws defaultErrorListener
    cb $ Right $ WebSocket ws
      { utxo: mkListenerSet utxoDispatchMap
      , chainTip: mkListenerSet chainTipDispatchMap
<<<<<<< HEAD
=======
      , submit: mkListenerSet submitDispatchMap
>>>>>>> 6e675f95
      }
  pure $ Canceler $ \err -> liftEffect $ cb $ Left $ err

mkDatumCacheWebSocket'
  :: ServerConfig
  -> (Either Error DatumCacheWebSocket -> Effect Unit)
  -> Effect Canceler
mkDatumCacheWebSocket' serverCfg cb = do
  dispatchMap <- createMutableDispatch
  let md = (datumCacheMessageDispatch dispatchMap)
  ws <- _mkWebSocket $ mkOgmiosDatumCacheWsUrl serverCfg
  _onWsConnect ws $ do
    _wsWatch ws (removeAllListeners dispatchMap)
    _onWsMessage ws (defaultMessageListener md)
    _onWsError ws defaultErrorListener
    cb $ Right $ WebSocket ws (mkListenerSet dispatchMap)
  pure $ Canceler $ \err -> liftEffect $ cb $ Left $ err

-- makeAff
-- :: forall a
-- . ((Either Error a -> Effect Unit) -> Effect Canceler)
-- -> Aff a
mkDatumCacheWebSocketAff :: ServerConfig -> Aff DatumCacheWebSocket
mkDatumCacheWebSocketAff serverCfg = makeAff $ mkDatumCacheWebSocket' serverCfg

mkOgmiosWebSocketAff :: ServerConfig -> Aff OgmiosWebSocket
mkOgmiosWebSocketAff serverCfg = makeAff $ mkOgmiosWebSocket' serverCfg

-- getter
underlyingWebSocket :: forall a. WebSocket a -> JsWebSocket
underlyingWebSocket (WebSocket ws _) = ws

-- getter
listeners :: forall listeners. WebSocket listeners -> listeners
listeners (WebSocket _ ls) = ls

-- interface required for adding/removing listeners
type DatumCacheListeners = ListenerSet DcWsp.JsonWspResponse

type OgmiosListeners =
  { utxo :: ListenerSet JsonWsp.UtxoQR
  , chainTip :: ListenerSet JsonWsp.ChainTipQR
  , submit :: ListenerSet String
  }

-- convenience type for adding additional query types later
type ListenerSet a =
  { addMessageListener :: String -> (a -> Effect Unit) -> Effect Unit
  , removeMessageListener :: String -> Effect Unit
  , dispatchIdMap :: DispatchIdMap a
  }

-- we manipluate closures to make the DispatchIdMap updateable using these
-- methods, this can be picked up by a query or cancellation function
mkListenerSet :: forall a. DispatchIdMap a -> ListenerSet a
mkListenerSet dim =
  { addMessageListener:
      \id -> \func -> do
        idMap <- Ref.read dim
        Ref.write (MM.insert id func idMap) dim
  , removeMessageListener:
      \id -> do
        idMap <- Ref.read dim
        Ref.write (MM.delete id idMap) dim
  , dispatchIdMap: dim
  }

removeAllListeners :: forall a. DispatchIdMap a -> Effect Unit
removeAllListeners dim = do
  log "error hit, removing all listeners"
  Ref.write MM.empty dim

-------------------------------------------------------------------------------
-- Dispatch Setup
--------------------------------------------------------------------------------

-- A function which accepts some unparsed Json, and checks it against one or
-- more possible types to perform an appropriate effect (such as supplying the
-- parsed result to an async fiber/Aff listener)
type WebsocketDispatch =
  String -> Effect (Either Json.JsonDecodeError (Effect Unit))

-- A mutable queue of requests
type DispatchIdMap a = Ref.Ref (MultiMap String (a -> Effect Unit))

-- an immutable queue of response type handlers
ogmiosMessageDispatch
  :: { utxoDispatchMap :: DispatchIdMap JsonWsp.UtxoQR
     , chainTipDispatchMap :: DispatchIdMap JsonWsp.ChainTipQR
     }
  -> Array WebsocketDispatch
ogmiosMessageDispatch { utxoDispatchMap, chainTipDispatchMap } =
  [ ogmiosQueryDispatch utxoDispatchMap
  , ogmiosQueryDispatch chainTipDispatchMap
  ]

datumCacheMessageDispatch
  :: DispatchIdMap DcWsp.JsonWspResponse -> Array WebsocketDispatch
datumCacheMessageDispatch dim =
  [ datumCacheQueryDispatch dim ]

-- each query type will have a corresponding ref that lives in ReaderT config or similar
-- for utxoQueryDispatch, the `a` parameter will be `UtxoQR` or similar
-- the add and remove listener functions will know to grab the correct mutable dispatch, if one exists.
createMutableDispatch :: forall a. Effect (DispatchIdMap a)
createMutableDispatch = Ref.new MM.empty

-- we parse out the utxo query result, then check if we're expecting a result
-- with the provided id, if we are then we dispatch to the effect that is
-- waiting on this result
ogmiosQueryDispatch
  :: forall a
   . Aeson.DecodeAeson a
  => Ref.Ref (MultiMap String (a -> Effect Unit))
  -> String
  -> Effect (Either Json.JsonDecodeError (Effect Unit))
ogmiosQueryDispatch ref str = do
<<<<<<< HEAD
  -- TODO: replace it with the new implementation in `Aeson`.
  -- https://github.com/Plutonomicon/cardano-browser-tx/issues/151
  let
    parsed' = JsonWsp.parseJsonWspResponse =<< Aeson.parseJsonStringToAeson str
=======
  let parsed' = JsonWsp.parseJsonWspResponse =<< Aeson.parseJsonStringToAeson str
>>>>>>> 6e675f95
  case parsed' of
    (Left err) -> pure $ Left err
    (Right res) -> afterParse res
  where
  afterParse
    :: JsonWsp.JsonWspResponse a
    -> Effect (Either Json.JsonDecodeError (Effect Unit))
  afterParse parsed = do
    let (id :: String) = parsed.reflection.id
    idMap <- Ref.read ref
    let
      (mAction :: Maybe (a -> Effect Unit)) = (MM.lookup id idMap)
    case mAction of
      Nothing -> pure $
        ( Left
            ( Json.TypeMismatch
                ( "Parse succeeded but Request Id: " <> id <>
                    " has been cancelled"
                )
            )
            :: Either Json.JsonDecodeError (Effect Unit)
        )
      Just action -> pure $ Right $ action parsed.result

datumCacheQueryDispatch
  :: Ref.Ref (MultiMap String (DcWsp.JsonWspResponse -> Effect Unit))
  -> String
  -> Effect (Either Json.JsonDecodeError (Effect Unit))
datumCacheQueryDispatch dim str = do
  case parse str of
    (Left err) -> pure $ Left err
    (Right res) -> afterParse res
  where
  parse :: String -> Either JsonDecodeError DcWsp.JsonWspResponse
  parse = Aeson.parseJsonStringToAeson >=> Aeson.decodeAeson

  afterParse
    :: DcWsp.JsonWspResponse
    -> Effect (Either Json.JsonDecodeError (Effect Unit))
  afterParse parsed = do
    idMap <- Ref.read dim
    let id = parsed.methodname
    case MM.lookup id idMap of
      Nothing -> pure $
        ( Left
            ( Json.TypeMismatch
                ( "Parse succeeded but Request Id: " <> id <>
                    " has been cancelled"
                )
            )
            :: Either Json.JsonDecodeError (Effect Unit)
        )
      Just action -> pure $ Right $ action parsed

-- an empty error we can compare to, useful for ensuring we've not received any other kind of error
defaultErr :: Json.JsonDecodeError
defaultErr = Json.TypeMismatch "default error"

-- For now, we just throw this error, if we find error types that can be linked
-- to request Id's, then we should run a similar dispatch and throw within the
-- appropriate Aff handler
defaultErrorListener :: String -> Effect Unit
defaultErrorListener str =
  throwError $ error $ "a JsWebSocket Error has occured: " <> str

defaultMessageListener :: Array WebsocketDispatch -> String -> Effect Unit
defaultMessageListener dispatchArray msg = do
  -- here, we need to fold the input over the array of functions until we get
  -- a success, then execute the effect.
  -- using a fold instead of a traverse allows us to skip a bunch of execution
  eAction :: Either Json.JsonDecodeError (Effect Unit) <- foldl
    (messageFoldF msg)
    (pure $ Left defaultErr)
    dispatchArray
  either
    -- we expect a lot of parse errors, some messages could? fall through completely
    ( \err ->
        if err == defaultErr then pure unit
        else log ("unexpected parse error on input:" <> msg)
    )
    (\act -> act)
    (eAction :: Either Json.JsonDecodeError (Effect Unit))

messageFoldF
  :: String
  -> Effect (Either Json.JsonDecodeError (Effect Unit))
  -> (String -> (Effect (Either Json.JsonDecodeError (Effect Unit))))
  -> Effect (Either Json.JsonDecodeError (Effect Unit))
messageFoldF msg acc' func = do
  acc <- acc'
  if isRight acc then acc' else func msg<|MERGE_RESOLUTION|>--- conflicted
+++ resolved
@@ -299,8 +299,7 @@
   case DcWsp.parseJsonWspResponse jsonwspresp of
     Right resp -> pure resp
     Left fault -> liftEffect $ throw $ "Ogmios-datum-cache service call fault"
-      <> faultToString
-        fault
+      <> faultToString fault
 
 allowError
   :: forall (a :: Type). (Either Error a -> Effect Unit) -> a -> Effect Unit
@@ -520,15 +519,10 @@
   encodedDatums <- liftEffect do
     for datums \datum -> do
       byteArrayToHex <<< Serialization.toBytes <<< asOneOf
-<<<<<<< HEAD
         <$> maybe'
           (\_ -> throw $ "Failed to convert plutus data: " <> show datum)
           pure
-          (Serialization.convertPlutusData datum)
-=======
-        <$> maybe' (\_ -> throw $ "Failed to convert plutus data: " <> show datum) pure
           (Serialization.convertPlutusData $ unwrap datum)
->>>>>>> 6e675f95
   -- redeemers
   encodedRedeemers <- liftEffect $
     byteArrayToHex <<< Serialization.toBytes <<< asOneOf <$>
@@ -575,7 +569,8 @@
 hashData datum = do
   body <-
     liftEffect $ byteArrayToHex <<< Serialization.toBytes <<< asOneOf
-      <$> maybe' (\_ -> throw $ "Failed to convert plutus data: " <> show datum) pure
+      <$> maybe' (\_ -> throw $ "Failed to convert plutus data: " <> show datum)
+        pure
         (Serialization.convertPlutusData $ unwrap datum)
   url <- mkServerEndpointUrl "hash-data"
   -- get response json
@@ -694,10 +689,7 @@
     cb $ Right $ WebSocket ws
       { utxo: mkListenerSet utxoDispatchMap
       , chainTip: mkListenerSet chainTipDispatchMap
-<<<<<<< HEAD
-=======
       , submit: mkListenerSet submitDispatchMap
->>>>>>> 6e675f95
       }
   pure $ Canceler $ \err -> liftEffect $ cb $ Left $ err
 
@@ -815,14 +807,8 @@
   -> String
   -> Effect (Either Json.JsonDecodeError (Effect Unit))
 ogmiosQueryDispatch ref str = do
-<<<<<<< HEAD
-  -- TODO: replace it with the new implementation in `Aeson`.
-  -- https://github.com/Plutonomicon/cardano-browser-tx/issues/151
   let
     parsed' = JsonWsp.parseJsonWspResponse =<< Aeson.parseJsonStringToAeson str
-=======
-  let parsed' = JsonWsp.parseJsonWspResponse =<< Aeson.parseJsonStringToAeson str
->>>>>>> 6e675f95
   case parsed' of
     (Left err) -> pure $ Left err
     (Right res) -> afterParse res
@@ -842,8 +828,7 @@
                 ( "Parse succeeded but Request Id: " <> id <>
                     " has been cancelled"
                 )
-            )
-            :: Either Json.JsonDecodeError (Effect Unit)
+            ) :: Either Json.JsonDecodeError (Effect Unit)
         )
       Just action -> pure $ Right $ action parsed.result
 
@@ -872,8 +857,7 @@
                 ( "Parse succeeded but Request Id: " <> id <>
                     " has been cancelled"
                 )
-            )
-            :: Either Json.JsonDecodeError (Effect Unit)
+            ) :: Either Json.JsonDecodeError (Effect Unit)
         )
       Just action -> pure $ Right $ action parsed
 
