--- conflicted
+++ resolved
@@ -82,12 +82,7 @@
 import Data.Argonaut (class DecodeJson)
 import Data.Either (Either, hush)
 import Data.Maybe (Maybe)
-<<<<<<< HEAD
-import Data.Newtype (class Newtype)
-import Serialization.Address (Address, BaseAddress)
-=======
 import Data.Newtype (class Newtype, wrap)
->>>>>>> db12aceb
 import Types.PlutusData (PlutusData)
 import Types.Scripts
   ( MintingPolicy
@@ -129,18 +124,5 @@
 stakeValidatorHash = wrapContract <<< Scripts.stakeValidatorHash
 
 -- | Converts a Plutus-style `Validator` to a `ValidatorHash`
-<<<<<<< HEAD
-validatorHash :: forall (r :: Row Type). Validator -> Contract r (Maybe ValidatorHash)
-validatorHash = wrapContract <<< Scripts.validatorHash
-
--- | Converts a Plutus-style `Validator` to an `Address`
-validatorAddress :: forall (r :: Row Type). Validator -> Contract r (Maybe Address)
-validatorAddress = wrapContract <<< Scripts.validatorAddress
-
--- | Converts a Plutus-style `Validator` to a `BaseAddress`
-validatorBaseAddress :: forall (r :: Row Type). Validator -> Contract r (Maybe BaseAddress)
-validatorBaseAddress = wrapContract <<< Scripts.validatorBaseAddress
-=======
 validatorHash :: Validator -> Contract (Maybe ValidatorHash)
-validatorHash = wrap <<< Scripts.validatorHash
->>>>>>> db12aceb
+validatorHash = wrap <<< Scripts.validatorHash