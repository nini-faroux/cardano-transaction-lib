--- conflicted
+++ resolved
@@ -4,12 +4,9 @@
 module Contract.Utxos
   ( getUtxo
   , getWalletBalance
+  , getWalletUtxos
   , utxosAt
-<<<<<<< HEAD
   , module X
-=======
-  , getWalletUtxos
->>>>>>> 205c1760
   ) where
 
 import Prelude
@@ -51,11 +48,7 @@
   -- Don't error if we get `Nothing` as the Cardano utxos
   mCardanoUtxos <- wrapContract $ Utxos.utxosAt cardanoAddr
   for mCardanoUtxos
-<<<<<<< HEAD
     (liftContractM "utxosAt: unable to deserialize utxos" <<< toPlutusUtxoMap)
-=======
-    (liftContractM "utxosAt: unable to deserialize UTxOs" <<< toPlutusUtxoM)
->>>>>>> 205c1760
 
 -- | Queries for UTxO given a transaction input.
 getUtxo
