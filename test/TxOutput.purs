module Test.Ctl.TxOutput (suite, main) where

import Prelude

import Aeson (decodeJsonString, printJsonDecodeError)
import Control.Monad.Error.Class (liftEither, liftMaybe, throwError)
<<<<<<< HEAD
import Ctl.Internal.Test.Utils as Utils
import Ctl.Internal.Test.Utils (TestPlanM)
=======
import Ctl.Internal.Cardano.Types.Transaction (TransactionOutput)
import Ctl.Internal.QueryM.Ogmios as O
import Ctl.Internal.TxOutput (ogmiosTxOutToTransactionOutput)
import Ctl.Internal.Types.OutputDatum
  ( OutputDatum(NoOutputDatum, OutputDatumHash, OutputDatum)
  )
>>>>>>> 4ce7ac79
import Data.Bifunctor (bimap)
import Data.FoldableWithIndex (traverseWithIndex_)
import Data.Map as Map
import Data.Newtype (unwrap)
import Data.Tuple.Nested ((/\))
import Data.UInt as UInt
import Effect (Effect)
import Effect.Aff (Aff, launchAff_)
import Effect.Class (liftEffect)
import Effect.Exception (error)
import Mote (group, test)
import Node.Encoding (Encoding(UTF8))
import Node.FS.Sync (readTextFile)
import Node.Path (concat)
<<<<<<< HEAD
import Mote (test, group)
import QueryM.Ogmios as O
import TxOutput (ogmiosTxOutToTransactionOutput)
import Types.OutputDatum
  ( OutputDatum(NoOutputDatum, OutputDatumHash, OutputDatum)
  )
import Data.FoldableWithIndex (traverseWithIndex_)
=======
import Test.Ctl.TestM (TestPlanM)
import Test.Ctl.Utils as Utils
>>>>>>> 4ce7ac79

-- Run with `spago test --main Test.Ctl.TxOutput`
main :: Effect Unit
main = launchAff_ do
  Utils.interpret suite

suite :: TestPlanM (Aff Unit) Unit
suite = do
  group "TxOutput ogmiosTxOutToTransactionOutput datums are correctly preserved"
    $ test "Fixture #1"
    $ liftEffect
    $ loadQueryResultFixture >>= traverseWithIndex_ \input output -> do
        check <- liftMaybe (error "Missing fixture check")
          $ Map.lookup input fixtureChecks
        output' <- liftMaybe (error "Failed to convert output")
          $ ogmiosTxOutToTransactionOutput output
        check output'

loadQueryResultFixture
  :: Effect O.UtxoQueryResult
loadQueryResultFixture = do
  contents <- readTextFile UTF8 path
  liftEither $ bimap
    (error <<< printJsonDecodeError)
    unwrap
    (decodeJsonString contents :: _ O.UtxoQR)
  where
  path :: String
  path = concat
    [ "fixtures"
    , "test"
    , "ogmios"
    , "utxo-681f7f01fe06ae75d83187cda28c376e.json"
    ]

expect :: TransactionOutput -> String -> String -> Effect Unit
expect to expected got = throwError $ error $
  "Expected "
    <> expected
    <> " but got "
    <> got
    <> ": "
    <> show to

hasInlineDatum :: TransactionOutput -> Effect Unit
hasInlineDatum to = to # unwrap >>> _.datum >>> case _ of
  OutputDatum _ -> pure unit
  OutputDatumHash _ -> expect to "inline datum" "datum"
  NoOutputDatum -> expect to "inline datum" "no datum"

hasDatum :: TransactionOutput -> Effect Unit
hasDatum to = to # unwrap >>> _.datum >>> case _ of
  OutputDatumHash _ -> pure unit
  NoOutputDatum -> expect to "datum" "no datum"
  OutputDatum _ -> expect to "datum" "inline datum"

hasNoDatum :: TransactionOutput -> Effect Unit
hasNoDatum to = to # unwrap >>> _.datum >>> case _ of
  NoOutputDatum -> pure unit
  OutputDatum _ -> expect to "no datum" "inline datum"
  OutputDatumHash _ -> expect to "no datum" "datum"

fixtureChecks :: Map.Map O.OgmiosTxOutRef (TransactionOutput -> Effect Unit)
fixtureChecks = Map.fromFoldable
  [ { "txId": "2208e439244a1d0ef238352e3693098aba9de9dd0154f9056551636c8ed15dc1"
    , "index": UInt.fromInt 6
    } /\ hasDatum
  , { "txId": "4f539156bfbefc070a3b61cad3d1cedab3050e2b2a62f0ffe16a43eb0edc1ce8"
    , "index": UInt.fromInt 2
    } /\ hasDatum
  , { "txId": "e88bd757ad5b9bedf372d8d3f0cf6c962a469db61a265f6418e1ffed86da29ec"
    , "index": UInt.fromInt 4
    } /\ hasDatum
  , { "txId": "ee155ace9c40292074cb6aff8c9ccdd273c81648ff1149ef36bcea6ebb8a3e25"
    , "index": UInt.fromInt 7
    } /\ hasInlineDatum
  , { "txId": "e88bd757ad5b9bedf372d8d3f0cf6c962a469db61a265f6418e1ffed86da29ec"
    , "index": UInt.fromInt 5
    } /\ hasInlineDatum
  , { "txId": "0268be9dbd0446eaa217e1dec8f399249305e551d7fc1437dd84521f74aa621c"
    , "index": UInt.fromInt 6
    } /\ hasInlineDatum
  , { "txId": "bb30a42c1e62f0afda5f0a4e8a562f7a13a24cea00ee81917b86b89e801314aa"
    , "index": UInt.fromInt 5
    } /\ hasNoDatum
  , { "txId": "bfa726c3c149165b108e6ff550cb1a1c4f0fdc2e9f26a9a16f48babe73b600ce"
    , "index": UInt.fromInt 4
    } /\ hasNoDatum
  , { "txId": "0268be9dbd0446eaa217e1dec8f399249305e551d7fc1437dd84521f74aa621c"
    , "index": UInt.fromInt 7
    } /\ hasNoDatum
  ]<|MERGE_RESOLUTION|>--- conflicted
+++ resolved
@@ -4,17 +4,13 @@
 
 import Aeson (decodeJsonString, printJsonDecodeError)
 import Control.Monad.Error.Class (liftEither, liftMaybe, throwError)
-<<<<<<< HEAD
-import Ctl.Internal.Test.Utils as Utils
-import Ctl.Internal.Test.Utils (TestPlanM)
-=======
 import Ctl.Internal.Cardano.Types.Transaction (TransactionOutput)
 import Ctl.Internal.QueryM.Ogmios as O
+import Ctl.Internal.Test.TestPlanM (TestPlanM, interpret)
 import Ctl.Internal.TxOutput (ogmiosTxOutToTransactionOutput)
 import Ctl.Internal.Types.OutputDatum
   ( OutputDatum(NoOutputDatum, OutputDatumHash, OutputDatum)
   )
->>>>>>> 4ce7ac79
 import Data.Bifunctor (bimap)
 import Data.FoldableWithIndex (traverseWithIndex_)
 import Data.Map as Map
@@ -29,23 +25,11 @@
 import Node.Encoding (Encoding(UTF8))
 import Node.FS.Sync (readTextFile)
 import Node.Path (concat)
-<<<<<<< HEAD
-import Mote (test, group)
-import QueryM.Ogmios as O
-import TxOutput (ogmiosTxOutToTransactionOutput)
-import Types.OutputDatum
-  ( OutputDatum(NoOutputDatum, OutputDatumHash, OutputDatum)
-  )
-import Data.FoldableWithIndex (traverseWithIndex_)
-=======
-import Test.Ctl.TestM (TestPlanM)
-import Test.Ctl.Utils as Utils
->>>>>>> 4ce7ac79
 
 -- Run with `spago test --main Test.Ctl.TxOutput`
 main :: Effect Unit
 main = launchAff_ do
-  Utils.interpret suite
+  interpret suite
 
 suite :: TestPlanM (Aff Unit) Unit
 suite = do
