--- conflicted
+++ resolved
@@ -12,12 +12,7 @@
   , QueryConfig
   , QueryM
   , ServerConfig
-<<<<<<< HEAD
-  , WebSocket
-=======
   , JsWebSocket
-  , addressToOgmiosAddress
->>>>>>> 1991f4ba
   , calculateMinFee
   , defaultServerConfig
   , defaultDatumCacheWsConfig
@@ -44,11 +39,8 @@
 
 import Prelude
 
-<<<<<<< HEAD
 import Address (addressToOgmiosAddress)
-=======
 import Aeson (decodeAeson, parseJsonStringToAeson)
->>>>>>> 1991f4ba
 import Affjax as Affjax
 import Affjax.ResponseFormat as Affjax.ResponseFormat
 import Control.Monad.Error.Class (throwError)
@@ -107,24 +99,15 @@
 import MultiMap (MultiMap)
 import MultiMap as MM
 import Serialization as Serialization
-<<<<<<< HEAD
-import Serialization.Address (Address)
-import Types.ByteArray (byteArrayToHex)
-=======
 import Serialization.Address
   ( Address
   , BlockId
   , Slot
-  , addressBech32
-  , addressFromBech32
   )
-import Types.ByteArray
-  ( hexToByteArray
-  , byteArrayToHex
-  )
->>>>>>> 1991f4ba
+import Types.ByteArray (byteArrayToHex)
+import Types.Datum (DatumHash)
 import Types.JsonWsp as JsonWsp
-import Types.PlutusData (DatumHash, PlutusData)
+import Types.PlutusData (PlutusData)
 import Types.Transaction as Transaction
 import Types.TransactionUnspentOutput (TransactionUnspentOutput)
 import Types.Value (Coin(Coin))
@@ -167,12 +150,8 @@
 -- when we add multiple query backends or wallets,
 -- we just need to extend this type
 type QueryConfig =
-<<<<<<< HEAD
-  { ws :: OgmiosWebSocket
-=======
   { ogmiosWs :: OgmiosWebSocket
   , datumCacheWs :: DatumCacheWebSocket
->>>>>>> 1991f4ba
   , serverConfig :: ServerConfig
   , wallet :: Maybe Wallet
   }
