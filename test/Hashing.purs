module Test.Ctl.Hashing (suite) where

import Prelude

<<<<<<< HEAD
import Ctl.Internal.Test.Utils (TestPlanM)
import Data.BigInt (fromInt)
import Data.Maybe (Maybe(Just), fromJust)
import Data.Newtype (wrap)
import Effect.Aff (Aff)
import Hashing
=======
import Ctl.Internal.Hashing
>>>>>>> 4ce7ac79
  ( blake2b256Hash
  , blake2b256HashHex
  , datumHash
  , plutusScriptHash
  , sha256Hash
  , sha256HashHex
  , sha3_256Hash
  , sha3_256HashHex
  ) as Hashing
import Ctl.Internal.Serialization.Hash (ScriptHash, scriptHashFromBytes)
import Ctl.Internal.Types.ByteArray
  ( ByteArray
  , byteArrayFromAscii
  , hexToByteArrayUnsafe
  )
import Ctl.Internal.Types.PlutusData (PlutusData(Integer))
import Ctl.Internal.Types.RawBytes (hexToRawBytesUnsafe)
import Ctl.Internal.Types.Scripts (PlutusScript, plutusV1Script, plutusV2Script)
import Ctl.Internal.Types.Transaction (DataHash)
import Data.BigInt (fromInt)
import Data.Maybe (Maybe(Just), fromJust)
import Data.Newtype (wrap)
import Effect.Aff (Aff)
import Mote (group, test)
import Partial.Unsafe (unsafePartial)
import Test.Ctl.Fixtures (plutusDataFixture7)
import Test.Ctl.TestM (TestPlanM)
import Test.Spec.Assertions (shouldEqual)
<<<<<<< HEAD
import Types.ByteArray (ByteArray, byteArrayFromAscii, hexToByteArrayUnsafe)
import Types.PlutusData (PlutusData(Integer))
import Types.RawBytes (hexToRawBytesUnsafe)
import Types.Scripts (PlutusScript, plutusV1Script, plutusV2Script)
import Types.Transaction (DataHash)
=======
>>>>>>> 4ce7ac79

suite :: TestPlanM (Aff Unit) Unit
suite =
  group "Hashing" do
    test "blake2b256 hash of an arbitrary byte array" do
      Hashing.blake2b256Hash inputDataFixture
        `shouldEqual` (hexToByteArrayUnsafe blake2b256HexDigestFixture)

    test "blake2b256 hash of an arbitrary byte array as a hex string" do
      Hashing.blake2b256HashHex inputDataFixture
        `shouldEqual` blake2b256HexDigestFixture

    test "blake2b224 hash of a PlutusV1 script" do
      Hashing.plutusScriptHash plutusV1ScriptFixture
        `shouldEqual` plutusV1ScriptHashFixture

    test "blake2b224 hash of a PlutusV2 script" do
      Hashing.plutusScriptHash plutusV2ScriptFixture
        `shouldEqual` plutusV2ScriptHashFixture

    test "blake2b256 hash of Plutus data" do
      Hashing.datumHash (wrap plutusDataFixture7)
        `shouldEqual` Just datumHashFixture
    test
      "blake2b256 hash of Plutus data - Integer 0 (regression to \
      \https://github.com/Plutonomicon/cardano-transaction-lib/issues/488 ?)"
      do
        Hashing.datumHash (wrap $ Integer (fromInt 0))
          `shouldEqual` Just zeroIntDatumHashFixture

    test "sha256 hash of an arbitrary byte array" do
      Hashing.sha256Hash inputDataFixture
        `shouldEqual` (hexToByteArrayUnsafe sha256HexDigestFixture)

    test "sha256 hash of an arbitrary byte array as a hex string" do
      Hashing.sha256HashHex inputDataFixture
        `shouldEqual` sha256HexDigestFixture

    test "sha3_256 hash of an arbitrary byte array" do
      Hashing.sha3_256Hash inputDataFixture
        `shouldEqual` (hexToByteArrayUnsafe sha3_256HexDigestFixture)

    test "sha3_256 hash of an arbitrary byte array as a hex string" do
      Hashing.sha3_256HashHex inputDataFixture
        `shouldEqual` sha3_256HexDigestFixture

inputDataFixture :: ByteArray
inputDataFixture =
  unsafePartial $ fromJust $ byteArrayFromAscii "some message"

blake2b256HexDigestFixture :: String
blake2b256HexDigestFixture =
  "e04294b4b3a1b6e031af82eca8847d2c7be14f588fe326b78a7cc5060da35480"

sha256HexDigestFixture :: String
sha256HexDigestFixture =
  "c47757abe4020b9168d0776f6c91617f9290e790ac2f6ce2bd6787c74ad88199"

sha3_256HexDigestFixture :: String
sha3_256HexDigestFixture =
  "832978c1119fe706ddfe32de31f1986ba3654198b3b7656b050e2ab3b1fe3de3"

-- Checked that it corresponds to blake2b256(\00) ie. Integer 0
zeroIntDatumHashFixture :: DataHash
zeroIntDatumHashFixture =
  wrap $
    hexToByteArrayUnsafe
      "03170a2e7597b7b7e3d84c05391d139a62b157e78786d8c082f29dcf4c111314"

datumHashFixture :: DataHash
datumHashFixture =
  wrap $
    hexToByteArrayUnsafe
      "0ba47e574456db8938e56f889d4c30099256f96008e0d4b6c4688f47ec342c9d"

plutusV1ScriptFixture :: PlutusScript
plutusV1ScriptFixture =
  plutusV1Script $
    hexToByteArrayUnsafe "4d01000033222220051200120011"

plutusV1ScriptHashFixture :: ScriptHash
plutusV1ScriptHashFixture =
  unsafePartial $ fromJust $ scriptHashFromBytes $
    hexToRawBytesUnsafe
      "67f33146617a5e61936081db3b2117cbf59bd2123748f58ac9678656"

plutusV2ScriptFixture :: PlutusScript
plutusV2ScriptFixture =
  plutusV2Script $
    hexToByteArrayUnsafe "4d01000033222220051200120011"

plutusV2ScriptHashFixture :: ScriptHash
plutusV2ScriptHashFixture =
  unsafePartial $ fromJust $ scriptHashFromBytes $
    hexToRawBytesUnsafe
      "793f8c8cffba081b2a56462fc219cc8fe652d6a338b62c7b134876e7"<|MERGE_RESOLUTION|>--- conflicted
+++ resolved
@@ -2,16 +2,7 @@
 
 import Prelude
 
-<<<<<<< HEAD
-import Ctl.Internal.Test.Utils (TestPlanM)
-import Data.BigInt (fromInt)
-import Data.Maybe (Maybe(Just), fromJust)
-import Data.Newtype (wrap)
-import Effect.Aff (Aff)
-import Hashing
-=======
 import Ctl.Internal.Hashing
->>>>>>> 4ce7ac79
   ( blake2b256Hash
   , blake2b256HashHex
   , datumHash
@@ -22,6 +13,7 @@
   , sha3_256HashHex
   ) as Hashing
 import Ctl.Internal.Serialization.Hash (ScriptHash, scriptHashFromBytes)
+import Ctl.Internal.Test.TestPlanM (TestPlanM)
 import Ctl.Internal.Types.ByteArray
   ( ByteArray
   , byteArrayFromAscii
@@ -38,16 +30,7 @@
 import Mote (group, test)
 import Partial.Unsafe (unsafePartial)
 import Test.Ctl.Fixtures (plutusDataFixture7)
-import Test.Ctl.TestM (TestPlanM)
 import Test.Spec.Assertions (shouldEqual)
-<<<<<<< HEAD
-import Types.ByteArray (ByteArray, byteArrayFromAscii, hexToByteArrayUnsafe)
-import Types.PlutusData (PlutusData(Integer))
-import Types.RawBytes (hexToRawBytesUnsafe)
-import Types.Scripts (PlutusScript, plutusV1Script, plutusV2Script)
-import Types.Transaction (DataHash)
-=======
->>>>>>> 4ce7ac79
 
 suite :: TestPlanM (Aff Unit) Unit
 suite =
