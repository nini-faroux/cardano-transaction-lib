module Serialization.Address
  ( Slot(Slot)
  , BlockId(BlockId)
  , TransactionIndex(TransactionIndex)
  , CertificateIndex(CertificateIndex)
  , Pointer
  , Address
  , BaseAddress
  , ByronAddress
  , EnterpriseAddress
  , PointerAddress
  , RewardAddress
  , StakeCredential
  , addressBytes
  , addressBech32
  , addressNetworkId
  , intToNetworkId
  , keyHashCredential
  , scriptHashCredential
  , withStakeCredential
  , stakeCredentialToBytes
  , baseAddress
  , baseAddressPaymentCred
  , baseAddressDelegationCred
  , baseAddressToAddress
  , ByronProtocolMagic(ByronProtocolMagic)
  , NetworkId(..)
  , pubKeyAddress
  , scriptAddress
  , stakeCredentialToKeyHash
  , stakeCredentialToScriptHash
  , stakeCredentialFromBytes
  , addressFromBytes
  , addressFromBech32
  , addressPaymentCred
  , baseAddressFromAddress
  , baseAddressBytes
  , baseAddressBech32
  , baseAddressFromBytes
  , baseAddressFromBech32
  , baseAddressNetworkId
  , byronAddressToBase58
  , byronAddressFromBase58
  , byronAddressFromBytes
  , byronAddressBytes
  , byronProtocolMagic
  , byronAddressAttributes
  , byronAddressNetworkId
  , byronAddressFromAddress
  , byronAddressToAddress
  , byronAddressIsValid
  , icarusFromKey
  , enterpriseAddress
  , enterpriseAddressPaymentCred
  , enterpriseAddressToAddress
  , enterpriseAddressFromAddress
  , enterpriseAddressBytes
  , enterpriseAddressBech32
  , enterpriseAddressFromBytes
  , enterpriseAddressFromBech32
  , enterpriseAddressNetworkId
  , networkIdtoInt
  , pointerAddress
  , pointerAddressPaymentCred
  , pointerAddressToAddress
  , pointerAddressFromAddress
  , pointerAddressStakePointer
  , pointerAddressBytes
  , pointerAddressBech32
  , pointerAddressFromBytes
  , pointerAddressFromBech32
  , pointerAddressNetworkId
  , rewardAddress
  , rewardAddressPaymentCred
  , rewardAddressToAddress
  , rewardAddressBytes
  , rewardAddressBech32
  , rewardAddressFromBytes
  , rewardAddressFromBech32
  , rewardAddressNetworkId
  , rewardAddressFromAddress
  ) where

import Prelude

<<<<<<< HEAD
import Aeson
  ( class DecodeAeson
  , class EncodeAeson
  , caseAesonObject
  , getField
  , jsonToAeson
  )
import Control.Alt ((<|>))
import Data.Argonaut
  ( class DecodeJson
  , class EncodeJson
  , JsonDecodeError(TypeMismatch)
  , fromNumber
  )
import Data.Either (Either(Left))
=======
import Aeson (class DecodeAeson, class EncodeAeson, encodeAeson')
import Control.Alt ((<|>))
>>>>>>> 7cb91975
import Data.Function (on)
import Data.Generic.Rep (class Generic)
import Data.Maybe (Maybe(Just, Nothing), fromJust)
import Data.Newtype (class Newtype)
import Data.Show.Generic (genericShow)
import Data.UInt (UInt)
import Data.UInt as UInt
import FfiHelpers (MaybeFfiHelper, maybeFfiHelper)
import FromData (class FromData)
import Partial.Unsafe (unsafePartial)
import Serialization.Hash (Ed25519KeyHash, ScriptHash)
import Serialization.Types (Bip32PublicKey)
import ToData (class ToData, toData)
import Types.Aliases (Bech32String, Base58String)
import Types.ByteArray (ByteArray)
import Types.PlutusData (PlutusData(Bytes))

newtype Slot = Slot UInt

derive instance Newtype Slot _
derive instance Generic Slot _
derive newtype instance Eq Slot
derive newtype instance Ord Slot
<<<<<<< HEAD
derive newtype instance DecodeAeson Slot
derive newtype instance EncodeAeson Slot
=======
>>>>>>> 7cb91975
derive newtype instance FromData Slot
derive newtype instance ToData Slot
derive newtype instance DecodeAeson Slot

instance Show Slot where
  show = genericShow

instance Semigroup Slot where
  append (Slot s1) (Slot s2) = Slot $ s1 + s2

instance Monoid Slot where
  mempty = Slot zero

instance EncodeAeson Slot where
  encodeAeson' (Slot uint) = encodeAeson' (UInt.toNumber uint)

-- it is an integer in ogmios
-- bytestring in plutus
-- uint32 in csl
newtype BlockId = BlockId UInt

derive newtype instance Eq BlockId
derive instance Newtype BlockId _
derive instance Generic BlockId _

instance EncodeAeson BlockId where
  encodeAeson' (BlockId id) = encodeAeson' (UInt.toNumber id)

instance Show BlockId where
  show = genericShow

newtype TransactionIndex = TransactionIndex UInt

derive instance Eq TransactionIndex
derive instance Ord TransactionIndex
derive instance Newtype TransactionIndex _
derive instance Generic TransactionIndex _
derive newtype instance DecodeAeson TransactionIndex
derive newtype instance EncodeAeson TransactionIndex
derive newtype instance ToData TransactionIndex
derive newtype instance FromData TransactionIndex

instance Show TransactionIndex where
  show = genericShow

newtype CertificateIndex = CertificateIndex UInt

derive instance Eq CertificateIndex
derive instance Ord CertificateIndex
derive instance Newtype CertificateIndex _
derive instance Generic CertificateIndex _
derive newtype instance DecodeAeson CertificateIndex
derive newtype instance EncodeAeson CertificateIndex
derive newtype instance ToData CertificateIndex
derive newtype instance FromData CertificateIndex

instance Show CertificateIndex where
  show = genericShow

type Pointer =
  { slot :: Slot
  , txIx :: TransactionIndex
  , certIx :: CertificateIndex
  }

foreign import data Address :: Type

instance Show Address where
  show a = "(Address " <> addressBech32 a <> ")"

showVia
  :: forall (a :: Type) (b :: Type). Show b => String -> (a -> b) -> a -> String
showVia nm toShowable addr = "(" <> nm <> " " <> show (toShowable addr) <> ")"

instance Eq Address where
  eq = eq `on` addressBytes

instance Ord Address where
  compare = compare `on` addressBytes

-- FIX ME: https://github.com/Plutonomicon/cardano-transaction-lib/issues/193
-- Plutus uses `PlutusTx.makeIsDataIndexed ''Address [('Address,0)]` on their
-- record, I'm not sure if this will become an issue given our foreign
-- representation.
instance FromData Address where
  fromData (Bytes res) = addressFromBytes res
  fromData _ = Nothing

instance ToData Address where
  toData addr = toData (addressBytes addr)

foreign import data BaseAddress :: Type

instance Show BaseAddress where
  show = showVia "BaseAddress" baseAddressToAddress

instance Eq BaseAddress where
  eq = eq `on` baseAddressToAddress

instance FromData BaseAddress where
  fromData (Bytes res) = baseAddressFromBytes res
  fromData _ = Nothing

instance ToData BaseAddress where
  toData = toData <<< baseAddressToAddress

foreign import data ByronAddress :: Type

instance Eq ByronAddress where
  eq = eq `on` byronAddressToAddress

instance Show ByronAddress where
  show = showVia "ByronAddress" byronAddressToAddress

instance FromData ByronAddress where
  fromData (Bytes res) = byronAddressFromBytes res
  fromData _ = Nothing

instance ToData ByronAddress where
  toData = toData <<< byronAddressToAddress

foreign import data EnterpriseAddress :: Type

instance Eq EnterpriseAddress where
  eq = eq `on` enterpriseAddressToAddress

instance Show EnterpriseAddress where
  show = showVia "EnterpriseAddress" enterpriseAddressToAddress

instance FromData EnterpriseAddress where
  fromData (Bytes res) = enterpriseAddressFromBytes res
  fromData _ = Nothing

instance ToData EnterpriseAddress where
  toData = toData <<< enterpriseAddressToAddress

foreign import data PointerAddress :: Type

instance Eq PointerAddress where
  eq = eq `on` pointerAddressToAddress

instance Show PointerAddress where
  show = showVia "PointerAddress" pointerAddressToAddress

instance FromData PointerAddress where
  fromData (Bytes res) = pointerAddressFromBytes res
  fromData _ = Nothing

instance ToData PointerAddress where
  toData = toData <<< pointerAddressToAddress

foreign import data RewardAddress :: Type

instance Eq RewardAddress where
  eq = eq `on` rewardAddressToAddress

instance Show RewardAddress where
  show = showVia "RewardAddress" rewardAddressToAddress

instance Ord RewardAddress where
  compare = compare `on` rewardAddressBytes

instance FromData RewardAddress where
  fromData (Bytes res) = rewardAddressFromBytes res
  fromData _ = Nothing

instance ToData RewardAddress where
  toData = toData <<< rewardAddressBytes

foreign import data StakeCredential :: Type

instance Eq StakeCredential where
  eq = eq `on` stakeCredentialToBytes

instance Ord StakeCredential where
  compare = compare `on` stakeCredentialToBytes

instance Show StakeCredential where
  show = showVia "StakeCredenetial" $ withStakeCredential
    { onKeyHash: show, onScriptHash: show }

instance FromData StakeCredential where
  fromData (Bytes res) = stakeCredentialFromBytes res
  fromData _ = Nothing

instance ToData StakeCredential where
  toData = toData <<< stakeCredentialToBytes

foreign import _addressFromBech32
  :: MaybeFfiHelper -> Bech32String -> Maybe Address

foreign import _addressFromBytes :: MaybeFfiHelper -> ByteArray -> Maybe Address
foreign import addressBytes :: Address -> ByteArray
foreign import addressBech32 :: Address -> Bech32String

foreign import _addressNetworkId :: (Int -> NetworkId) -> Address -> NetworkId

addressNetworkId :: Address -> NetworkId
addressNetworkId = _addressNetworkId unsafeIntToNetId

intToNetworkId :: Int -> Maybe NetworkId
intToNetworkId = case _ of
  0 -> Just TestnetId
  1 -> Just MainnetId
  _ -> Nothing

foreign import keyHashCredential :: Ed25519KeyHash -> StakeCredential
foreign import scriptHashCredential :: ScriptHash -> StakeCredential
foreign import withStakeCredential
  :: forall (a :: Type)
   . { onKeyHash :: Ed25519KeyHash -> a, onScriptHash :: ScriptHash -> a }
  -> StakeCredential
  -> a

foreign import stakeCredentialToBytes :: StakeCredential -> ByteArray
foreign import _stakeCredentialFromBytes
  :: MaybeFfiHelper -> ByteArray -> Maybe StakeCredential

foreign import _baseAddress
  :: (NetworkId -> Int)
  -> { network :: NetworkId
     , paymentCred :: StakeCredential
     , delegationCred :: StakeCredential
     }
  -> BaseAddress

baseAddress
  :: { network :: NetworkId
     , paymentCred :: StakeCredential
     , delegationCred :: StakeCredential
     }
  -> BaseAddress
baseAddress = _baseAddress networkIdtoInt

foreign import baseAddressPaymentCred :: BaseAddress -> StakeCredential
foreign import baseAddressDelegationCred :: BaseAddress -> StakeCredential
foreign import _baseAddressFromAddress
  :: MaybeFfiHelper -> Address -> Maybe BaseAddress

foreign import baseAddressToAddress :: BaseAddress -> Address

newtype ByronProtocolMagic = ByronProtocolMagic UInt

data NetworkId
  = TestnetId
  | MainnetId

networkIdtoInt :: NetworkId -> Int
networkIdtoInt = case _ of
  TestnetId -> 0
  MainnetId -> 1

derive instance Eq NetworkId
derive instance Generic NetworkId _

instance Show NetworkId where
  show = genericShow

pubKeyAddress
  :: NetworkId
  -> Ed25519KeyHash
  -- ^ Payment credential
  -> Ed25519KeyHash
  -- ^ Delegation credential
  -> BaseAddress
pubKeyAddress netId pkh skh = baseAddress
  { network: netId
  , paymentCred:
      keyHashCredential pkh
  , delegationCred: keyHashCredential skh
  }

scriptAddress :: NetworkId -> ScriptHash -> BaseAddress
scriptAddress netId skh = baseAddress
  { network: netId
  , paymentCred:
      scriptHashCredential skh
  , delegationCred: scriptHashCredential skh
  }

stakeCredentialToKeyHash :: StakeCredential -> Maybe Ed25519KeyHash
stakeCredentialToKeyHash = withStakeCredential
  { onKeyHash: Just
  , onScriptHash: const Nothing
  }

stakeCredentialToScriptHash :: StakeCredential -> Maybe ScriptHash
stakeCredentialToScriptHash = withStakeCredential
  { onKeyHash: const Nothing
  , onScriptHash: Just
  }

stakeCredentialFromBytes :: ByteArray -> Maybe StakeCredential
stakeCredentialFromBytes = _stakeCredentialFromBytes maybeFfiHelper

addressFromBytes :: ByteArray -> Maybe Address
addressFromBytes = _addressFromBytes maybeFfiHelper

addressFromBech32 :: Bech32String -> Maybe Address
addressFromBech32 = _addressFromBech32 maybeFfiHelper

addressPaymentCred :: Address -> Maybe StakeCredential
addressPaymentCred addr =
  (baseAddressPaymentCred <$> baseAddressFromAddress addr)
    <|> (rewardAddressPaymentCred <$> rewardAddressFromAddress addr)
    <|> (pointerAddressPaymentCred <$> pointerAddressFromAddress addr)
    <|>
      (enterpriseAddressPaymentCred <$> enterpriseAddressFromAddress addr)

baseAddressFromAddress :: Address -> Maybe BaseAddress
baseAddressFromAddress = _baseAddressFromAddress maybeFfiHelper

baseAddressBytes :: BaseAddress -> ByteArray
baseAddressBytes = baseAddressToAddress >>> addressBytes

baseAddressBech32 :: BaseAddress -> Bech32String
baseAddressBech32 = baseAddressToAddress >>> addressBech32

baseAddressFromBytes :: ByteArray -> Maybe BaseAddress
baseAddressFromBytes = addressFromBytes >=> baseAddressFromAddress

baseAddressFromBech32 :: Bech32String -> Maybe BaseAddress
baseAddressFromBech32 = addressFromBech32 >=> baseAddressFromAddress

baseAddressNetworkId :: BaseAddress -> NetworkId
baseAddressNetworkId = baseAddressToAddress >>> addressNetworkId

foreign import byronAddressToBase58 :: ByronAddress -> Base58String
foreign import _byronAddressFromBase58
  :: MaybeFfiHelper -> Base58String -> Maybe ByronAddress

byronAddressFromBase58 :: Base58String -> Maybe ByronAddress
byronAddressFromBase58 = _byronAddressFromBase58 maybeFfiHelper

foreign import _byronAddressFromBytes
  :: MaybeFfiHelper -> ByteArray -> Maybe ByronAddress

byronAddressFromBytes :: ByteArray -> Maybe ByronAddress
byronAddressFromBytes = _byronAddressFromBytes maybeFfiHelper

foreign import byronAddressBytes :: ByronAddress -> ByteArray

foreign import byronProtocolMagic :: ByronAddress -> ByronProtocolMagic
foreign import byronAddressAttributes :: ByronAddress -> ByteArray
foreign import _byronAddressNetworkId
  :: (Int -> NetworkId) -> ByronAddress -> NetworkId

byronAddressNetworkId :: ByronAddress -> NetworkId
byronAddressNetworkId = _byronAddressNetworkId unsafeIntToNetId

byronAddressFromAddress :: Address -> Maybe ByronAddress
byronAddressFromAddress = _byronAddressFromAddress maybeFfiHelper

foreign import _byronAddressFromAddress
  :: MaybeFfiHelper -> Address -> Maybe ByronAddress

foreign import byronAddressToAddress :: ByronAddress -> Address

foreign import byronAddressIsValid :: String -> Boolean

foreign import icarusFromKey
  :: Bip32PublicKey -> ByronProtocolMagic -> ByronAddress

foreign import _enterpriseAddress
  :: (NetworkId -> Int)
  -> { network :: NetworkId, paymentCred :: StakeCredential }
  -> EnterpriseAddress

enterpriseAddress
  :: { network :: NetworkId, paymentCred :: StakeCredential }
  -> EnterpriseAddress
enterpriseAddress = _enterpriseAddress networkIdtoInt

foreign import enterpriseAddressPaymentCred
  :: EnterpriseAddress -> StakeCredential

foreign import _enterpriseAddressFromAddress
  :: MaybeFfiHelper -> Address -> Maybe EnterpriseAddress

foreign import enterpriseAddressToAddress :: EnterpriseAddress -> Address

enterpriseAddressFromAddress :: Address -> Maybe EnterpriseAddress
enterpriseAddressFromAddress = _enterpriseAddressFromAddress maybeFfiHelper

enterpriseAddressBytes :: EnterpriseAddress -> ByteArray
enterpriseAddressBytes = enterpriseAddressToAddress >>> addressBytes

enterpriseAddressBech32 :: EnterpriseAddress -> Bech32String
enterpriseAddressBech32 = enterpriseAddressToAddress >>> addressBech32

enterpriseAddressFromBytes :: ByteArray -> Maybe EnterpriseAddress
enterpriseAddressFromBytes = addressFromBytes >=> enterpriseAddressFromAddress

enterpriseAddressFromBech32 :: Bech32String -> Maybe EnterpriseAddress
enterpriseAddressFromBech32 = addressFromBech32 >=> enterpriseAddressFromAddress

enterpriseAddressNetworkId :: EnterpriseAddress -> NetworkId
enterpriseAddressNetworkId = enterpriseAddressToAddress >>> addressNetworkId

foreign import _pointerAddress
  :: (NetworkId -> Int)
  -> { network :: NetworkId
     , paymentCred :: StakeCredential
     , stakePointer :: Pointer
     }
  -> PointerAddress

pointerAddress
  :: { network :: NetworkId
     , paymentCred :: StakeCredential
     , stakePointer :: Pointer
     }
  -> PointerAddress
pointerAddress = _pointerAddress networkIdtoInt

foreign import pointerAddressPaymentCred :: PointerAddress -> StakeCredential
foreign import _pointerAddressFromAddress
  :: MaybeFfiHelper -> Address -> Maybe PointerAddress

foreign import pointerAddressToAddress :: PointerAddress -> Address

pointerAddressFromAddress :: Address -> Maybe PointerAddress
pointerAddressFromAddress = _pointerAddressFromAddress maybeFfiHelper

foreign import pointerAddressStakePointer :: PointerAddress -> Pointer

pointerAddressBytes :: PointerAddress -> ByteArray
pointerAddressBytes = pointerAddressToAddress >>> addressBytes

pointerAddressBech32 :: PointerAddress -> Bech32String
pointerAddressBech32 = pointerAddressToAddress >>> addressBech32

pointerAddressFromBytes :: ByteArray -> Maybe PointerAddress
pointerAddressFromBytes = addressFromBytes >=> pointerAddressFromAddress

pointerAddressFromBech32 :: Bech32String -> Maybe PointerAddress
pointerAddressFromBech32 = addressFromBech32 >=> pointerAddressFromAddress

pointerAddressNetworkId :: PointerAddress -> NetworkId
pointerAddressNetworkId = pointerAddressToAddress >>> addressNetworkId

foreign import _rewardAddress
  :: (NetworkId -> Int)
  -> { network :: NetworkId, paymentCred :: StakeCredential }
  -> RewardAddress

rewardAddress
  :: { network :: NetworkId, paymentCred :: StakeCredential } -> RewardAddress
rewardAddress = _rewardAddress networkIdtoInt

foreign import rewardAddressPaymentCred :: RewardAddress -> StakeCredential
foreign import _rewardAddressFromAddress
  :: MaybeFfiHelper -> Address -> Maybe RewardAddress

foreign import rewardAddressToAddress :: RewardAddress -> Address

rewardAddressFromAddress :: Address -> Maybe RewardAddress
rewardAddressFromAddress = _rewardAddressFromAddress maybeFfiHelper

rewardAddressBytes :: RewardAddress -> ByteArray
rewardAddressBytes = rewardAddressToAddress >>> addressBytes

rewardAddressBech32 :: RewardAddress -> Bech32String
rewardAddressBech32 = rewardAddressToAddress >>> addressBech32

rewardAddressFromBytes :: ByteArray -> Maybe RewardAddress
rewardAddressFromBytes = addressFromBytes >=> rewardAddressFromAddress

rewardAddressFromBech32 :: Bech32String -> Maybe RewardAddress
rewardAddressFromBech32 = addressFromBech32 >=> rewardAddressFromAddress

rewardAddressNetworkId :: RewardAddress -> NetworkId
rewardAddressNetworkId = rewardAddressToAddress >>> addressNetworkId

-- based on the assumption that CSL will never return invalid networkid
unsafeIntToNetId :: Int -> NetworkId
unsafeIntToNetId i = unsafePartial $ fromJust $ intToNetworkId i<|MERGE_RESOLUTION|>--- conflicted
+++ resolved
@@ -83,26 +83,8 @@
 
 import Prelude
 
-<<<<<<< HEAD
-import Aeson
-  ( class DecodeAeson
-  , class EncodeAeson
-  , caseAesonObject
-  , getField
-  , jsonToAeson
-  )
-import Control.Alt ((<|>))
-import Data.Argonaut
-  ( class DecodeJson
-  , class EncodeJson
-  , JsonDecodeError(TypeMismatch)
-  , fromNumber
-  )
-import Data.Either (Either(Left))
-=======
 import Aeson (class DecodeAeson, class EncodeAeson, encodeAeson')
 import Control.Alt ((<|>))
->>>>>>> 7cb91975
 import Data.Function (on)
 import Data.Generic.Rep (class Generic)
 import Data.Maybe (Maybe(Just, Nothing), fromJust)
@@ -126,14 +108,10 @@
 derive instance Generic Slot _
 derive newtype instance Eq Slot
 derive newtype instance Ord Slot
-<<<<<<< HEAD
 derive newtype instance DecodeAeson Slot
 derive newtype instance EncodeAeson Slot
-=======
->>>>>>> 7cb91975
 derive newtype instance FromData Slot
 derive newtype instance ToData Slot
-derive newtype instance DecodeAeson Slot
 
 instance Show Slot where
   show = genericShow
@@ -143,9 +121,6 @@
 
 instance Monoid Slot where
   mempty = Slot zero
-
-instance EncodeAeson Slot where
-  encodeAeson' (Slot uint) = encodeAeson' (UInt.toNumber uint)
 
 -- it is an integer in ogmios
 -- bytestring in plutus
