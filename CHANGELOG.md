--- conflicted
+++ resolved
@@ -7,69 +7,47 @@
 <!-- START doctoc generated TOC please keep comment here to allow auto update -->
 <!-- DON'T EDIT THIS SECTION, INSTEAD RE-RUN doctoc TO UPDATE -->
 
-<<<<<<< HEAD
-- [[Unreleased]](#unreleased)
-=======
-- [[v4.0.2] - 2023-01-17](#v402---2023-01-17)
-  - [Fixed](#fixed)
-- [[v4.0.1] - 2022-12-20](#v401---2022-12-20)
->>>>>>> e3003b91
+- [[v5.0.0]](#v500)
   - [Added](#added)
-- [[v4.0.0] - 2022-12-15](#v400---2022-12-15)
-  - [Added](#added-1)
   - [Changed](#changed)
   - [Removed](#removed)
+  - [Fixed](#fixed)
+  - [Runtime Dependencies](#runtime-dependencies)
+- [[v4.0.2] - 2023-01-17](#v402---2023-01-17)
   - [Fixed](#fixed-1)
-  - [Runtime Dependencies](#runtime-dependencies)
-<<<<<<< HEAD
+- [[v4.0.1] - 2022-12-20](#v401---2022-12-20)
+  - [Added](#added-1)
 - [[v4.0.0] - 2022-12-15](#v400---2022-12-15)
-  - [Added](#added-1)
-=======
-- [[3.0.0] - 2022-11-21](#300---2022-11-21)
   - [Added](#added-2)
->>>>>>> e3003b91
   - [Changed](#changed-1)
   - [Removed](#removed-1)
   - [Fixed](#fixed-2)
   - [Runtime Dependencies](#runtime-dependencies-1)
-<<<<<<< HEAD
 - [[3.0.0] - 2022-11-21](#300---2022-11-21)
-  - [Added](#added-2)
-  - [Changed](#changed-2)
-  - [Removed](#removed-2)
-  - [Fixed](#fixed-2)
-  - [Runtime Dependencies](#runtime-dependencies-2)
-- [[2.0.0] - 2022-09-12](#200---2022-09-12)
-  - [Added](#added-3)
-  - [Changed](#changed-3)
-  - [Removed](#removed-3)
-  - [Fixed](#fixed-3)
-- [[2.0.0-alpha] - 2022-07-05](#200-alpha---2022-07-05)
-  - [Added](#added-4)
-  - [Removed](#removed-4)
-  - [Changed](#changed-4)
-=======
-- [[2.0.0] - 2022-09-12](#200---2022-09-12)
   - [Added](#added-3)
   - [Changed](#changed-2)
   - [Removed](#removed-2)
   - [Fixed](#fixed-3)
+  - [Runtime Dependencies](#runtime-dependencies-2)
+- [[2.0.0] - 2022-09-12](#200---2022-09-12)
+  - [Added](#added-4)
+  - [Changed](#changed-3)
+  - [Removed](#removed-3)
+  - [Fixed](#fixed-4)
 - [[2.0.0-alpha] - 2022-07-05](#200-alpha---2022-07-05)
-  - [Added](#added-4)
-  - [Removed](#removed-3)
-  - [Changed](#changed-3)
->>>>>>> e3003b91
-  - [Fixed](#fixed-4)
+  - [Added](#added-5)
+  - [Removed](#removed-4)
+  - [Changed](#changed-4)
+  - [Fixed](#fixed-5)
 - [[1.1.0] - 2022-06-30](#110---2022-06-30)
-  - [Fixed](#fixed-5)
+  - [Fixed](#fixed-6)
 - [[1.0.1] - 2022-06-17](#101---2022-06-17)
-  - [Fixed](#fixed-6)
+  - [Fixed](#fixed-7)
 - [[1.0.0] - 2022-06-10](#100---2022-06-10)
 
 <!-- END doctoc generated TOC please keep comment here to allow auto update -->
 
-<<<<<<< HEAD
-## [Unreleased]
+## [v5.0.0]
 
 ### Added
 
@@ -106,8 +84,11 @@
 
 ### Runtime Dependencies
 
-TBD
-=======
+- [Ogmios](https://github.com/mlabs-haskell/ogmios) - v5.5.7
+- [Kupo](https://github.com/CardanoSolutions/kupo) - v2.2.0
+- [Cardano-Node](https://github.com/input-output-hk/cardano-node/) - v1.35.4
+- [Plutip](https://github.com/mlabs-haskell/plutip) - commit 8d1795d9ac3f9c6f31381104b25c71576eeba009
+
 ## [v4.0.2] - 2023-01-17
 
 ### Fixed
@@ -119,7 +100,6 @@
 ### Added
 
 - Added a SECP256k1 explainer document ([#1346](https://github.com/Plutonomicon/cardano-transaction-lib/pull/1346))
->>>>>>> e3003b91
 
 ## [v4.0.0] - 2022-12-15
 
