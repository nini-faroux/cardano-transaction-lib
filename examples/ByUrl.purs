--- conflicted
+++ resolved
@@ -9,16 +9,13 @@
   , testnetFlintConfig
   , testnetLodeConfig
   )
-<<<<<<< HEAD
 import Contract.Prelude (fst, traverse_, uncurry)
-=======
 import Contract.Monad (Contract, runContract)
 import Contract.Test.E2E (publishTestFeedback)
 import Contract.Wallet.KeyFile
   ( privatePaymentKeyFromString
   , privateStakeKeyFromString
   )
->>>>>>> 597baadf
 import Control.Monad.Error.Class (liftMaybe)
 import Data.Array (last)
 import Data.Foldable (lookup)
@@ -88,13 +85,11 @@
   [ "nami" /\ testnetNamiConfig
   , "gero" /\ testnetGeroConfig
   , "flint" /\ testnetFlintConfig
-<<<<<<< HEAD
   , "lode" /\ testnetLodeConfig
-=======
   , "nami-mock" /\ testnetNamiConfig
   , "gero-mock" /\ testnetGeroConfig
   , "flint-mock" /\ testnetFlintConfig
->>>>>>> 597baadf
+  , "lode-mock" /\ testnetLodeConfig
   ]
 
 examples :: Array (String /\ Contract () Unit)
