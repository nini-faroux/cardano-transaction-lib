module Ctl.Test.Unit (main, testPlan) where

import Prelude

import Effect (Effect)
import Effect.Aff (Aff, launchAff_)
import Effect.Class (liftEffect)
import Mote.Monad (mapTest)
import Test.Base64 as Base64
import Test.ByteArray as ByteArray
import Test.Data as Data
import Test.Deserialization as Deserialization
import Test.Hashing as Hashing
import Test.Metadata.Cip25 as Cip25
import Test.NativeScript as NativeScript
import Test.Ogmios.Aeson as Ogmios.Aeson
import Test.Ogmios.EvaluateTx as Ogmios.EvaluateTx
import Test.OgmiosDatumCache as OgmiosDatumCache
<<<<<<< HEAD
=======
import Test.Ogmios.Address as Ogmios.Address
import Test.Ogmios.Aeson as Ogmios.Aeson
>>>>>>> c2fd1dfd
import Test.Parser as Parser
import Test.Plutus.Conversion.Address as Plutus.Conversion.Address
import Test.Plutus.Conversion.Value as Plutus.Conversion.Value
import Test.Plutus.Time as Plutus.Time
import Test.ProtocolParams as ProtocolParams
import Test.Serialization as Serialization
import Test.Serialization.Address as Serialization.Address
import Test.Serialization.Hash as Serialization.Hash
<<<<<<< HEAD
=======
import Test.Types.TokenName as Types.TokenName
import Test.Types.Interval as Types.Interval
>>>>>>> c2fd1dfd
import Test.Transaction as Transaction
import Test.Types.TokenName as Types.TokenName
import Test.UsedTxOuts as UsedTxOuts
import Test.Utils as Utils
import TestM (TestPlanM)

-- Run with `spago test --main Ctl.Test.Unit`
main :: Effect Unit
main = launchAff_ do
  Utils.interpret testPlan

testPlan :: TestPlanM (Aff Unit) Unit
testPlan = do
  NativeScript.suite
  Base64.suite
  ByteArray.suite
  Cip25.suite
  Data.suite
  Deserialization.suite
  Hashing.suite
  Parser.suite
  Plutus.Conversion.Address.suite
  Plutus.Conversion.Value.suite
  Plutus.Time.suite
  Serialization.suite
  Serialization.Address.suite
  Serialization.Hash.suite
  Transaction.suite
  UsedTxOuts.suite
  OgmiosDatumCache.suite
  Ogmios.Address.suite
  Ogmios.Aeson.suite
  Ogmios.EvaluateTx.suite
  ProtocolParams.suite
  Types.TokenName.suite
  flip mapTest Types.Interval.suite \f -> liftEffect $ join $
    f <$> Types.Interval.eraSummariesFixture
      <*> Types.Interval.systemStartFixture
<|MERGE_RESOLUTION|>--- conflicted
+++ resolved
@@ -13,14 +13,10 @@
 import Test.Hashing as Hashing
 import Test.Metadata.Cip25 as Cip25
 import Test.NativeScript as NativeScript
+import Test.Ogmios.Address as Ogmios.Address
 import Test.Ogmios.Aeson as Ogmios.Aeson
 import Test.Ogmios.EvaluateTx as Ogmios.EvaluateTx
 import Test.OgmiosDatumCache as OgmiosDatumCache
-<<<<<<< HEAD
-=======
-import Test.Ogmios.Address as Ogmios.Address
-import Test.Ogmios.Aeson as Ogmios.Aeson
->>>>>>> c2fd1dfd
 import Test.Parser as Parser
 import Test.Plutus.Conversion.Address as Plutus.Conversion.Address
 import Test.Plutus.Conversion.Value as Plutus.Conversion.Value
@@ -29,12 +25,8 @@
 import Test.Serialization as Serialization
 import Test.Serialization.Address as Serialization.Address
 import Test.Serialization.Hash as Serialization.Hash
-<<<<<<< HEAD
-=======
-import Test.Types.TokenName as Types.TokenName
+import Test.Transaction as Transaction
 import Test.Types.Interval as Types.Interval
->>>>>>> c2fd1dfd
-import Test.Transaction as Transaction
 import Test.Types.TokenName as Types.TokenName
 import Test.UsedTxOuts as UsedTxOuts
 import Test.Utils as Utils
@@ -71,4 +63,4 @@
   Types.TokenName.suite
   flip mapTest Types.Interval.suite \f -> liftEffect $ join $
     f <$> Types.Interval.eraSummariesFixture
-      <*> Types.Interval.systemStartFixture
+      <*> Types.Interval.systemStartFixture