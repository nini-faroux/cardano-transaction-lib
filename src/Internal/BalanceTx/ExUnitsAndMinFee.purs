module Ctl.Internal.BalanceTx.ExUnitsAndMinFee
  ( evalExUnitsAndMinFee
  , finalizeTransaction
  ) where

import Prelude

import Control.Monad.Error.Class (throwError)
<<<<<<< HEAD
import Control.Monad.Reader.Class (asks)
import Ctl.Internal.BalanceTx.Constraints (_additionalUtxos) as Constraints
=======
import Control.Monad.Except.Trans (except)
>>>>>>> a1073739
import Ctl.Internal.BalanceTx.Error
  ( BalanceTxError
      ( ExUnitsEvaluationFailed
      , ReindexRedeemersError
      , UtxoLookupFailedFor
      )
  )
import Ctl.Internal.BalanceTx.Helpers (_body', _redeemersTxIns)
import Ctl.Internal.BalanceTx.Types
  ( BalanceTxM
  , FinalizedTransaction(FinalizedTransaction)
  , PrebalancedTransaction(PrebalancedTransaction)
<<<<<<< HEAD
  , askNetworkId
  , asksConstraints
=======
  , askCostModelsForLanguages
>>>>>>> a1073739
  , liftEitherQueryM
  , liftQueryM
  )
import Ctl.Internal.Cardano.Types.ScriptRef as ScriptRef
import Ctl.Internal.Cardano.Types.Transaction
  ( Costmdls
  , Redeemer(Redeemer)
  , Transaction
  , TransactionOutput(TransactionOutput)
  , TransactionWitnessSet
  , TxBody(TxBody)
  , UtxoMap
  , _body
  , _inputs
  , _isValid
  , _plutusData
  , _redeemers
  , _witnessSet
  )
import Ctl.Internal.Plutus.Conversion (fromPlutusUtxoMap)
import Ctl.Internal.QueryM (QueryM)
import Ctl.Internal.QueryM (evaluateTxOgmios) as QueryM
import Ctl.Internal.QueryM.MinFee (calculateMinFee) as QueryM
import Ctl.Internal.QueryM.Ogmios
  ( AdditionalUtxoSet
  , TxEvaluationResult(TxEvaluationResult)
  ) as Ogmios
import Ctl.Internal.ReindexRedeemers
  ( ReindexErrors
  , reindexSpentScriptRedeemers'
  )
import Ctl.Internal.Serialization (convertTransaction, toBytes) as Serialization
import Ctl.Internal.Transaction (setScriptDataHash)
<<<<<<< HEAD
import Ctl.Internal.TxOutput
  ( transactionInputToTxOutRef
  , transactionOutputToOgmiosTxOut
  )
=======
import Ctl.Internal.Types.Datum (Datum)
>>>>>>> a1073739
import Ctl.Internal.Types.Natural (toBigInt) as Natural
import Ctl.Internal.Types.ScriptLookups
  ( UnattachedUnbalancedTx(UnattachedUnbalancedTx)
  )
import Ctl.Internal.Types.Scripts (Language, PlutusScript)
import Ctl.Internal.Types.Transaction (TransactionInput)
import Ctl.Internal.Types.UnbalancedTransaction (_transaction)
import Data.Array (catMaybes)
import Data.Array (findIndex, fromFoldable, uncons) as Array
import Data.Bifunctor (bimap, lmap)
import Data.BigInt (BigInt)
import Data.Either (Either(Left, Right), note)
import Data.Foldable (foldMap)
import Data.Lens.Getter ((^.))
import Data.Lens.Index (ix) as Lens
import Data.Lens.Setter ((%~), (.~), (?~))
import Data.Map (empty, fromFoldable, lookup, toUnfoldable) as Map
import Data.Maybe (Maybe(Just, Nothing), fromMaybe, maybe)
import Data.Newtype (unwrap, wrap)
import Data.Set (Set)
import Data.Set as Set
import Data.Traversable (for)
import Data.Tuple (fst, snd)
import Data.Tuple.Nested (type (/\), (/\))
import Effect.Class (liftEffect)
import Untagged.Union (asOneOf)

evalTxExecutionUnits
  :: Transaction
  -> UnattachedUnbalancedTx
  -> BalanceTxM Ogmios.TxEvaluationResult
evalTxExecutionUnits tx unattachedTx = do
  txBytes <- liftEffect
    ( wrap <<< Serialization.toBytes <<< asOneOf <$>
        Serialization.convertTransaction tx
    )
  additionalUtxos <- getOgmiosAdditionalUtxoSet
  evalResult <-
    unwrap <$> liftQueryM (QueryM.evaluateTxOgmios txBytes additionalUtxos)

  case evalResult of
    Right a -> pure a
    Left evalFailure | tx ^. _isValid ->
      throwError $ ExUnitsEvaluationFailed unattachedTx evalFailure
    Left _ -> pure $ wrap Map.empty
  where
  getOgmiosAdditionalUtxoSet :: BalanceTxM Ogmios.AdditionalUtxoSet
  getOgmiosAdditionalUtxoSet = do
    networkId <- askNetworkId
    additionalUtxos <-
      asksConstraints Constraints._additionalUtxos
        <#> fromPlutusUtxoMap networkId
    pure $ wrap $ Map.fromFoldable
      ( bimap transactionInputToTxOutRef transactionOutputToOgmiosTxOut
          <$> (Map.toUnfoldable :: _ -> Array _) additionalUtxos
      )

-- Calculates the execution units needed for each script in the transaction
-- and the minimum fee, including the script fees.
-- Returns a tuple consisting of updated `UnattachedUnbalancedTx` and
-- the minimum fee.
evalExUnitsAndMinFee
  :: PrebalancedTransaction
  -> UtxoMap
  -> BalanceTxM (UnattachedUnbalancedTx /\ BigInt)
evalExUnitsAndMinFee (PrebalancedTransaction unattachedTx) allUtxos = do
  -- Reindex `Spent` script redeemers:
  reindexedUnattachedTx <- liftEitherQueryM $
    reindexRedeemers unattachedTx <#> lmap ReindexRedeemersError
  -- Reattach datums and redeemers before evaluating ex units:
  let attachedTx = reattachDatumsAndRedeemers reindexedUnattachedTx
  -- Evaluate transaction ex units:
  rdmrPtrExUnitsList <- evalTxExecutionUnits attachedTx reindexedUnattachedTx
  let
    -- Set execution units received from the server:
    reindexedUnattachedTxWithExUnits =
      updateTxExecutionUnits reindexedUnattachedTx rdmrPtrExUnitsList
  -- Attach datums and redeemers, set the script integrity hash:
  FinalizedTransaction finalizedTx <-
    finalizeTransaction reindexedUnattachedTxWithExUnits allUtxos
  -- Calculate the minimum fee for a transaction:
  networkId <- askNetworkId
  additionalUtxos <-
    fromPlutusUtxoMap networkId
      <$> asksConstraints Constraints._additionalUtxos
  minFee <- liftQueryM $ QueryM.calculateMinFee finalizedTx additionalUtxos
  pure $ reindexedUnattachedTxWithExUnits /\ unwrap minFee

-- | Attaches datums and redeemers, sets the script integrity hash,
-- | for use after reindexing.
finalizeTransaction
  :: UnattachedUnbalancedTx -> UtxoMap -> BalanceTxM FinalizedTransaction
finalizeTransaction reindexedUnattachedTxWithExUnits utxos = do
  let
    attachedTxWithExUnits :: Transaction
    attachedTxWithExUnits =
      reattachDatumsAndRedeemers reindexedUnattachedTxWithExUnits

    txBody :: TxBody
    txBody = attachedTxWithExUnits ^. _body

    ws :: TransactionWitnessSet
    ws = attachedTxWithExUnits ^. _witnessSet

    redeemers :: Array Redeemer
    redeemers = fromMaybe mempty (_.redeemers $ unwrap ws)

    datums :: Array Datum
    datums = wrap <$> fromMaybe mempty (_.plutusData $ unwrap ws)

  refPlutusScripts <- except $ getRefPlutusScripts txBody

  let
    scripts :: Array PlutusScript
    scripts = fromMaybe mempty (_.plutusScripts $ unwrap ws) <> refPlutusScripts

    languages :: Set Language
    languages = foldMap (Set.singleton <<< snd <<< unwrap) scripts

  (costModels :: Costmdls) <- askCostModelsForLanguages languages

  liftEffect $ FinalizedTransaction <$>
    setScriptDataHash costModels redeemers datums attachedTxWithExUnits
  where
  getRefPlutusScripts :: TxBody -> Either BalanceTxError (Array PlutusScript)
  getRefPlutusScripts (TxBody txBody) =
    let
      spendAndRefInputs :: Array TransactionInput
      spendAndRefInputs =
        Array.fromFoldable (txBody.inputs <> txBody.referenceInputs)
    in
      catMaybes <<< map getPlutusScript <$>
        for spendAndRefInputs \oref ->
          note (UtxoLookupFailedFor oref) (Map.lookup oref utxos)

  getPlutusScript :: TransactionOutput -> Maybe PlutusScript
  getPlutusScript (TransactionOutput { scriptRef }) =
    ScriptRef.getPlutusScript =<< scriptRef

reindexRedeemers
  :: UnattachedUnbalancedTx
  -> QueryM (Either ReindexErrors UnattachedUnbalancedTx)
reindexRedeemers
  unattachedTx@(UnattachedUnbalancedTx { redeemersTxIns }) =
  let
    inputs = Array.fromFoldable $ unattachedTx ^. _body' <<< _inputs
  in
    reindexSpentScriptRedeemers' inputs redeemersTxIns <#>
      map \redeemersTxInsReindexed ->
        unattachedTx # _redeemersTxIns .~ redeemersTxInsReindexed

reattachDatumsAndRedeemers :: UnattachedUnbalancedTx -> Transaction
reattachDatumsAndRedeemers
  (UnattachedUnbalancedTx { unbalancedTx, datums, redeemersTxIns }) =
  let
    transaction = unbalancedTx ^. _transaction
  in
    transaction # _witnessSet <<< _plutusData ?~ map unwrap datums
      # _witnessSet <<< _redeemers ?~ map fst redeemersTxIns

updateTxExecutionUnits
  :: UnattachedUnbalancedTx
  -> Ogmios.TxEvaluationResult
  -> UnattachedUnbalancedTx
updateTxExecutionUnits unattachedTx rdmrPtrExUnitsList =
  unattachedTx #
    _redeemersTxIns %~ flip setRdmrsExecutionUnits rdmrPtrExUnitsList

setRdmrsExecutionUnits
  :: Array (Redeemer /\ Maybe TransactionInput)
  -> Ogmios.TxEvaluationResult
  -> Array (Redeemer /\ Maybe TransactionInput)
setRdmrsExecutionUnits rs (Ogmios.TxEvaluationResult xxs) =
  case Array.uncons (Map.toUnfoldable xxs) of
    Nothing -> rs
    Just { head: ptr /\ exUnits, tail: xs } ->
      let
        xsWrapped = Ogmios.TxEvaluationResult (Map.fromFoldable xs)
        ixMaybe = flip Array.findIndex rs $ \(Redeemer rdmr /\ _) ->
          rdmr.tag == ptr.redeemerTag
            && rdmr.index == Natural.toBigInt ptr.redeemerIndex
      in
        ixMaybe # maybe (setRdmrsExecutionUnits rs xsWrapped) \ix ->
          flip setRdmrsExecutionUnits xsWrapped $
            rs # Lens.ix ix %~ \(Redeemer rec /\ txOutRef) ->
              let
                mem = Natural.toBigInt exUnits.memory
                steps = Natural.toBigInt exUnits.steps
              in
                Redeemer rec { exUnits = { mem, steps } } /\ txOutRef<|MERGE_RESOLUTION|>--- conflicted
+++ resolved
@@ -6,12 +6,8 @@
 import Prelude
 
 import Control.Monad.Error.Class (throwError)
-<<<<<<< HEAD
-import Control.Monad.Reader.Class (asks)
+import Control.Monad.Except.Trans (except)
 import Ctl.Internal.BalanceTx.Constraints (_additionalUtxos) as Constraints
-=======
-import Control.Monad.Except.Trans (except)
->>>>>>> a1073739
 import Ctl.Internal.BalanceTx.Error
   ( BalanceTxError
       ( ExUnitsEvaluationFailed
@@ -24,12 +20,9 @@
   ( BalanceTxM
   , FinalizedTransaction(FinalizedTransaction)
   , PrebalancedTransaction(PrebalancedTransaction)
-<<<<<<< HEAD
+  , askCostModelsForLanguages
   , askNetworkId
   , asksConstraints
-=======
-  , askCostModelsForLanguages
->>>>>>> a1073739
   , liftEitherQueryM
   , liftQueryM
   )
@@ -63,14 +56,11 @@
   )
 import Ctl.Internal.Serialization (convertTransaction, toBytes) as Serialization
 import Ctl.Internal.Transaction (setScriptDataHash)
-<<<<<<< HEAD
 import Ctl.Internal.TxOutput
   ( transactionInputToTxOutRef
   , transactionOutputToOgmiosTxOut
   )
-=======
 import Ctl.Internal.Types.Datum (Datum)
->>>>>>> a1073739
 import Ctl.Internal.Types.Natural (toBigInt) as Natural
 import Ctl.Internal.Types.ScriptLookups
   ( UnattachedUnbalancedTx(UnattachedUnbalancedTx)
