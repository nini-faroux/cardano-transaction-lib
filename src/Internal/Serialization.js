/* global BROWSER_RUNTIME */

let lib;
if (typeof BROWSER_RUNTIME != "undefined" && BROWSER_RUNTIME) {
  lib = require("@emurgo/cardano-serialization-lib-browser");
} else {
  lib = require("@emurgo/cardano-serialization-lib-nodejs");
}

const setter = prop => obj => value => () => obj["set_" + prop](value);

exports.hashTransaction = body => () => lib.hash_transaction(body);

exports.newValue = coin => () => lib.Value.new(coin);

exports.newValueFromAssets = multiasset => () =>
  lib.Value.new_from_assets(multiasset);

exports.valueSetCoin = setter("coin");

exports.newTransactionInput = transaction_id => index => () =>
  lib.TransactionInput.new(transaction_id, index);

exports.newTransactionInputs = () => lib.TransactionInputs.new();

exports.addTransactionInput = inputs => input => () => inputs.add(input);

exports.newTransactionOutput = address => amount => () =>
  lib.TransactionOutput.new(address, amount);

exports.newTransactionOutputs = () => lib.TransactionOutputs.new();

exports.addTransactionOutput = outputs => output => () => outputs.add(output);

exports.newTransactionBody = inputs => outputs => fee => () =>
  lib.TransactionBody.new_tx_body(inputs, outputs, fee);

exports.setTxIsValid = tx => isValid => () => tx.set_is_valid(isValid);

exports.newTransaction = body => witness_set => auxiliary_data => () =>
  lib.Transaction.new(body, witness_set, auxiliary_data);

exports.newTransaction_ = body => witness_set => () =>
  lib.Transaction.new(body, witness_set);

exports.newTransactionUnspentOutputFromBytes = bytes => () =>
  lib.TransactionUnspentOutput.from_bytes(bytes);

exports.newTransactionUnspentOutput = input => output => () =>
  lib.TransactionUnspentOutput.new(input, output);

exports.newTransactionWitnessSetFromBytes = bytes => () =>
  lib.TransactionWitnessSet.from_bytes(bytes);

exports.newMultiAsset = () => lib.MultiAsset.new();

exports.insertMultiAsset = multiasset => key => value => () =>
  multiasset.insert(key, value);

exports.newAssets = () => lib.Assets.new();

exports.insertAssets = assets => key => value => () =>
  assets.insert(key, value);

exports.newAssetName = name => () => lib.AssetName.new(name);

exports.transactionOutputSetDataHash = setter("data_hash");

exports.transactionOutputSetPlutusData = setter("plutus_data");

exports.transactionOutputSetScriptRef = setter("script_ref");

exports.scriptRefNewNativeScript = nativeScript =>
  lib.ScriptRef.new_native_script(nativeScript);

exports.scriptRefNewPlutusScript = plutusScript =>
  lib.ScriptRef.new_plutus_script(plutusScript);

exports.newVkeywitnesses = () => lib.Vkeywitnesses.new();

exports.makeVkeywitness = hash => key => () => lib.make_vkey_witness(hash, key);

exports.newVkeywitness = vkey => signature => () =>
  lib.Vkeywitness.new(vkey, signature);

exports.addVkeywitness = witnesses => witness => () => witnesses.add(witness);

exports.newVkeyFromPublicKey = public_key => () => lib.Vkey.new(public_key);

<<<<<<< HEAD
=======
exports._publicKeyFromBech32 = maybe => bech32 => {
  // this is needed because try/catch overuse breaks runtime badly
  // https://github.com/Plutonomicon/cardano-transaction-lib/issues/875
  try {
    if (/^ed25519_pk1[0-9a-z]+$/.test(bech32)) {
      return maybe.just(lib.PublicKey.from_str(bech32));
    } else {
      throw new Error("Wrong prefix");
    }
  } catch (_) {
    return maybe.nothing;
  }
};

exports.publicKeyFromPrivateKey = private_key => () => {
  return private_key.to_public();
};

exports._privateKeyFromBytes = maybe => bytes => {
  try {
    return maybe.just(lib.PrivateKey.from_normal_bytes(bytes));
  } catch (_) {
    return maybe.nothing;
  }
};

exports._bytesFromPrivateKey = maybe => key => {
  try {
    return maybe.just(key.as_bytes());
  } catch (err) {
    return maybe.nothing;
  }
};

>>>>>>> 9390d546
exports.publicKeyHash = pk => pk.hash();

exports.transactionWitnessSetSetVkeys = setter("vkeys");

exports.newCostmdls = () => lib.Costmdls.new();

exports.defaultCostmdls = () =>
  lib.TxBuilderConstants.plutus_vasil_cost_models();

exports.costmdlsSetCostModel = cms => lang => cm => () => cms.insert(lang, cm);

exports.newCostModel = () => lib.CostModel.new();

exports.costModelSetCost = cm => op => cost => () => cm.set(op, cost);

exports.newPlutusV1 = () => lib.Language.new_plutus_v1();

exports.newPlutusV2 = () => lib.Language.new_plutus_v2();

exports._hashScriptData = rs => cms => ds => () => {
  const list = lib.PlutusList.new();
  ds.forEach(d => list.add(d));
  return lib.hash_script_data(rs, cms, list);
};

exports._hashScriptDataNoDatums = rs => cms => () =>
  lib.hash_script_data(rs, cms);

exports.newRedeemers = () => lib.Redeemers.new();

exports.addRedeemer = rs => r => () => rs.add(r);

exports.setTxBodyReferenceInputs = txBody => referenceInputs => () =>
  txBody.set_reference_inputs(referenceInputs);

exports.newScriptDataHashFromBytes = bytes => () =>
  lib.ScriptDataHash.from_bytes(bytes);

exports.setTxBodyScriptDataHash = setter("script_data_hash");

exports.setTxBodyMint = setter("mint");

exports.newMint = () => lib.Mint.new();

const bigNumLimit = BigInt("18446744073709551616"); // 2 ^ 64

const bigNumLimitNeg = BigInt("-18446744073709551616"); // 2 ^ 64

const checkLimit = (num, lower_limit, upper_limit) => {
  if (lower_limit < num && num < upper_limit) {
    return num;
  } else {
    throw new Error("Overflow detected");
  }
};

exports._bigIntToInt = maybe => bigInt => {
  // this is needed because try/catch overuse breaks runtime badly
  // https://github.com/Plutonomicon/cardano-transaction-lib/issues/875
  try {
    const str = bigInt.to_str();
    checkLimit(BigInt(str), bigNumLimitNeg, bigNumLimit);
    if (str[0] == "-") {
      return maybe.just(
        lib.Int.new_negative(lib.BigNum.from_str(str.slice(1)))
      );
    } else {
      return maybe.just(lib.Int.new(lib.BigNum.from_str(str)));
    }
  } catch (_) {
    return maybe.nothing;
  }
};

exports.newMintAssets = lib.MintAssets.new;

exports.insertMintAssets = mint => scriptHash => mintAssets => () =>
  mint.insert(scriptHash, mintAssets);

exports.insertMintAsset = mintAssets => assetName => int => () =>
  mintAssets.insert(assetName, int);

exports.networkIdTestnet = () => lib.NetworkId.testnet();

exports.networkIdMainnet = () => lib.NetworkId.mainnet();

exports.setTxBodyCollateralReturn = txBody => collateralReturn => () =>
  txBody.set_collateral_return(collateralReturn);

exports.setTxBodyTotalCollateral = txBody => totalCollateral => () =>
  txBody.set_total_collateral(totalCollateral);

exports.setTxBodyTtl = setter("ttl");

exports.setTxBodyCerts = setter("certs");

exports.newCertificates = () => lib.Certificates.new();

exports.newStakeRegistrationCertificate = stakeCredential => () =>
  lib.Certificate.new_stake_registration(
    lib.StakeRegistration.new(stakeCredential)
  );

exports.newStakeDeregistrationCertificate = stakeCredential => () =>
  lib.Certificate.new_stake_deregistration(
    lib.StakeDeregistration.new(stakeCredential)
  );

exports.newStakeDelegationCertificate =
  stakeCredential => ed25519KeyHash => () =>
    lib.Certificate.new_stake_delegation(
      lib.StakeDelegation.new(stakeCredential, ed25519KeyHash)
    );

exports.newPoolRegistrationCertificate =
  operator =>
  vrfKeyhash =>
  pledge =>
  cost =>
  margin =>
  reward_account =>
  poolOwners =>
  relays =>
  poolMetadata =>
  () =>
    lib.Certificate.new_pool_registration(
      lib.PoolRegistration.new(
        lib.PoolParams.new(
          operator,
          vrfKeyhash,
          pledge,
          cost,
          margin,
          reward_account,
          poolOwners,
          relays,
          poolMetadata
        )
      )
    );

exports.newUnitInterval = numerator => denominator => () =>
  lib.UnitInterval.new(numerator, denominator);

exports.newPoolRetirementCertificate = poolKeyHash => epoch => () =>
  lib.Certificate.new_pool_retirement(
    lib.PoolRetirement.new(poolKeyHash, epoch)
  );

exports.newGenesisKeyDelegationCertificate =
  genesisHash => genesisDelegateHash => vrfKeyhash => () =>
    lib.Certificate.new_genesis_key_delegation(
      lib.GenesisKeyDelegation.new(genesisHash, genesisDelegateHash, vrfKeyhash)
    );

exports.addCert = certificates => certificate => () =>
  certificates.add(certificate);

exports.setTxBodyCollateral = setter("collateral");

exports.setTxBodyNetworkId = setter("network_id");

exports.transactionBodySetRequiredSigners =
  containerHelper => body => keyHashes => () =>
    body.set_required_signers(
      containerHelper.pack(lib.Ed25519KeyHashes, keyHashes)
    );

exports.transactionBodySetValidityStartInterval = setter(
  "validity_start_interval_bignum"
);

exports.transactionBodySetAuxiliaryDataHash = txBody => hashBytes => () =>
  txBody.set_auxiliary_data_hash(lib.AuxiliaryDataHash.from_bytes(hashBytes));

exports.convertPoolOwners = containerHelper => keyHashes => () =>
  containerHelper.pack(lib.Ed25519KeyHashes, keyHashes);

exports.packRelays = containerHelper => relays =>
  containerHelper.pack(lib.Relays, relays);

exports.newIpv4 = data => () => lib.Ipv4.new(data);

exports.newIpv6 = data => () => lib.Ipv6.new(data);

exports.newSingleHostAddr = port => ipv4 => ipv6 => () =>
  lib.Relay.new_single_host_addr(lib.SingleHostAddr.new(port, ipv4, ipv6));

exports.newSingleHostName = port => dnsName => () =>
  lib.Relay.new_single_host_name(
    lib.SingleHostName.new(port, lib.DNSRecordAorAAAA.new(dnsName))
  );

exports.newMultiHostName = dnsName => () =>
  lib.Relay.new_multi_host_name(
    lib.MultiHostName.new(lib.DNSRecordSRV.new(dnsName))
  );

exports.newPoolMetadata = url => hash => () =>
  lib.PoolMetadata.new(lib.URL.new(url), lib.PoolMetadataHash.from_bytes(hash));

exports.newGenesisHash = bytes => () => lib.GenesisHash.from_bytes(bytes);

exports.newGenesisDelegateHash = bytes => () =>
  lib.GenesisDelegateHash.from_bytes(bytes);

exports.newMoveInstantaneousRewardToOtherPot = pot => amount => () =>
  lib.MoveInstantaneousReward.new_to_other_pot(pot, amount);

exports.newMoveInstantaneousRewardToStakeCreds = pot => amounts => () =>
  lib.MoveInstantaneousReward.new_to_stake_creds(pot, amounts);

exports.newMIRToStakeCredentials = containerHelper => entries => () =>
  containerHelper.packMap(lib.MIRToStakeCredentials, entries);

exports.newMoveInstantaneousRewardsCertificate = mir => () =>
  lib.Certificate.new_move_instantaneous_rewards_cert(
    lib.MoveInstantaneousRewardsCert.new(mir)
  );

exports.newWithdrawals = containerHelper => entries => () =>
  containerHelper.packMap(lib.Withdrawals, entries);

exports.setTxBodyWithdrawals = setter("withdrawals");

exports.setTxBodyUpdate = setter("update");

exports.newUpdate = ppUpdates => epoch => () =>
  lib.Update.new(ppUpdates, epoch);

exports.ppuSetMinfeeA = setter("minfee_a");

exports.ppuSetMinfeeB = setter("minfee_b");

exports.ppuSetMaxBlockBodySize = setter("max_block_body_size");

exports.ppuSetMaxTxSize = setter("max_tx_size");

exports.ppuSetMaxBlockHeaderSize = setter("max_block_header_size");

exports.ppuSetKeyDeposit = setter("key_deposit");

exports.ppuSetPoolDeposit = setter("pool_deposit");

exports.ppuSetMaxEpoch = setter("max_epoch");

exports.ppuSetNOpt = setter("n_opt");

exports.ppuSetPoolPledgeInfluence = setter("pool_pledge_influence");

exports.ppuSetExpansionRate = setter("expansion_rate");

exports.ppuSetTreasuryGrowthRate = setter("treasury_growth_rate");

exports.newProtocolVersion = major => minor => () =>
  lib.ProtocolVersion.new(major, minor);

exports.ppuSetProtocolVersion = ppu => version => () =>
  ppu.set_protocol_version(version);

exports.ppuSetMinPoolCost = setter("min_pool_cost");

exports.ppuSetAdaPerUtxoByte = setter("ada_per_utxo_byte");

exports.ppuSetCostModels = setter("cost_models");

exports.newExUnitPrices = mem_price => step_price => () =>
  lib.ExUnitPrices.new(mem_price, step_price);

exports.ppuSetExecutionCosts = setter("execution_costs");

exports.ppuSetMaxTxExUnits = setter("max_tx_ex_units");

exports.ppuSetMaxBlockExUnits = setter("max_block_ex_units");

exports.ppuSetMaxValueSize = setter("max_value_size");

exports.newProtocolParamUpdate = () => lib.ProtocolParamUpdate.new();

exports.newProposedProtocolParameterUpdates = containerHelper => kvs => () =>
  containerHelper.packMap(lib.ProposedProtocolParameterUpdates, kvs);<|MERGE_RESOLUTION|>--- conflicted
+++ resolved
@@ -87,43 +87,6 @@
 
 exports.newVkeyFromPublicKey = public_key => () => lib.Vkey.new(public_key);
 
-<<<<<<< HEAD
-=======
-exports._publicKeyFromBech32 = maybe => bech32 => {
-  // this is needed because try/catch overuse breaks runtime badly
-  // https://github.com/Plutonomicon/cardano-transaction-lib/issues/875
-  try {
-    if (/^ed25519_pk1[0-9a-z]+$/.test(bech32)) {
-      return maybe.just(lib.PublicKey.from_str(bech32));
-    } else {
-      throw new Error("Wrong prefix");
-    }
-  } catch (_) {
-    return maybe.nothing;
-  }
-};
-
-exports.publicKeyFromPrivateKey = private_key => () => {
-  return private_key.to_public();
-};
-
-exports._privateKeyFromBytes = maybe => bytes => {
-  try {
-    return maybe.just(lib.PrivateKey.from_normal_bytes(bytes));
-  } catch (_) {
-    return maybe.nothing;
-  }
-};
-
-exports._bytesFromPrivateKey = maybe => key => {
-  try {
-    return maybe.just(key.as_bytes());
-  } catch (err) {
-    return maybe.nothing;
-  }
-};
-
->>>>>>> 9390d546
 exports.publicKeyHash = pk => pk.hash();
 
 exports.transactionWitnessSetSetVkeys = setter("vkeys");
