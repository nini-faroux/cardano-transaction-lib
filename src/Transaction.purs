--- conflicted
+++ resolved
@@ -10,13 +10,8 @@
 import Prelude
 
 import Cardano.Types.Transaction
-<<<<<<< HEAD
-  ( Redeemer
-  , Transaction(Transaction)
-=======
   ( Costmdls
   , Redeemer
->>>>>>> 6d47a100
   , ScriptDataHash(ScriptDataHash)
   , Transaction(Transaction)
   , TransactionWitnessSet
@@ -68,9 +63,12 @@
 -- | Set the `Transaction` body's script data hash. NOTE: Must include *all* of
 -- | the datums and redeemers for the given transaction
 setScriptDataHash
-<<<<<<< HEAD
-  :: Array Redeemer -> Array Datum -> Transaction -> Effect Transaction
-setScriptDataHash rs ds tx@(Transaction { body, witnessSet })
+  :: Costmdls
+  -> Array Redeemer
+  -> Array Datum
+  -> Transaction
+  -> Effect Transaction
+setScriptDataHash costModels rs ds tx@(Transaction { body, witnessSet })
   -- No hash should be set if *all* of the following hold:
   --
   --   * there are no scripts
@@ -88,21 +86,6 @@
           { body = over TxBody _ { scriptDataHash = Just scriptDataHash } body
           }
         tx
-=======
-  :: Costmdls
-  -> Array Redeemer
-  -> Array Datum
-  -> Transaction
-  -> Effect Transaction
-setScriptDataHash costModels rs ds tx@(Transaction { body }) = do
-  scriptDataHash <- ScriptDataHash <<< toBytes <<< asOneOf
-    <$> hashScriptData rs costModels (unwrap <$> ds)
-  pure $ over Transaction
-    _
-      { body = over TxBody _ { scriptDataHash = Just scriptDataHash } body
-      }
-    tx
->>>>>>> 6d47a100
 
 -- | Attach a `Datum` to a transaction by modifying its existing witness set.
 -- | Fails if either the datum or updated witness set cannot be converted during
