--- conflicted
+++ resolved
@@ -20,12 +20,8 @@
 import Data.Generic.Rep as G
 import Data.List (List)
 import Data.Maybe (Maybe(Nothing, Just), maybe)
-<<<<<<< HEAD
 import Data.Newtype (wrap, unwrap)
-=======
-import Data.Newtype (unwrap)
 import Data.NonEmpty (NonEmpty(NonEmpty))
->>>>>>> 410b1ad2
 import Data.Ratio (Ratio, reduce)
 import Data.Show.Generic (genericShow)
 import Data.Symbol (class IsSymbol, reflectSymbol)
