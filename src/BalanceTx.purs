--- conflicted
+++ resolved
@@ -10,7 +10,8 @@
   , BuildTxRawFailure(..)
   , BuildTxRawFailureReason(..)
   , CalculateMinFeeFailure(..)
-<<<<<<< HEAD
+  , CannotMinusFailure(..)
+  , CannotMinusFailureReason(..)
   , Expected(..)
   , GetWalletAddressFailure(..)
   , GetWalletAddressFailureReason(..)
@@ -28,21 +29,8 @@
   , UtxosAtFailure(..)
   , UtxosAtFailureReason(..)
   , balanceTxM
-=======
-  , CalculateMinFeeFailureReason(..)
-  , CannotMinusFailureReason(..)
-  , Expected(..)
-  , Impossible(..)
-  , ReturnAdaChangeFailure(..)
-  , ReturnAdaChangeFailureReason(..)
-  , ToEitherTransactionInputFailure(..)
-  , ToEitherTransactionInputFailureReason(..)
-  , UnbalancedTransaction(..)
-  , UtxosAtFailure(..)
-  , UtxosAtFailureReason(..)
-  , balanceTxM -- Transaction balancer function
->>>>>>> c52788d2
-  ) where
+  )
+  where
 
 import Prelude
 import Data.Array ((\\), findIndex, modifyAt)
@@ -68,7 +56,6 @@
   , protocolParamUTxOCostPerWord
   , utxoEntrySizeWithoutVal
   )
-<<<<<<< HEAD
 import QueryM
   ( FeeEstimateError
   , QueryM
@@ -78,10 +65,6 @@
   , signTransaction
   , utxosAt
   )
-import Types.ByteArray (byteLength)
-=======
-import QueryM (QueryM, utxosAt)
->>>>>>> c52788d2
 import Types.Transaction
   ( Address
   , DataHash
@@ -494,7 +477,6 @@
   :: Address
   -> Utxo
   -> Transaction
-<<<<<<< HEAD
   -> QueryM (Either ReturnAdaChangeFailure Transaction)
 returnAdaChange changeAddr utxos (Transaction tx@{ body: TxBody txBody }) =
   lmap
@@ -512,14 +494,14 @@
           inputValue = getInputValue utxos (wrap txBody)
 
           inputAda :: BigInt
-          inputAda = getLovelace $ fromValue inputValue
+          inputAda = getLovelace $ valueToCoin inputValue
 
           -- FIX ME, ignore mint value?
           outputValue :: Value
           outputValue = Array.foldMap getAmount txOutputs
 
           outputAda :: BigInt
-          outputAda = getLovelace $ fromValue outputValue
+          outputAda = getLovelace $ valueToCoin outputValue
 
           returnAda :: BigInt
           returnAda = inputAda - outputAda - fees
@@ -577,90 +559,6 @@
                               , data_hash: Nothing
                               }
                               `Array.cons` txBody.outputs
-=======
-  -> Either ReturnAdaChangeFailure Transaction
-returnAdaChange changeAddr utxos (Transaction tx@{ body: TxBody txBody }) = do
-  fees :: BigInt <-
-    lmap
-      ( \(CalculateMinFeeFailure err) -> wrap $ ReturnAdaChangeCalculateMinFee err
-      )
-      $ calculateMinFee
-      $ wrap tx
-  let
-    txOutputs :: Array TransactionOutput
-    txOutputs = txBody.outputs
-
-    inputValue :: Value
-    inputValue = getInputValue utxos (wrap txBody)
-
-    inputAda :: BigInt
-    inputAda = getLovelace $ valueToCoin inputValue
-
-    -- FIX ME, ignore mint value?
-    outputValue :: Value
-    outputValue = Array.foldMap getAmount txOutputs
-
-    outputAda :: BigInt
-    outputAda = getLovelace $ valueToCoin outputValue
-
-    returnAda :: BigInt
-    returnAda = inputAda - outputAda - fees
-  case compare returnAda zero of
-    LT -> Left $ wrap $ NotEnoughAdaInputAfterPrebalance Impossible
-    EQ -> pure $ wrap tx { body = wrap txBody { fee = wrap fees } }
-    GT -> do
-      -- Short circuits and adds Ada to any output utxo of the owner. This saves
-      -- on fees but does not create a separate utxo. Do we want this behaviour?
-      -- I expect if there are any output utxos to the user, they are either Ada
-      -- only or non-Ada with minimum Ada value. Either way, we can just add the
-      -- the value and it shouldn't incur extra fees.
-      -- If we do require a new utxo, then we must add fees, under the assumption
-      -- we have enough Ada in the input at this stage, otherwise we fail because
-      -- we don't want to loop again over the addition of one output utxo.
-      let
-        changeIndex :: Maybe Int
-        changeIndex =
-          findIndex ((==) changeAddr <<< _.address <<< unwrap) txOutputs
-
-      case changeIndex of
-        Just idx -> do
-          -- Add the Ada value to the first output utxo of the owner to not
-          -- concur fees. This should be Ada only or non-Ada which has min Ada.
-          newOutputs :: Array TransactionOutput <-
-            note (wrap CouldNotModifyUtxo) $
-              modifyAt
-                idx
-                ( \(TransactionOutput o@{ amount }) -> TransactionOutput
-                    o { amount = amount <> lovelaceValueOf returnAda }
-                )
-                txOutputs
-          -- Fees unchanged because we aren't adding a new utxo.
-          pure $
-            wrap
-              tx { body = wrap txBody { outputs = newOutputs, fee = wrap fees } }
-        Nothing -> do
-          -- Create a txBody with the extra output utxo then recalculate fees,
-          -- then adjust as necessary if we have sufficient Ada in the input.
-          let
-            utxoCost :: BigInt
-            utxoCost = getLovelace protocolParamUTxOCostPerWord
-
-            -- An ada-only UTxO entry is 29 words. More details about min utxo
-            -- calculation can be found here:
-            -- https://github.com/cardano-foundation/CIPs/tree/master/CIP-0028#rationale-for-parameter-choices
-            changeMinUtxo :: BigInt
-            changeMinUtxo = (fromInt 29) * utxoCost
-
-            txBody' :: TxBody
-            txBody' =
-              wrap
-                txBody
-                  { outputs =
-                      wrap
-                        { address: changeAddr
-                        , amount: lovelaceValueOf returnAda
-                        , data_hash: Nothing
->>>>>>> c52788d2
                         }
 
                   tx' :: Transaction
