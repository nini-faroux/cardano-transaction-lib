--- conflicted
+++ resolved
@@ -8,15 +8,9 @@
 
 let lib;
 if (typeof BROWSER_RUNTIME != 'undefined' && BROWSER_RUNTIME) {
-<<<<<<< HEAD
-  lib = require('@ngua/cardano-serialization-lib-browser');
+  lib = require('@emurgo/cardano-serialization-lib-browser');
 } else {
-  lib = require('@ngua/cardano-serialization-lib-nodejs');
-=======
-    lib = require('@emurgo/cardano-serialization-lib-browser');
-} else {
-    lib = require('@emurgo/cardano-serialization-lib-nodejs');
->>>>>>> c906ead9
+  lib = require('@emurgo/cardano-serialization-lib-nodejs');
 }
 
 const DIGEST_LENGTH_256 = 32;
