--- conflicted
+++ resolved
@@ -13,23 +13,10 @@
 import Aeson
   ( class DecodeAeson
   , class EncodeAeson
-<<<<<<< HEAD
-  , decodeAesonViaJson
-  , encodeAesonViaJson
-  )
-import Data.Argonaut
-  ( getField
-  , class DecodeJson
-  , class EncodeJson
   , JsonDecodeError(TypeMismatch)
-  , caseJsonObject
-  , encodeJson
-=======
-  , JsonDecodeError(..)
   , caseAesonObject
   , encodeAeson'
   , getField
->>>>>>> 7cb91975
   )
 import Data.BigInt (BigInt)
 import Data.Bitraversable (ltraverse)
@@ -67,12 +54,6 @@
   encodeAeson' (TokenName ba) = encodeAeson'
     { "unTokenName": byteArrayToHex ba }
 
-instance DecodeAeson TokenName where
-  decodeAeson = decodeAesonViaJson
-
-instance EncodeAeson TokenName where
-  encodeAeson' = encodeAesonViaJson
-
 instance Show TokenName where
   show (TokenName tn) = "(TokenName" <> show tn <> ")"
 
