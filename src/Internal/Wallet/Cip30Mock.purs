--- conflicted
+++ resolved
@@ -55,11 +55,6 @@
 import Effect.Class (liftEffect)
 import Effect.Exception (error)
 import Effect.Unsafe (unsafePerformEffect)
-<<<<<<< HEAD
-import Untagged.Union (asOneOf)
-=======
-import Type.Proxy (Proxy(Proxy))
->>>>>>> 602ee124
 
 data WalletMock = MockFlint | MockGero | MockNami | MockLode | MockNuFi
 
@@ -145,7 +140,7 @@
     keyWallet = privateKeysToKeyWallet pKey mSKey
 
     addressHex =
-      byteArrayToHex $ toBytes $ asOneOf
+      byteArrayToHex $ unwrap $ toBytes
         ((unwrap keyWallet).address env.networkId :: Address)
 
   pure $
@@ -185,24 +180,12 @@
             utxos
         pure $ byteArrayToHex $ unwrap $ toBytes value
     , getUsedAddresses: fromAff do
-<<<<<<< HEAD
         pure [ addressHex ]
     , getUnusedAddresses: fromAff $ pure []
     , getChangeAddress: fromAff do
         pure addressHex
     , getRewardAddresses: fromAff do
         pure [ addressHex ]
-=======
-        (unwrap keyWallet).address config.networkId <#> \address ->
-          [ byteArrayToHex $ unwrap $ toBytes address ]
-    , getUnusedAddresses: fromAff $ pure []
-    , getChangeAddress: fromAff do
-        (unwrap keyWallet).address config.networkId <#>
-          byteArrayToHex <<< unwrap <<< toBytes
-    , getRewardAddresses: fromAff do
-        (unwrap keyWallet).address config.networkId <#> \address ->
-          [ byteArrayToHex $ unwrap $ toBytes address ]
->>>>>>> 602ee124
     , signTx: \str -> unsafePerformEffect $ fromAff do
         txBytes <- liftMaybe (error "Unable to convert CBOR") $ hexToByteArray
           str
@@ -214,15 +197,9 @@
         cslWitnessSet <- liftEffect $ convertWitnessSet witness
         pure $ byteArrayToHex $ unwrap $ toBytes cslWitnessSet
     , signData: mkFn2 \_addr msg -> unsafePerformEffect $ fromAff do
-<<<<<<< HEAD
-        msgBytes <- liftMaybe (error "Unable to convert CBOR")
-          (hexToByteArray msg)
-        { key, signature } <- (unwrap keyWallet).signData env.networkId
-=======
         msgBytes <- liftMaybe (error "Unable to convert CBOR") $
           hexToByteArray msg
-        { key, signature } <- (unwrap keyWallet).signData config.networkId
->>>>>>> 602ee124
+        { key, signature } <- (unwrap keyWallet).signData env.networkId
           (wrap msgBytes)
         pure { key: cborBytesToHex key, signature: cborBytesToHex signature }
     }
