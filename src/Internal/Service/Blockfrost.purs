module Ctl.Internal.Service.Blockfrost
<<<<<<< HEAD
  ( BlockfrostMetadata(BlockfrostMetadata)
  , BlockfrostServiceM
  , BlockfrostServiceParams
=======
  ( BlockfrostEndpoint
      ( Transaction
      , TransactionMetadata
      )
  , BlockfrostMetadata(BlockfrostMetadata)
  , BlockfrostRawPostResponseData
  , BlockfrostRawResponse
  , BlockfrostServiceM
  , BlockfrostServiceParams
  , OnBlockfrostRawGetResponseHook
  , OnBlockfrostRawPostResponseHook
  , getTxMetadata
  , isTxConfirmed
  , runBlockfrostServiceM
  , runBlockfrostServiceTestM
>>>>>>> 3fb24d54
  , dummyExport
  , getChainTip
  , getEraSummaries
  , getSystemStart
  , getTxMetadata
  , isTxConfirmed
  , runBlockfrostServiceM
  ) where

import Prelude

import Aeson
  ( class DecodeAeson
  , Aeson
  , JsonDecodeError(TypeMismatch)
  , decodeAeson
  , getField
  , getFieldOptional'
  , parseJsonStringToAeson
  )
import Affjax (Error, Response, URL, defaultRequest, request) as Affjax
import Affjax.RequestBody (RequestBody) as Affjax
import Affjax.RequestHeader (RequestHeader(ContentType, RequestHeader)) as Affjax
import Affjax.ResponseFormat (string) as Affjax.ResponseFormat
import Affjax.StatusCode (StatusCode(StatusCode)) as Affjax
<<<<<<< HEAD
import Control.Monad.Except.Trans (ExceptT(ExceptT), runExceptT)
import Control.Monad.Reader.Class (ask)
=======
import Control.Monad.Reader.Class (ask, asks)
>>>>>>> 3fb24d54
import Control.Monad.Reader.Trans (ReaderT, runReaderT)
import Ctl.Internal.Contract.QueryBackend (BlockfrostBackend)
import Ctl.Internal.Contract.QueryHandle.Error
  ( GetTxMetadataError
      ( GetTxMetadataTxNotFoundError
      , GetTxMetadataClientError
      , GetTxMetadataMetadataEmptyOrMissingError
      )
  )
import Ctl.Internal.Deserialization.FromBytes (fromBytes)
import Ctl.Internal.Deserialization.Transaction
  ( convertGeneralTransactionMetadata
  )
import Ctl.Internal.ServerConfig (ServerConfig, mkHttpUrl)
import Ctl.Internal.Service.Error
  ( ClientError(ClientHttpError, ClientHttpResponseError, ClientDecodeJsonError)
  , ServiceError(ServiceBlockfrostError)
  )
<<<<<<< HEAD
import Ctl.Internal.Service.Helpers (aesonArray, aesonObject)
=======
>>>>>>> 3fb24d54
import Ctl.Internal.Types.ByteArray (byteArrayToHex)
import Ctl.Internal.Types.CborBytes (CborBytes)
import Ctl.Internal.Types.Chain (Tip(Tip, TipAtGenesis))
import Ctl.Internal.Types.EraSummaries
  ( EraSummaries
  , EraSummary
  , EraSummaryParameters
  )
import Ctl.Internal.Types.SystemStart (SystemStart)
import Ctl.Internal.Types.Transaction (TransactionHash)
import Ctl.Internal.Types.TransactionMetadata
  ( GeneralTransactionMetadata(GeneralTransactionMetadata)
  )
import Data.Bifunctor (lmap)
import Data.BigInt (toNumber) as BigInt
import Data.DateTime.Instant (instant, toDateTime)
import Data.Either (Either(Left, Right), note)
import Data.Generic.Rep (class Generic)
import Data.HTTP.Method (Method(GET, POST))
import Data.Map as Map
import Data.Maybe (Maybe(Nothing), maybe)
import Data.MediaType (MediaType)
import Data.Newtype (class Newtype, unwrap, wrap)
import Data.Show.Generic (genericShow)
import Data.Time.Duration (Seconds(Seconds), convertDuration)
import Data.Traversable (for, traverse)
import Effect.Aff (Aff)
import Effect.Aff.Class (liftAff)
import Foreign.Object (Object)
import Undefined (undefined)

--------------------------------------------------------------------------------
-- BlockfrostServiceM
--------------------------------------------------------------------------------

type BlockfrostRawResponse = String

type BlockfrostRawPostResponseData =
  { endpoint :: BlockfrostEndpoint
  , mediaType :: MediaType
  , requestBody :: Maybe Affjax.RequestBody
  , rawResponse :: BlockfrostRawResponse
  }

type OnBlockfrostRawGetResponseHook =
  Maybe (BlockfrostEndpoint -> BlockfrostRawResponse -> Aff Unit)

type OnBlockfrostRawPostResponseHook =
  Maybe (BlockfrostRawPostResponseData -> Aff Unit)

type BlockfrostServiceParams =
  { blockfrostConfig :: ServerConfig
  , blockfrostApiKey :: Maybe String
  , onBlockfrostRawGetResponse :: OnBlockfrostRawGetResponseHook
  , onBlockfrostRawPostResponse :: OnBlockfrostRawPostResponseHook
  }

type BlockfrostServiceM (a :: Type) = ReaderT BlockfrostServiceParams Aff a

runBlockfrostServiceM
  :: forall (a :: Type). BlockfrostBackend -> BlockfrostServiceM a -> Aff a
runBlockfrostServiceM = flip runReaderT <<< mkServiceParams Nothing Nothing

runBlockfrostServiceTestM
  :: forall (a :: Type)
   . BlockfrostBackend
  -> OnBlockfrostRawGetResponseHook
  -> OnBlockfrostRawPostResponseHook
  -> BlockfrostServiceM a
  -> Aff a
runBlockfrostServiceTestM backend onRawGetResponse onRawPostResponse =
  flip runReaderT (mkServiceParams onRawGetResponse onRawPostResponse backend)

mkServiceParams
  :: OnBlockfrostRawGetResponseHook
  -> OnBlockfrostRawPostResponseHook
  -> BlockfrostBackend
  -> BlockfrostServiceParams
mkServiceParams onBlockfrostRawGetResponse onBlockfrostRawPostResponse backend =
  { blockfrostConfig: backend.blockfrostConfig
  , blockfrostApiKey: backend.blockfrostApiKey
  , onBlockfrostRawGetResponse
  , onBlockfrostRawPostResponse
  }

--------------------------------------------------------------------------------
-- Making requests to Blockfrost endpoints
--------------------------------------------------------------------------------

data BlockfrostEndpoint
  -- /genesis
  = BlockchainGenesis
  -- /network/eras
  | EraSummaries
  -- /blocks/latest
  | LatestBlock
  -- /txs/{hash}
  | Transaction TransactionHash
  -- /txs/{hash}/metadata
  | TransactionMetadata TransactionHash

derive instance Generic BlockfrostEndpoint _
derive instance Eq BlockfrostEndpoint
derive instance Ord BlockfrostEndpoint

instance Show BlockfrostEndpoint where
  show = genericShow

realizeEndpoint :: BlockfrostEndpoint -> Affjax.URL
realizeEndpoint endpoint =
  case endpoint of
    BlockchainGenesis -> "/genesis"
    EraSummaries -> "/network/eras"
    LatestBlock -> "/blocks/latest"
    Transaction txHash -> "/txs/" <> byteArrayToHex (unwrap txHash)
    TransactionMetadata txHash -> "/txs/" <> byteArrayToHex (unwrap txHash)
      <> "/metadata/cbor"

dummyExport :: Unit -> Unit
dummyExport _ = undefined blockfrostPostRequest

blockfrostGetRequest
  :: BlockfrostEndpoint
  -> BlockfrostServiceM (Either Affjax.Error (Affjax.Response String))
blockfrostGetRequest endpoint = ask >>= \params ->
  withOnRawGetResponseHook endpoint =<< liftAff do
    Affjax.request $ Affjax.defaultRequest
      { method = Left GET
      , url = mkHttpUrl params.blockfrostConfig <> realizeEndpoint endpoint
      , responseFormat = Affjax.ResponseFormat.string
      , headers =
          maybe mempty (\apiKey -> [ Affjax.RequestHeader "project_id" apiKey ])
            params.blockfrostApiKey
      }

blockfrostPostRequest
  :: BlockfrostEndpoint
  -> MediaType
  -> Maybe Affjax.RequestBody
  -> BlockfrostServiceM (Either Affjax.Error (Affjax.Response String))
blockfrostPostRequest endpoint mediaType mbContent = ask >>= \params ->
  withOnRawPostResponseHook endpoint mediaType mbContent =<< liftAff do
    Affjax.request $ Affjax.defaultRequest
      { method = Left POST
      , url = mkHttpUrl params.blockfrostConfig <> realizeEndpoint endpoint
      , content = mbContent
      , responseFormat = Affjax.ResponseFormat.string
      , headers =
          [ Affjax.ContentType mediaType ] <>
            maybe mempty
              (\apiKey -> [ Affjax.RequestHeader "project_id" apiKey ])
              params.blockfrostApiKey
      }

withOnRawGetResponseHook
  :: BlockfrostEndpoint
  -> Either Affjax.Error (Affjax.Response String)
  -> BlockfrostServiceM (Either Affjax.Error (Affjax.Response String))
withOnRawGetResponseHook endpoint result =
  case result of
    Right { body: rawResponse } -> do
      onRawGetResponse <- asks _.onBlockfrostRawGetResponse
      maybe (pure unit) (\f -> liftAff $ f endpoint rawResponse)
        onRawGetResponse
      pure result
    _ -> pure result

withOnRawPostResponseHook
  :: BlockfrostEndpoint
  -> MediaType
  -> Maybe Affjax.RequestBody
  -> Either Affjax.Error (Affjax.Response String)
  -> BlockfrostServiceM (Either Affjax.Error (Affjax.Response String))
withOnRawPostResponseHook endpoint mediaType requestBody result =
  case result of
    Right { body: rawResponse } -> do
      let data_ = { endpoint, mediaType, requestBody, rawResponse }
      onRawPostResponse <- asks _.onBlockfrostRawPostResponse
      maybe (pure unit) (\f -> liftAff $ f data_) onRawPostResponse
      pure result
    _ -> pure result

--------------------------------------------------------------------------------
-- Blockfrost response handling
--------------------------------------------------------------------------------

handleBlockfrostResponse
  :: forall (result :: Type)
   . DecodeAeson result
  => Either Affjax.Error (Affjax.Response String)
  -> Either ClientError result
handleBlockfrostResponse (Left affjaxError) =
  Left (ClientHttpError affjaxError)
handleBlockfrostResponse (Right { status: Affjax.StatusCode statusCode, body })
  | statusCode < 200 || statusCode > 299 = do
      blockfrostError <-
        body # lmap (ClientDecodeJsonError body)
          <<< (decodeAeson <=< parseJsonStringToAeson)
      Left $ ClientHttpResponseError (wrap statusCode) $
        ServiceBlockfrostError blockfrostError
  | otherwise =
      body # lmap (ClientDecodeJsonError body)
        <<< (decodeAeson <=< parseJsonStringToAeson)

--------------------------------------------------------------------------------
-- Get blockchain information
--------------------------------------------------------------------------------

getSystemStart :: BlockfrostServiceM (Either ClientError SystemStart)
getSystemStart = runExceptT do
  (systemStart :: BlockfrostSystemStart) <-
    ExceptT $ handleBlockfrostResponse <$>
      blockfrostGetRequest BlockchainGenesis
  pure $ unwrap systemStart

getChainTip :: BlockfrostServiceM (Either ClientError Tip)
getChainTip = runExceptT do
  (chainTip :: BlockfrostChainTip) <-
    ExceptT $ handleBlockfrostResponse <$> blockfrostGetRequest LatestBlock
  pure $ unwrap chainTip

getEraSummaries :: BlockfrostServiceM (Either ClientError EraSummaries)
getEraSummaries = runExceptT do
  (eraSummaries :: BlockfrostEraSummaries) <-
    ExceptT $ handleBlockfrostResponse <$> blockfrostGetRequest EraSummaries
  pure $ unwrap eraSummaries

--------------------------------------------------------------------------------
-- Check transaction confirmation status
--------------------------------------------------------------------------------

isTxConfirmed
  :: TransactionHash
  -> BlockfrostServiceM (Either ClientError Boolean)
isTxConfirmed txHash = do
  response <- blockfrostGetRequest $ Transaction txHash
  pure case handleBlockfrostResponse response of
    Right (_ :: Aeson) -> Right true
    Left (ClientHttpResponseError (Affjax.StatusCode 404) _) -> Right false
    Left e -> Left e

--------------------------------------------------------------------------------
-- Get transaction metadata
--------------------------------------------------------------------------------

getTxMetadata
  :: TransactionHash
  -> BlockfrostServiceM (Either GetTxMetadataError GeneralTransactionMetadata)
getTxMetadata txHash = do
  response <- blockfrostGetRequest (TransactionMetadata txHash)
  pure case unwrapBlockfrostMetadata <$> handleBlockfrostResponse response of
    Left (ClientHttpResponseError (Affjax.StatusCode 404) _) ->
      Left GetTxMetadataTxNotFoundError
    Left e ->
      Left (GetTxMetadataClientError e)
    Right metadata
      | Map.isEmpty (unwrap metadata) ->
          Left GetTxMetadataMetadataEmptyOrMissingError
      | otherwise -> Right metadata

--------------------------------------------------------------------------------
-- BlockfrostSystemStart
--------------------------------------------------------------------------------

newtype BlockfrostSystemStart = BlockfrostSystemStart SystemStart

derive instance Generic BlockfrostSystemStart _
derive instance Newtype BlockfrostSystemStart _

instance Show BlockfrostSystemStart where
  show = genericShow

instance DecodeAeson BlockfrostSystemStart where
  decodeAeson = aesonObject \obj -> do
    systemStart <- Seconds <<< BigInt.toNumber <$> getField obj "system_start"
    note (TypeMismatch "Unix timestamp")
      (wrap <<< wrap <<< toDateTime <$> instant (convertDuration systemStart))

--------------------------------------------------------------------------------
-- BlockfrostChainTip
--------------------------------------------------------------------------------

newtype BlockfrostChainTip = BlockfrostChainTip Tip

derive instance Generic BlockfrostChainTip _
derive instance Newtype BlockfrostChainTip _

instance Show BlockfrostChainTip where
  show = genericShow

instance DecodeAeson BlockfrostChainTip where
  decodeAeson = aesonObject \obj -> do
    blockHeaderHash <- wrap <$> getField obj "hash"
    getFieldOptional' obj "slot"
      <#> wrap
        <<< maybe TipAtGenesis (Tip <<< wrap <<< { blockHeaderHash, slot: _ })

--------------------------------------------------------------------------------
-- BlockfrostEraSummaries
--------------------------------------------------------------------------------

newtype BlockfrostEraSummaries = BlockfrostEraSummaries EraSummaries

derive instance Generic BlockfrostEraSummaries _
derive instance Newtype BlockfrostEraSummaries _

instance Show BlockfrostEraSummaries where
  show = genericShow

instance DecodeAeson BlockfrostEraSummaries where
  decodeAeson = aesonArray (map (wrap <<< wrap) <<< traverse decodeEraSummary)
    where
    decodeEraSummary :: Aeson -> Either JsonDecodeError EraSummary
    decodeEraSummary = aesonObject \obj -> do
      start <- getField obj "start"
      end <- getField obj "end"
      parameters <- decodeEraSummaryParameters =<< getField obj "parameters"
      pure $ wrap { start, end, parameters }

    decodeEraSummaryParameters
      :: Object Aeson -> Either JsonDecodeError EraSummaryParameters
    decodeEraSummaryParameters obj = do
      epochLength <- getField obj "epoch_length"
      slotLength <- wrap <$> mul slotLengthFactor <$> getField obj "slot_length"
      safeZone <- getField obj "safe_zone"
      pure $ wrap { epochLength, slotLength, safeZone }
      where
      -- Blockfrost returns `slotLength` in seconds, and we use milliseconds,
      -- so we need to convert between them.
      slotLengthFactor :: Number
      slotLengthFactor = 1000.0

--------------------------------------------------------------------------------
-- BlockfrostMetadata
--------------------------------------------------------------------------------

newtype BlockfrostMetadata = BlockfrostMetadata
  GeneralTransactionMetadata

derive instance Generic BlockfrostMetadata _
derive instance Eq BlockfrostMetadata
derive instance Newtype BlockfrostMetadata _

instance Show BlockfrostMetadata where
  show = genericShow

instance DecodeAeson BlockfrostMetadata where
  decodeAeson = decodeAeson >=>
    \(metadatas :: Array { metadata :: CborBytes }) -> do
      metadatas' <- for metadatas \{ metadata } -> do
        map (unwrap <<< convertGeneralTransactionMetadata) <$> flip note
          (fromBytes metadata) $
          TypeMismatch "Hexadecimal encoded Metadata"

      pure $ BlockfrostMetadata $ GeneralTransactionMetadata $ Map.unions
        metadatas'

unwrapBlockfrostMetadata :: BlockfrostMetadata -> GeneralTransactionMetadata
unwrapBlockfrostMetadata (BlockfrostMetadata metadata) = metadata<|MERGE_RESOLUTION|>--- conflicted
+++ resolved
@@ -1,11 +1,9 @@
 module Ctl.Internal.Service.Blockfrost
-<<<<<<< HEAD
-  ( BlockfrostMetadata(BlockfrostMetadata)
-  , BlockfrostServiceM
-  , BlockfrostServiceParams
-=======
   ( BlockfrostEndpoint
-      ( Transaction
+      ( BlockchainGenesis
+      , EraSummaries
+      , LatestBlock
+      , Transaction
       , TransactionMetadata
       )
   , BlockfrostMetadata(BlockfrostMetadata)
@@ -15,11 +13,6 @@
   , BlockfrostServiceParams
   , OnBlockfrostRawGetResponseHook
   , OnBlockfrostRawPostResponseHook
-  , getTxMetadata
-  , isTxConfirmed
-  , runBlockfrostServiceM
-  , runBlockfrostServiceTestM
->>>>>>> 3fb24d54
   , dummyExport
   , getChainTip
   , getEraSummaries
@@ -27,6 +20,7 @@
   , getTxMetadata
   , isTxConfirmed
   , runBlockfrostServiceM
+  , runBlockfrostServiceTestM
   ) where
 
 import Prelude
@@ -45,12 +39,8 @@
 import Affjax.RequestHeader (RequestHeader(ContentType, RequestHeader)) as Affjax
 import Affjax.ResponseFormat (string) as Affjax.ResponseFormat
 import Affjax.StatusCode (StatusCode(StatusCode)) as Affjax
-<<<<<<< HEAD
 import Control.Monad.Except.Trans (ExceptT(ExceptT), runExceptT)
-import Control.Monad.Reader.Class (ask)
-=======
 import Control.Monad.Reader.Class (ask, asks)
->>>>>>> 3fb24d54
 import Control.Monad.Reader.Trans (ReaderT, runReaderT)
 import Ctl.Internal.Contract.QueryBackend (BlockfrostBackend)
 import Ctl.Internal.Contract.QueryHandle.Error
@@ -69,10 +59,7 @@
   ( ClientError(ClientHttpError, ClientHttpResponseError, ClientDecodeJsonError)
   , ServiceError(ServiceBlockfrostError)
   )
-<<<<<<< HEAD
 import Ctl.Internal.Service.Helpers (aesonArray, aesonObject)
-=======
->>>>>>> 3fb24d54
 import Ctl.Internal.Types.ByteArray (byteArrayToHex)
 import Ctl.Internal.Types.CborBytes (CborBytes)
 import Ctl.Internal.Types.Chain (Tip(Tip, TipAtGenesis))
