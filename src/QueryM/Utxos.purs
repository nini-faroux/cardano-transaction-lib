-- | A module for `QueryM` queries related to utxos.
module QueryM.Utxos
  ( filterLockedUtxos
  , getUtxo
  , getWalletBalance
  , utxosAt
  , getWalletCollateral
  , getWalletUtxos
  ) where

import Prelude

import Address (addressToOgmiosAddress)
import Cardano.Types.Transaction (TransactionOutput, UtxoMap)
import Cardano.Types.TransactionUnspentOutput (TransactionUnspentOutput)
import Cardano.Types.Value (Value)
import Control.Monad.Reader (withReaderT)
import Control.Monad.Reader.Trans (ReaderT, asks)
import Data.Array as Array
import Data.Bifunctor (bimap)
import Data.Bitraversable (bisequence)
import Data.Foldable (fold, foldr)
import Data.Map as Map
import Data.Maybe (Maybe(Nothing), fromMaybe, maybe)
import Data.Newtype (unwrap, wrap)
import Data.Traversable (for, for_, sequence, traverse)
import Data.Tuple.Nested (type (/\), (/\))
import Data.UInt as UInt
import Effect.Aff (Aff)
import Effect.Aff.Class (liftAff)
import Effect.Class (liftEffect)
import Effect.Exception (throw)
import Helpers as Helpers
import QueryM (QueryM, callCip30Wallet, getWalletAddress, mkOgmiosRequest)
import QueryM.Ogmios as Ogmios
import Serialization.Address (Address)
import TxOutput (ogmiosTxOutToTransactionOutput, txOutRefToTransactionInput)
import Types.Transaction (TransactionInput)
import Types.UsedTxOuts (UsedTxOuts, isTxOutRefUsed)
import Wallet (Wallet(Gero, Nami, Flint, Lode, KeyWallet))

--------------------------------------------------------------------------------
-- UtxosAt
--------------------------------------------------------------------------------

-- If required, we can change to Either with more granular error handling.
-- | Gets utxos at an (internal) `Address` in terms of (internal) `Cardano.Transaction.Types`.
-- | Results may vary depending on `Wallet` type.
utxosAt
  :: Address
  -> QueryM (Maybe UtxoMap)
utxosAt address =
  mkUtxoQuery
    <<< mkOgmiosRequest Ogmios.queryUtxosAtCall _.utxosAt
    $ addressToOgmiosAddress address

-- | Queries for UTxO given a transaction input.
getUtxo
  :: TransactionInput -> QueryM (Maybe TransactionOutput)
getUtxo ref =
  mkUtxoQuery
    (mkOgmiosRequest Ogmios.queryUtxoCall _.utxo ref) <#>
    (_ >>= Map.lookup ref)

mkUtxoQuery :: QueryM Ogmios.UtxoQR -> QueryM (Maybe UtxoMap)
mkUtxoQuery query = asks (_.runtime >>> _.wallet) >>= maybe allUtxosAt
  utxosAtByWallet
  where
  -- Add more wallet types here:
  utxosAtByWallet :: Wallet -> QueryM (Maybe UtxoMap)
  utxosAtByWallet = case _ of
    Nami _ -> cip30UtxosAt
    Gero _ -> cip30UtxosAt
    Flint _ -> cip30UtxosAt
    Lode _ -> cip30UtxosAt
    KeyWallet _ -> allUtxosAt

  -- Gets all utxos at an (internal) Address in terms of (internal)
  -- Cardano.Transaction.Types.
  allUtxosAt :: QueryM (Maybe UtxoMap)
  allUtxosAt = convertUtxos <$> query
    where
    convertUtxos :: Ogmios.UtxoQR -> Maybe UtxoMap
    convertUtxos (Ogmios.UtxoQR utxoQueryResult) =
      let
        out'
          :: Array
               ( Maybe TransactionInput /\ Maybe
                   TransactionOutput
               )
        out' = Map.toUnfoldable utxoQueryResult
          <#> bimap
            txOutRefToTransactionInput
            ogmiosTxOutToTransactionOutput

        out
          :: Maybe
               ( Array
                   ( TransactionInput /\
                       TransactionOutput
                   )
               )
        out = out' <#> bisequence # sequence
      in
        Map.fromFoldable <$> out

  cip30UtxosAt :: QueryM (Maybe UtxoMap)
  cip30UtxosAt = getWalletCollateral >>= maybe
    (liftEffect $ throw "CIP-30 wallet missing collateral")
    \collateralUtxos ->
      allUtxosAt <#> \utxos' ->
        foldr
          ( \collateralUtxo utxoAcc ->
              (Map.delete (unwrap collateralUtxo).input) <$> utxoAcc
          )
          utxos'
          collateralUtxos

--------------------------------------------------------------------------------
-- Used Utxos helpers
--------------------------------------------------------------------------------

filterLockedUtxos :: UtxoMap -> QueryM UtxoMap
filterLockedUtxos utxos =
  withTxRefsCache $
    flip Helpers.filterMapWithKeyM utxos
      (\k _ -> not <$> isTxOutRefUsed (unwrap k))

withTxRefsCache
  :: forall (m :: Type -> Type) (a :: Type)
   . ReaderT UsedTxOuts Aff a
  -> QueryM a
withTxRefsCache = wrap <<< withReaderT (_.runtime >>> _.usedTxOuts)

getWalletBalance
  :: QueryM (Maybe Value)
getWalletBalance = do
  asks (_.runtime >>> _.wallet) >>= map join <<< traverse case _ of
    Nami wallet -> liftAff $ wallet.getBalance wallet.connection
    Gero wallet -> liftAff $ wallet.getBalance wallet.connection
    Flint wallet -> liftAff $ wallet.getBalance wallet.connection
    Lode wallet -> liftAff $ wallet.getBalance wallet.connection
    KeyWallet _ -> do
      -- Implement via `utxosAt`
      mbAddress <- getWalletAddress
      map join $ for mbAddress \address -> do
        utxosAt address <#> map
          -- Combine `Value`s
          (fold <<< map _.amount <<< map unwrap <<< Map.values)

getWalletUtxos :: QueryM (Maybe UtxoMap)
getWalletUtxos = do
  asks (_.runtime >>> _.wallet) >>= map join <<< traverse case _ of
<<<<<<< HEAD
    Nami wallet -> liftAff $ wallet.getUtxos wallet.connection <#> map toUtxoM
    Gero wallet -> liftAff $ wallet.getUtxos wallet.connection <#> map toUtxoM
    Flint wallet -> liftAff $ wallet.getUtxos wallet.connection <#> map toUtxoM
    Lode wallet -> liftAff $ wallet.getUtxos wallet.connection <#> map toUtxoM
=======
    Nami wallet -> liftAff $ wallet.getUtxos wallet.connection <#> map toUtxoMap
    Gero wallet -> liftAff $ wallet.getUtxos wallet.connection <#> map toUtxoMap
    Flint wallet -> liftAff $ wallet.getUtxos wallet.connection <#> map
      toUtxoMap
>>>>>>> 8356c012
    KeyWallet _ -> do
      mbAddress <- getWalletAddress
      map join $ for mbAddress utxosAt
  where
  toUtxoMap :: Array TransactionUnspentOutput -> UtxoMap
  toUtxoMap = Map.fromFoldable <<< map
    (unwrap >>> \({ input, output }) -> input /\ output)

getWalletCollateral :: QueryM (Maybe (Array TransactionUnspentOutput))
getWalletCollateral = do
  mbCollateralUTxOs <- asks (_.runtime >>> _.wallet) >>= maybe (pure Nothing)
    case _ of
      Nami wallet -> liftAff $ callCip30Wallet wallet _.getCollateral
      Gero wallet -> liftAff $ callCip30Wallet wallet _.getCollateral
      Flint wallet -> liftAff $ callCip30Wallet wallet _.getCollateral
      Lode wallet -> liftAff $ callCip30Wallet wallet _.getCollateral
      KeyWallet kw -> do
        networkId <- asks $ _.config >>> _.networkId
        addr <- liftAff $ (unwrap kw).address networkId
        utxos <- utxosAt addr <#> fromMaybe Map.empty
          >>= filterLockedUtxos
        pure $ Array.singleton <$> (unwrap kw).selectCollateral utxos
  for_ mbCollateralUTxOs \collateralUTxOs -> do
    pparams <- asks $ _.runtime >>> _.pparams
    let
      tooManyCollateralUTxOs =
        fromMaybe false do
          maxCollateralInputs <- (unwrap pparams).maxCollateralInputs
          pure $ UInt.fromInt (Array.length collateralUTxOs) >
            maxCollateralInputs
    when tooManyCollateralUTxOs do
      liftEffect $ throw tooManyCollateralUTxOsError
  pure mbCollateralUTxOs
  where
  tooManyCollateralUTxOsError =
    "Wallet returned too many UTxOs as collateral. This is likely a bug in \
    \the wallet."<|MERGE_RESOLUTION|>--- conflicted
+++ resolved
@@ -151,17 +151,11 @@
 getWalletUtxos :: QueryM (Maybe UtxoMap)
 getWalletUtxos = do
   asks (_.runtime >>> _.wallet) >>= map join <<< traverse case _ of
-<<<<<<< HEAD
-    Nami wallet -> liftAff $ wallet.getUtxos wallet.connection <#> map toUtxoM
-    Gero wallet -> liftAff $ wallet.getUtxos wallet.connection <#> map toUtxoM
-    Flint wallet -> liftAff $ wallet.getUtxos wallet.connection <#> map toUtxoM
-    Lode wallet -> liftAff $ wallet.getUtxos wallet.connection <#> map toUtxoM
-=======
     Nami wallet -> liftAff $ wallet.getUtxos wallet.connection <#> map toUtxoMap
     Gero wallet -> liftAff $ wallet.getUtxos wallet.connection <#> map toUtxoMap
     Flint wallet -> liftAff $ wallet.getUtxos wallet.connection <#> map
       toUtxoMap
->>>>>>> 8356c012
+    Lode wallet -> liftAff $ wallet.getUtxos wallet.connection <#> map toUtxoMap
     KeyWallet _ -> do
       mbAddress <- getWalletAddress
       map join $ for mbAddress utxosAt
