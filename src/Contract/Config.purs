--- conflicted
+++ resolved
@@ -21,25 +21,7 @@
 
 import Contract.Address (NetworkId(MainnetId, TestnetId))
 import Contract.Monad (ConfigParams)
-<<<<<<< HEAD
 import Ctl.Internal.QueryM.ServerConfig
-=======
-import Data.Log.Level (LogLevel(Trace, Debug, Info, Warn, Error))
-import Data.Maybe (Maybe(Just, Nothing))
-import Wallet.Spec
-  ( WalletSpec
-      ( UseKeys
-      , ConnectToNami
-      , ConnectToGero
-      , ConnectToFlint
-      , ConnectToEternl
-      , ConnectToLode
-      )
-  , PrivateStakeKeySource(PrivateStakeKeyFile, PrivateStakeKeyValue)
-  , PrivatePaymentKeySource(PrivatePaymentKeyFile, PrivatePaymentKeyValue)
-  )
-import QueryM.ServerConfig
->>>>>>> 5fca0b39
   ( Host
   , ServerConfig
   , defaultDatumCacheWsConfig
@@ -59,6 +41,7 @@
       , ConnectToNami
       , ConnectToGero
       , ConnectToFlint
+      , ConnectToEternl
       , ConnectToLode
       )
   )
