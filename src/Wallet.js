--- conflicted
+++ resolved
@@ -9,14 +9,6 @@
   return strs[wallet] || "is?WalletAvailable";
 };
 
-<<<<<<< HEAD
-exports._enableFlint = () => window.cardano.flint.enable();
-
-const isWalletAvailable = walletName => () =>
-  typeof window.cardano != "undefined" &&
-  typeof window.cardano[walletName] != "undefined" &&
-  typeof window.cardano[walletName].enable == "function";
-=======
 const nodeEnvError =
   "`window` is not an object. Are you trying to run a Contract with" +
   " connected light wallet in NodeJS environment?";
@@ -49,6 +41,8 @@
 
 exports._enableGero = enableWallet("gerowallet");
 
+exports._enableFlint = enableWallet("flint");
+
 const isWalletAvailable = walletName => () => {
   checkNotNode();
   return (
@@ -57,7 +51,6 @@
     typeof window.cardano[walletName].enable == "function"
   );
 };
->>>>>>> 1ad808be
 
 exports._isNamiAvailable = isWalletAvailable("nami");
 
