module Ctl.Internal.Plutip.Types
  ( ClusterStartupParameters
  , ErrorMessage
  , FilePath
  , InitialUTxOs
  , InitialUTxODistribution
  , InitialUTxOsWithStakeKey(InitialUTxOsWithStakeKey)
  , PlutipConfig
  , ClusterStartupRequest(ClusterStartupRequest)
  , PrivateKeyResponse(PrivateKeyResponse)
  , ClusterStartupFailureReason
      ( ClusterIsRunningAlready
      , NegativeLovelaces
      , NodeConfigNotFound
      )
  , StartClusterResponse
      ( ClusterStartupFailure
      , ClusterStartupSuccess
      )
  , StopClusterRequest(StopClusterRequest)
  , StopClusterResponse(StopClusterSuccess, StopClusterFailure)
  , UtxoAmount
  ) where

import Prelude

import Aeson
  ( class DecodeAeson
  , class EncodeAeson
  , JsonDecodeError(TypeMismatch, UnexpectedValue)
  , decodeAeson
  , encodeAeson
  , partialFiniteNumber
  , toStringifiedNumbersJson
  , (.:)
  )
import Ctl.Internal.Contract.Hooks (Hooks)
import Ctl.Internal.Deserialization.Keys (privateKeyFromBytes)
import Ctl.Internal.QueryM.ServerConfig (ServerConfig)
import Ctl.Internal.Serialization.Types (PrivateKey)
import Ctl.Internal.Types.ByteArray (hexToByteArray)
import Ctl.Internal.Types.RawBytes (RawBytes(RawBytes))
import Ctl.Internal.Wallet.Key (PrivateStakeKey)
import Data.BigInt (BigInt)
import Data.Either (Either(Left), note)
import Data.Generic.Rep (class Generic)
import Data.Log.Level (LogLevel)
import Data.Log.Message (Message)
import Data.Maybe (Maybe)
import Data.Newtype (class Newtype)
import Data.Show.Generic (genericShow)
import Data.String as String
import Data.Time.Duration (Seconds(Seconds))
import Data.UInt (UInt)
import Effect.Aff (Aff)
import Partial.Unsafe (unsafePartial)

type PlutipConfig =
  { host :: String
  , port :: UInt
  , logLevel :: LogLevel
  -- Server configs are used to deploy the corresponding services:
  , ogmiosConfig :: ServerConfig
<<<<<<< HEAD
  -- Set this to `Nothing` to avoid spawning `ctl-server`
  , ctlServerConfig :: Maybe ServerConfig
=======
  , ogmiosDatumCacheConfig :: ServerConfig
>>>>>>> b7d4c891
  , kupoConfig :: ServerConfig
  , customLogger :: Maybe (LogLevel -> Message -> Aff Unit)
  , suppressLogs :: Boolean
  , hooks :: Hooks
  , clusterConfig ::
      { slotLength :: Seconds }
  }

type FilePath = String

type ErrorMessage = String

-- | UTxO amount in Lovelaces
type UtxoAmount = BigInt

type InitialUTxOs = Array UtxoAmount

data InitialUTxOsWithStakeKey =
  InitialUTxOsWithStakeKey PrivateStakeKey InitialUTxOs

type InitialUTxODistribution = Array InitialUTxOs

newtype ClusterStartupRequest = ClusterStartupRequest
  { keysToGenerate :: InitialUTxODistribution
  , epochSize :: UInt
  , slotLength :: Seconds
  }

instance EncodeAeson ClusterStartupRequest where
  encodeAeson
    ( ClusterStartupRequest
        { keysToGenerate, epochSize, slotLength: Seconds slotLength }
    ) = encodeAeson
    { keysToGenerate
    , epochSize
    , slotLength: unsafePartial partialFiniteNumber slotLength
    }

newtype PrivateKeyResponse = PrivateKeyResponse PrivateKey

derive instance Newtype PrivateKeyResponse _
derive instance Generic PrivateKeyResponse _

instance Show PrivateKeyResponse where
  show _ = "(PrivateKeyResponse \"<private key>\")"

instance DecodeAeson PrivateKeyResponse where
  decodeAeson json = do
    cborStr <- decodeAeson json
    let splitted = String.splitAt 4 cborStr
    -- 5820 prefix comes from Cbor
    if splitted.before == "5820" then do
      cborBytes <- note err $ hexToByteArray splitted.after
      PrivateKeyResponse <$> note err (privateKeyFromBytes (RawBytes cborBytes))
    else Left err
    where
    err :: JsonDecodeError
    err = TypeMismatch "PrivateKey"

type ClusterStartupParameters =
  { privateKeys :: Array PrivateKeyResponse
  , nodeSocketPath :: FilePath
  , nodeConfigPath :: FilePath
  , keysDirectory :: FilePath
  }

data ClusterStartupFailureReason
  = ClusterIsRunningAlready
  | NegativeLovelaces
  | NodeConfigNotFound

derive instance Generic ClusterStartupFailureReason _

instance Show ClusterStartupFailureReason where
  show = genericShow

instance DecodeAeson ClusterStartupFailureReason where
  decodeAeson aeson = do
    decodeAeson aeson >>= case _ of
      "ClusterIsRunningAlready" -> do
        pure ClusterIsRunningAlready
      "NegativeLovelaces" -> pure NegativeLovelaces
      "NodeConfigNotFound" -> pure NodeConfigNotFound
      _ -> do
        Left (UnexpectedValue (toStringifiedNumbersJson aeson))

data StartClusterResponse
  = ClusterStartupFailure ClusterStartupFailureReason
  | ClusterStartupSuccess ClusterStartupParameters

derive instance Generic StartClusterResponse _

instance Show StartClusterResponse where
  show = genericShow

instance DecodeAeson StartClusterResponse where
  decodeAeson aeson = do
    obj <- decodeAeson aeson
    obj .: "tag" >>= case _ of
      "ClusterStartupSuccess" -> do
        contents <- obj .: "contents"
        ClusterStartupSuccess <$> decodeAeson contents
      "ClusterStartupFailure" -> do
        failure <- obj .: "contents"
        ClusterStartupFailure <$> decodeAeson failure
      _ -> do
        Left (UnexpectedValue (toStringifiedNumbersJson aeson))

data StopClusterRequest = StopClusterRequest

derive instance Generic StopClusterRequest _

instance Show StopClusterRequest where
  show = genericShow

instance EncodeAeson StopClusterRequest where
  encodeAeson _ = encodeAeson ([] :: Array Int)

data StopClusterResponse = StopClusterSuccess | StopClusterFailure ErrorMessage

derive instance Generic StopClusterResponse _

instance Show StopClusterResponse where
  show = genericShow

instance DecodeAeson StopClusterResponse where
  decodeAeson aeson = do
    obj <- decodeAeson aeson
    obj .: "tag" >>= case _ of
      "StopClusterSuccess" -> pure StopClusterSuccess
      "StopClusterFailure" -> do
        failure <- obj .: "contents"
        StopClusterFailure <$> decodeAeson failure
      _ -> do
        Left (UnexpectedValue (toStringifiedNumbersJson aeson))<|MERGE_RESOLUTION|>--- conflicted
+++ resolved
@@ -61,12 +61,6 @@
   , logLevel :: LogLevel
   -- Server configs are used to deploy the corresponding services:
   , ogmiosConfig :: ServerConfig
-<<<<<<< HEAD
-  -- Set this to `Nothing` to avoid spawning `ctl-server`
-  , ctlServerConfig :: Maybe ServerConfig
-=======
-  , ogmiosDatumCacheConfig :: ServerConfig
->>>>>>> b7d4c891
   , kupoConfig :: ServerConfig
   , customLogger :: Maybe (LogLevel -> Message -> Aff Unit)
   , suppressLogs :: Boolean
