-- | This module demonstrates how the `Contract` interface can be used to build,
-- | balance, and submit a smart-contract transaction. It creates a transaction
-- | that mints a token using the `AlwaysMints` policy and sends it along with
-- | the selected amount to the specified address.
module Examples.KeyWallet.MintsAndSendsToken (main) where

import Contract.Prelude

import Contract.Log (logInfo')
<<<<<<< HEAD
=======
import Contract.Monad (liftContractM, liftedE, liftedM)
import Contract.Prim.ByteArray (byteArrayFromAscii)
>>>>>>> 8ff11aec
import Contract.ScriptLookups as Lookups
import Contract.Transaction (awaitTxConfirmed)
import Contract.TxConstraints as Constraints
import Contract.Value as Value
import Examples.AlwaysMints (alwaysMintsPolicy)
import Examples.Helpers
  ( buildBalanceSignAndSubmitTx
  , mkCurrencySymbol
  , mkTokenName
  ) as Helpers
import Examples.KeyWallet.Internal.Pkh2PkhContract (runKeyWalletContract_)

main :: Effect Unit
main = runKeyWalletContract_ \pkh lovelace unlock -> do
  logInfo' "Running Examples.KeyWallet.MintsAndSendsToken"

<<<<<<< HEAD
  mp /\ cs <- Helpers.mkCurrencySymbol alwaysMintsPolicy
  tn <- Helpers.mkTokenName "TheToken"
=======
  mp <- alwaysMintsPolicy
  cs <- liftContractM "Cannot get cs" $ Value.scriptCurrencySymbol mp
  tn <- liftContractM "Cannot make token name"
    $ Value.mkTokenName
    =<< byteArrayFromAscii "TheToken"
>>>>>>> 8ff11aec

  let
    constraints :: Constraints.TxConstraints Void Void
    constraints = mconcat
      [ Constraints.mustMintValue (Value.singleton cs tn one)
      , Constraints.mustPayToPubKey pkh
          (Value.lovelaceValueOf lovelace <> Value.singleton cs tn one)
      ]

    lookups :: Lookups.ScriptLookups Void
    lookups = Lookups.mintingPolicy mp

  txId <- Helpers.buildBalanceSignAndSubmitTx lookups constraints
  awaitTxConfirmed txId
  liftEffect unlock
<|MERGE_RESOLUTION|>--- conflicted
+++ resolved
@@ -7,11 +7,6 @@
 import Contract.Prelude
 
 import Contract.Log (logInfo')
-<<<<<<< HEAD
-=======
-import Contract.Monad (liftContractM, liftedE, liftedM)
-import Contract.Prim.ByteArray (byteArrayFromAscii)
->>>>>>> 8ff11aec
 import Contract.ScriptLookups as Lookups
 import Contract.Transaction (awaitTxConfirmed)
 import Contract.TxConstraints as Constraints
@@ -28,16 +23,8 @@
 main = runKeyWalletContract_ \pkh lovelace unlock -> do
   logInfo' "Running Examples.KeyWallet.MintsAndSendsToken"
 
-<<<<<<< HEAD
   mp /\ cs <- Helpers.mkCurrencySymbol alwaysMintsPolicy
   tn <- Helpers.mkTokenName "TheToken"
-=======
-  mp <- alwaysMintsPolicy
-  cs <- liftContractM "Cannot get cs" $ Value.scriptCurrencySymbol mp
-  tn <- liftContractM "Cannot make token name"
-    $ Value.mkTokenName
-    =<< byteArrayFromAscii "TheToken"
->>>>>>> 8ff11aec
 
   let
     constraints :: Constraints.TxConstraints Void Void
@@ -52,4 +39,4 @@
 
   txId <- Helpers.buildBalanceSignAndSubmitTx lookups constraints
   awaitTxConfirmed txId
-  liftEffect unlock
+  liftEffect unlock