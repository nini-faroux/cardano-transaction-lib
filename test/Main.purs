module Test.Main where

import Prelude

import Data.Const (Const)
import Data.Foldable (sequence_)
import Effect (Effect)
import Effect.Aff (Aff, launchAff_)
import Effect.Aff.Class (liftAff)
import Test.Spec (Spec, describe, it)
import Test.Spec.Runner (runSpec)
import Test.Spec.Reporter (consoleReporter)
import Test.AffInterface as AffInterface
import Test.Parser as ParseTest
import Test.Serialization.Address as Serialization.Address
import TestM (TestPlanM)
import Mote (Plan, foldPlan, planT)
import Test.AffInterface as AffInterface
import Test.ByteArray as ByteArrayTest
import Test.Helpers as Helpers
import Test.Parser as ParseTest
<<<<<<< HEAD
import Test.Serialization.Address as Serialization.Address
=======
import Test.Serialization as Serialization

>>>>>>> 1a15b966
import Test.Spec (Spec, describe, it)
import Test.Spec.Reporter (consoleReporter)
import Test.Spec.Runner (runSpec)
import TestM (TestPlanM)

-- we use `mote` here so that we can use effects to build up a test tree, which
-- is then interpreted here in a pure context, mainly due to some painful types
-- in Test.Spec which prohibit effects.
main :: Effect Unit
main = do
  launchAff_ $ interpret testPlan

interpret :: TestPlanM Unit -> Aff Unit
interpret spif = do
  plan <- planT $ spif
  let
    spec = go plan
  runSpec [ consoleReporter ] spec
  pure unit
  where
  go :: Plan (Const Void) (Aff Unit) -> Spec Unit
  go =
    foldPlan
      (\{ label, value } -> it label $ liftAff value)
      (\_ -> pure unit)
      (\{ label, value } -> describe label (go $ value))
      sequence_

testPlan :: TestPlanM Unit
testPlan = do
  Serialization.suite
  ParseTest.suite
  AffInterface.suite
  Serialization.Address.suite
  ByteArrayTest.suite
  Helpers.suite<|MERGE_RESOLUTION|>--- conflicted
+++ resolved
@@ -10,21 +10,14 @@
 import Test.Spec (Spec, describe, it)
 import Test.Spec.Runner (runSpec)
 import Test.Spec.Reporter (consoleReporter)
-import Test.AffInterface as AffInterface
-import Test.Parser as ParseTest
-import Test.Serialization.Address as Serialization.Address
-import TestM (TestPlanM)
+-- import Test.Serialization.Address as Serialization.Address
 import Mote (Plan, foldPlan, planT)
 import Test.AffInterface as AffInterface
 import Test.ByteArray as ByteArrayTest
 import Test.Helpers as Helpers
 import Test.Parser as ParseTest
-<<<<<<< HEAD
-import Test.Serialization.Address as Serialization.Address
-=======
 import Test.Serialization as Serialization
 
->>>>>>> 1a15b966
 import Test.Spec (Spec, describe, it)
 import Test.Spec.Reporter (consoleReporter)
 import Test.Spec.Runner (runSpec)
@@ -58,6 +51,6 @@
   Serialization.suite
   ParseTest.suite
   AffInterface.suite
-  Serialization.Address.suite
+  -- Serialization.Address.suite
   ByteArrayTest.suite
   Helpers.suite