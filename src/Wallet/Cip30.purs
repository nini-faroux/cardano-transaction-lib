--- conflicted
+++ resolved
@@ -65,11 +65,7 @@
     , getWalletAddress
     , getCollateral
     , signTx
-<<<<<<< HEAD
-    , signTxBytes
     , getBalance
-=======
->>>>>>> 1cae62ed
     }
 
 -------------------------------------------------------------------------------
@@ -111,22 +107,12 @@
   combineWitnessSet (Transaction tx'@{ witnessSet: oldWits }) newWits =
     Transaction $ tx' { witnessSet = oldWits <> newWits }
 
-<<<<<<< HEAD
-signTxBytes :: Cip30Connection -> CborBytes -> Aff (Maybe CborBytes)
-signTxBytes conn txBytes = do
-  fromHexString (_signTx (cborBytesToHex txBytes)) conn >>= case _ of
-    Nothing -> pure Nothing
-    Just witBytes -> Just <$> liftEffect
-      (_attachSignature txBytes (rawBytesAsCborBytes witBytes))
-
 getBalance :: Cip30Connection -> Aff (Maybe Value)
 getBalance wallet = do
   fromHexString _getBalance wallet <#> \mbBytes -> do
     bytes <- mbBytes
     fromBytes (unwrap bytes) >>= convertValue
 
-=======
->>>>>>> 1cae62ed
 fromHexString
   :: (Cip30Connection -> Effect (Promise String))
   -> Cip30Connection
@@ -156,15 +142,6 @@
 foreign import _signTx
   :: String -- Hex-encoded cbor of tx
   -> Cip30Connection
-<<<<<<< HEAD
   -> Effect (Promise String)
 
-foreign import _attachSignature
-  :: CborBytes -- CBOR bytes of tx
-  -> CborBytes -- CBOR bytes of witness set
-  -> Effect CborBytes
-
-foreign import _getBalance :: Cip30Connection -> Effect (Promise String)
-=======
-  -> Effect (Promise String)
->>>>>>> 1cae62ed
+foreign import _getBalance :: Cip30Connection -> Effect (Promise String)