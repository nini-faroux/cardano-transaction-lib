-- | This module demonstrates how various assertions from `Contract.Test.Utils`
-- | can be used to test `Contract`s. It creates a transaction with metadata 
-- | that performs three actions: (1) sends some amount of Ada to the receiver's 
-- | address, (2) mints the specified non-Ada value (3) then sends it to the 
-- | owner's address with a datum attached. 
module Ctl.Examples.ContractTestUtils
  ( ContractParams(ContractParams)
  , contract
  ) where

import Contract.Prelude

import Contract.Address
  ( Address
  , PaymentPubKeyHash
  , StakePubKeyHash
  , getNetworkId
  , getWalletAddress
  , ownPaymentPubKeyHash
  , ownStakePubKeyHash
  , payPubKeyHashBaseAddress
  , payPubKeyHashEnterpriseAddress
  )
import Contract.AuxiliaryData (setTxMetadata)
import Contract.Hashing (datumHash)
import Contract.Log (logInfo')
import Contract.Monad (Contract, liftContractM, liftedE, liftedM)
import Contract.PlutusData (Datum, OutputDatum(OutputDatumHash))
import Contract.ScriptLookups as Lookups
import Contract.Scripts (MintingPolicy)
import Contract.Test.Utils
  ( ContractBasicAssertion
  , ContractWrapAssertion
  , label
  )
import Contract.Test.Utils as TestUtils
import Contract.Transaction
  ( TransactionHash
  , TransactionOutputWithRefScript
  , awaitTxConfirmed
  , balanceTx
  , getTxFinalFee
  , lookupTxHash
<<<<<<< HEAD
  , scriptRefFromMintingPolicy
=======
  , signTransaction
>>>>>>> d10c4f19
  , submit
  )
import Contract.TxConstraints (DatumPresence(DatumWitness))
import Contract.TxConstraints as Constraints
import Contract.Utxos (utxosAt)
import Contract.Value (CurrencySymbol, TokenName, Value)
import Contract.Value (lovelaceValueOf, singleton) as Value
import Ctl.Examples.Helpers (mustPayToPubKeyStakeAddress) as Helpers
import Ctl.Internal.Metadata.Cip25.V2 (Cip25Metadata)
import Ctl.Internal.Plutus.Types.TransactionUnspentOutput
  ( TransactionUnspentOutput
  , _output
  )
import Data.BigInt (BigInt)
import Data.Lens (view)
import Data.Map (empty) as Map

newtype ContractParams = ContractParams
  { receiverPkh :: PaymentPubKeyHash
  , receiverSkh :: Maybe StakePubKeyHash
  , adaToSend :: BigInt
  , mintingPolicy :: MintingPolicy
  , tokensToMint :: Tuple3 CurrencySymbol TokenName BigInt
  , datumToAttach :: Datum
  , txMetadata :: Cip25Metadata
  }

derive instance Newtype ContractParams _

type ContractResult =
  { txHash :: TransactionHash
  , txFinalFee :: BigInt
  , txOutputUnderTest :: TransactionOutputWithRefScript
  }

mkAssertions
  :: ContractParams
  -> Contract ()
       ( Array (ContractWrapAssertion () ContractResult)
           /\ Array (ContractBasicAssertion () ContractResult Unit)
       )
mkAssertions params@(ContractParams p) = do
  senderAddress <-
    liftedM "Failed to get sender address" getWalletAddress
  receiverAddress <-
    liftedM "Failed to get receiver address" (getReceiverAddress params)
  dhash <- liftContractM "Failed to hash datum" $ datumHash $ p.datumToAttach
  pure
    $
      [ TestUtils.assertGainAtAddress' (label receiverAddress "Receiver")
          p.adaToSend

      , TestUtils.assertLossAtAddress (label senderAddress "Sender")
          \{ txFinalFee } -> pure (p.adaToSend + txFinalFee)

      , TestUtils.assertTokenGainAtAddress' (label senderAddress "Sender")
          ( uncurry3 (\cs tn amount -> cs /\ tn /\ amount)
              p.tokensToMint
          )
      ]
    /\
      [ \{ txOutputUnderTest } ->
          TestUtils.assertOutputHasDatum (OutputDatumHash dhash)
            (label txOutputUnderTest "Sender's output with datum hash")

      , \{ txOutputUnderTest } ->
          TestUtils.assertOutputHasRefScript
            (scriptRefFromMintingPolicy p.mintingPolicy)
            (label txOutputUnderTest "Sender's output with reference script")

      , \{ txHash } ->
          TestUtils.assertTxHasMetadata "CIP25 Metadata" txHash p.txMetadata
      ]

contract :: ContractParams -> Contract () Unit
contract params@(ContractParams p) = do
  logInfo' "Running Examples.ContractTestUtils"
  ownPkh <- liftedM "Failed to get own PKH" ownPaymentPubKeyHash
  ownSkh <- ownStakePubKeyHash
  let
    mustPayToPubKeyStakeAddressWithDatumAndScriptRef =
      ownSkh # maybe Constraints.mustPayToPubKeyWithDatumAndScriptRef
        \skh pkh ->
          Constraints.mustPayToPubKeyAddressWithDatumAndScriptRef pkh skh

    adaValue :: Value
    adaValue = Value.lovelaceValueOf p.adaToSend

    nonAdaValue :: Value
    nonAdaValue = uncurry3 Value.singleton p.tokensToMint

    constraints :: Constraints.TxConstraints Void Void
    constraints = mconcat
      [ Helpers.mustPayToPubKeyStakeAddress p.receiverPkh p.receiverSkh adaValue

      , Constraints.mustMintValue nonAdaValue

      , mustPayToPubKeyStakeAddressWithDatumAndScriptRef ownPkh p.datumToAttach
          DatumWitness
          (scriptRefFromMintingPolicy p.mintingPolicy)
          nonAdaValue
      ]

    lookups :: Lookups.ScriptLookups Void
    lookups = Lookups.mintingPolicy p.mintingPolicy

  assertions <- mkAssertions params
  void $ TestUtils.withAssertions assertions do
    unbalancedTx <- liftedE $ Lookups.mkUnbalancedTx lookups constraints
    unbalancedTxWithMetadata <- setTxMetadata unbalancedTx p.txMetadata
    balancedTx <- liftedE $ balanceTx unbalancedTxWithMetadata
    balancedSignedTx <- signTransaction balancedTx

    txId <- submit balancedSignedTx
    logInfo' $ "Tx ID: " <> show txId

    awaitTxConfirmed txId
    logInfo' "Tx submitted successfully!"

    senderAddress <- liftedM "Failed to get sender address" getWalletAddress
    utxos <- fromMaybe Map.empty <$> utxosAt senderAddress

    txOutputUnderTest <-
      view _output <$>
        liftContractM "Could not find required unspent output with datum hash"
          (find hasDatumHash $ lookupTxHash txId utxos)

    pure
      { txHash: txId
      , txFinalFee: getTxFinalFee balancedSignedTx
      , txOutputUnderTest
      }
  where
  hasDatumHash :: TransactionUnspentOutput -> Boolean
  hasDatumHash = view _output >>> unwrap >>> _.output >>> unwrap >>> _.datum >>>
    case _ of
      OutputDatumHash _ -> true
      _ -> false

getReceiverAddress :: ContractParams -> Contract () (Maybe Address)
getReceiverAddress (ContractParams { receiverPkh, receiverSkh }) =
  getNetworkId <#> \networkId ->
    case receiverSkh of
      Just skh ->
        payPubKeyHashBaseAddress networkId receiverPkh skh
      Nothing ->
        payPubKeyHashEnterpriseAddress networkId receiverPkh<|MERGE_RESOLUTION|>--- conflicted
+++ resolved
@@ -41,11 +41,8 @@
   , balanceTx
   , getTxFinalFee
   , lookupTxHash
-<<<<<<< HEAD
   , scriptRefFromMintingPolicy
-=======
   , signTransaction
->>>>>>> d10c4f19
   , submit
   )
 import Contract.TxConstraints (DatumPresence(DatumWitness))
