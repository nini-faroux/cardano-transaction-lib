--- conflicted
+++ resolved
@@ -19,11 +19,8 @@
 - `mkKeyWalletFromFile` helper to use `cardano-cli`-style `skey`s.
 - Removed `Contract.Wallet.mkGeroWallet` and `Contract.Wallet.mkNamiWallet` - `Aff` versions should be used instead.
 - Added `getProtocolParameters` call to retrieve current protocol parameters from Ogmios (#541)
-<<<<<<< HEAD
 - Updated `ogmios-datum-cache` to the recent revision
-=======
 - Improved error response handling for Ogmios
->>>>>>> 6d47a100
 
 ### Added
 
