--- conflicted
+++ resolved
@@ -613,7 +613,6 @@
       runPlutipContract config distribution \alice ->
         withKeyWallet alice SendsToken.contract
 
-<<<<<<< HEAD
     test "runPlutipContract: Examples.ContractTestUtils" do
       let
         initialUtxos :: InitialUTxOs
@@ -641,7 +640,7 @@
             , datumToAttach: wrap $ Integer $ BigInt.fromInt 42
             , txMetadata: cip25MetadataFixture1
             }
-=======
+
   group "CIP-30 mock + Plutip" do
     test "CIP-30 mock: wallet cleanup" do
       let
@@ -747,7 +746,6 @@
         withCip30Mock alice MockNami do
           getWalletBalance >>= flip shouldSatisfy
             (eq $ Just $ coinToValue $ Coin $ BigInt.fromInt 3_000_000)
->>>>>>> c25a497d
 
 signMultipleContract :: forall (r :: Row Type). Contract r Unit
 signMultipleContract = do
