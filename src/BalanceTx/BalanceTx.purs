module BalanceTx
  ( module BalanceTxErrorExport
  , module FinalizedTransaction
  , balanceTx
  , balanceTxWithAddress
  ) where

import Prelude

import BalanceTx.Error
  ( Actual(Actual)
  , BalanceTxError
      ( CouldNotConvertScriptOutputToTxInput
      , CouldNotGetCollateral
      , CouldNotGetUtxos
      , CouldNotGetWalletAddress
      , InsufficientTxInputs
      , UtxoLookupFailedFor
      , UtxoMinAdaValueCalculationFailed
      )
  , Expected(Expected)
  )
import BalanceTx.Error
  ( Actual(Actual)
  , BalanceTxError
      ( CouldNotConvertScriptOutputToTxInput
      , CouldNotGetCollateral
      , CouldNotGetUtxos
      , CouldNotGetWalletAddress
      , ExUnitsEvaluationFailed
      , InsufficientTxInputs
      , ReindexRedeemersError
      , UtxoLookupFailedFor
      , UtxoMinAdaValueCalculationFailed
      )
  , Expected(Expected)
  , printTxEvaluationFailure
  ) as BalanceTxErrorExport
import BalanceTx.ExUnitsAndMinFee (evalExUnitsAndMinFee, finalizeTransaction)
import BalanceTx.Helpers (_body', _redeemersTxIns, _transaction', _unbalancedTx)
import BalanceTx.Types
  ( BalanceTxM
  , FinalizedTransaction
  , PrebalancedTransaction(PrebalancedTransaction)
  )
import BalanceTx.Types
  ( FinalizedTransaction(FinalizedTransaction)
  ) as FinalizedTransaction
import BalanceTx.UtxoMinAda (utxoMinAdaValue)
import Cardano.Types.Transaction
  ( Transaction(Transaction)
  , TransactionOutput(TransactionOutput)
  , TxBody(TxBody)
  , Utxos
  , _body
  , _collateral
  , _fee
  , _inputs
  , _mint
  , _networkId
  , _outputs
  )
import Cardano.Types.Value
  ( Coin(Coin)
  , Value
  , geq
  , getNonAdaAsset
  , minus
  , mkValue
  , valueToCoin'
  )
import Contract.Log (logInfo')
import Contract.Prelude (foldr)
import Control.Monad.Except.Trans (ExceptT(ExceptT), except, runExceptT)
import Control.Monad.Logger.Class (class MonadLogger)
import Control.Monad.Logger.Class as Logger
import Control.Monad.Reader.Class (asks)
import Control.Monad.Trans.Class (lift)
<<<<<<< HEAD
import Data.Array (catMaybes, filter, head, modifyAt, (\\))
import Data.Array as Array
import Data.Bifunctor (lmap, bimap)
import Data.BigInt (BigInt, fromInt)
import Data.BigInt as BigInt
import Data.Either (Either(Left, Right), hush, note, either, isLeft)
import Data.Foldable (find, foldl, length, foldMap)
import Data.Foldable (lookup) as Foldable
import Data.FoldableWithIndex (foldMapWithIndex)
import Data.Function (applyN)
import Data.Generic.Rep (class Generic)
import Data.Int (toStringAs, decimal, ceil, toNumber)
import Data.Lens (Lens', lens')
=======
import Data.Array as Array
import Data.BigInt (BigInt)
import Data.Either (Either(Left, Right), hush, note)
import Data.Foldable (foldl, foldMap)
>>>>>>> c2fd1dfd
import Data.Lens.Getter ((^.))
import Data.Lens.Setter ((.~), (?~), (%~))
import Data.Log.Tag (tag)
<<<<<<< HEAD
import Data.Map (empty, fromFoldable, lookup, toUnfoldable, union) as Map
import Data.Maybe (Maybe(Nothing, Just), fromMaybe, maybe)
import Data.Newtype (class Newtype, unwrap, wrap)
import Data.Set (Set)
import Data.Set as Set
import Data.Show.Generic (genericShow)
import Data.String (Pattern(Pattern))
import Data.String.CodePoints (length) as String
import Data.String.Common (joinWith, split) as String
import Data.String.Utils (padEnd)
import Data.Traversable (sequence, traverse, traverse_)
import Data.Tuple (Tuple(Tuple), fst, snd)
import Data.Tuple.Nested ((/\), type (/\))
import Effect.Class (class MonadEffect, liftEffect)
import QueryM (ClientError, QueryM)
import QueryM (evaluateTxOgmios, getWalletAddresses) as QueryM
import QueryM.MinFee (calculateMinFee) as QueryM
import QueryM.Ogmios
  ( TxEvaluationResult(TxEvaluationResult)
  , TxEvaluationFailure(UnparsedError, ScriptFailures)
  , RedeemerPointer
  , ScriptFailure
      ( ExtraRedeemers
      , MissingRequiredDatums
      , MissingRequiredScripts
      , ValidatorFailed
      , UnknownInputReferencedByRedeemer
      , NonScriptInputReferencedByRedeemer
      , IllFormedExecutionBudget
      , NoCostModelForLanguage
      )
  ) as Ogmios
=======
import Data.Map (lookup, toUnfoldable, union) as Map
import Data.Maybe (Maybe(Nothing, Just), maybe)
import Data.Newtype (unwrap, wrap)
import Data.Set (Set)
import Data.Set as Set
import Data.Traversable (traverse, traverse_)
import Data.Tuple.Nested ((/\), type (/\))
import Effect.Class (class MonadEffect)
import QueryM (QueryM)
import QueryM (getWalletAddress) as QueryM
>>>>>>> c2fd1dfd
import QueryM.Utxos (utxosAt, filterLockedUtxos, getWalletCollateral)
import Serialization.Address (Address, addressPaymentCred, withStakeCredential)
import Types.ScriptLookups (UnattachedUnbalancedTx)
import Types.Transaction (TransactionInput)
import Types.UnbalancedTransaction (_utxoIndex)

-- | Balances an unbalanced transaction using utxos from the current wallet's
-- | address.
balanceTx
  :: UnattachedUnbalancedTx
  -> QueryM (Either BalanceTxError FinalizedTransaction)
balanceTx unbalancedTx = do
  QueryM.getWalletAddress >>= case _ of
    Nothing ->
      pure $ Left CouldNotGetWalletAddress
    Just address ->
      balanceTxWithAddress address unbalancedTx

-- | Like `balanceTx`, but allows to provide an address that is treated like
-- | user's own (while `balanceTx` gets it from the attached wallet).
balanceTxWithAddress
  :: Address
  -> UnattachedUnbalancedTx
  -> QueryM (Either BalanceTxError FinalizedTransaction)
balanceTxWithAddress ownAddr unbalancedTx = runExceptT do
  utxos <- ExceptT $ utxosAt ownAddr
    <#> note CouldNotGetUtxos >>> map unwrap

  unbalancedCollTx <-
    case Array.null (unbalancedTx ^. _redeemersTxIns) of
      true ->
        -- Don't set collateral if tx doesn't contain phase-2 scripts:
        lift unbalancedTxWithNetworkId
      false ->
        setTransactionCollateral =<< lift unbalancedTxWithNetworkId

  let
    allUtxos :: Utxos
    allUtxos =
      -- Combine utxos at the user address and those from any scripts
      -- involved with the contract in the unbalanced transaction:
      utxos `Map.union` (unbalancedTx ^. _unbalancedTx <<< _utxoIndex)

  availableUtxos <- lift $ filterLockedUtxos allUtxos

  logTx "unbalancedCollTx" availableUtxos unbalancedCollTx

  -- Balance and finalize the transaction: 
  ExceptT $ runBalancer availableUtxos ownAddr
    (unbalancedTx # _transaction' .~ unbalancedCollTx)
  where
  unbalancedTxWithNetworkId :: QueryM Transaction
  unbalancedTxWithNetworkId = do
    let transaction = unbalancedTx ^. _transaction'
    networkId <-
      transaction ^. _body <<< _networkId #
        maybe (asks $ _.networkId <<< _.config) pure
    pure (transaction # _body <<< _networkId ?~ networkId)

  setTransactionCollateral :: Transaction -> BalanceTxM Transaction
  setTransactionCollateral transaction = do
    collateral <-
      ExceptT $ note CouldNotGetCollateral <<< map (map (_.input <<< unwrap))
        <$> getWalletCollateral
    pure $ transaction # _body <<< _collateral ?~ collateral

--------------------------------------------------------------------------------
-- Balancing Algorithm
--------------------------------------------------------------------------------

type ChangeAddress = Address
type TransactionChangeOutput = TransactionOutput
type MinFee = BigInt
type Iteration = Int

<<<<<<< HEAD
addTxCollateral :: Array TransactionUnspentOutput -> Transaction -> Transaction
addTxCollateral utxos transaction =
  transaction # _body <<< _collateral ?~ map (_.input <<< unwrap) utxos

--------------------------------------------------------------------------------
-- Balancing functions and helpers
--------------------------------------------------------------------------------
-- https://github.com/mlabs-haskell/bot-plutus-interface/blob/master/src/BotPlutusInterface/PreBalance.hs#L54
-- FIX ME: UnbalancedTx contains requiredSignatories which would be a part of
-- multisig but we don't have such functionality ATM.

-- | Like `balanceTx`, but allows to provide an address that is treated like
-- | user's own (while `balanceTx` gets it from the wallet).
balanceTxWithAddress
  :: Array Address
  -> UnattachedUnbalancedTx
  -> QueryM (Either BalanceTxError FinalizedTransaction)
balanceTxWithAddress
  ownAddrs
  unattachedTx@(UnattachedUnbalancedTx { unbalancedTx: t }) = do

  let (UnbalancedTx { transaction: unbalancedTx, utxoIndex }) = t
  networkId <- (unbalancedTx ^. _body <<< _networkId) #
    maybe (asks $ _.config >>> _.networkId) pure
  let unbalancedTx' = unbalancedTx # _body <<< _networkId ?~ networkId
  utxoMinVal <- adaOnlyUtxoMinAdaValue
  runExceptT do
    -- TODO: eventually remove line below unless its needed for single change -- address
    ownAddr <- ExceptT $ pure
      $ note (GetWalletAddressError' CouldNotGetWalletAddress)
      $ head ownAddrs

    -- Get own wallet address, collateral and utxo set:
    utxos <-
      ExceptT $ traverse utxosAt ownAddrs <#>
        ( traverse (note (UtxosAtError' CouldNotGetUtxos) >>> map unwrap) --Maybe -> Either and unwrap UtxoM

            >>> map (foldr Map.union Map.empty) -- merge all utxos into one map
        )

    logInfo' $ "utxos: " <> show utxos
    -- ExceptT $ utxosAt ownAddr <#> (note (UtxosAtError' CouldNotGetUtxos) >>> map unwrap)

    -- After adding collateral, we need to balance the inputs and
    -- non-Ada outputs before looping, i.e. we need to add input fees
    -- for the Ada only collateral. No MinUtxos required. Perhaps
    -- for some wallets this step can be skipped and we can go straight
    -- to prebalancer.
    unbalancedCollTx <-
      if Array.null (unattachedTx ^. _redeemersTxIns)
      -- Don't set collateral if tx doesn't contain phase-2 scripts:
      then pure unbalancedTx'
      else ExceptT $ setCollateral unbalancedTx'
        <#> lmap GetWalletCollateralError'

    let
      -- Combines utxos at the user address and those from any scripts
      -- involved with the contract in the unbalanced transaction.
      allUtxos :: Utxos
      allUtxos = utxos `Map.union` utxoIndex

    availableUtxos <- lift $ filterLockedUtxos allUtxos

    -- Logging Unbalanced Tx with collateral added:
    logTx "Unbalanced Collaterised Tx " availableUtxos unbalancedCollTx

    -- Prebalance collaterised tx without fees:
    ubcTx <- except $
      prebalanceCollateral ownAddr zero availableUtxos utxoMinVal
        unbalancedCollTx
    -- Prebalance collaterised tx with fees:
    let unattachedTx' = unattachedTx # _transaction' .~ ubcTx
    _ /\ fees <- ExceptT $ evalExUnitsAndMinFee unattachedTx'
    ubcTx' <- except $
      prebalanceCollateral ownAddr (fees + feeBuffer) availableUtxos utxoMinVal
        ubcTx
    -- Loop to balance non-Ada assets
    nonAdaBalancedCollTx <- ExceptT $ loop availableUtxos ownAddr [] $
      unattachedTx' #
        _transaction' .~ ubcTx'
    -- Return excess Ada change to wallet:
    unsignedTx <- ExceptT $
      returnAdaChangeAndFinalizeFees ownAddr allUtxos nonAdaBalancedCollTx
        <#>
          lmap ReturnAdaChangeError'
    -- Attach datums and redeemers, set the script integrity hash:
    finalizedTx <- lift $ finalizeTransaction unsignedTx
    -- Log final balanced tx and return it:
    logTx "Post-balancing Tx " availableUtxos (unwrap finalizedTx)
    except $ Right finalizedTx
  where
  prebalanceCollateral
    :: Address
    -> BigInt
    -> Utxos
    -> BigInt
    -> Transaction
    -> Either BalanceTxError Transaction
  prebalanceCollateral ownAddr fees utxos adaOnlyUtxoMinValue tx =
    balanceTxIns utxos fees adaOnlyUtxoMinValue (tx ^. _body)
      >>= balanceNonAdaOuts ownAddr utxos
      <#> flip (set _body) tx

  loop
    :: Utxos
    -> Address
    -> MinUtxos
=======
runBalancer
  :: Utxos
  -> ChangeAddress
  -> UnattachedUnbalancedTx
  -> QueryM (Either BalanceTxError FinalizedTransaction)
runBalancer utxos changeAddress =
  runExceptT <<<
    (mainLoop one zero <=< addLovelacesToTransactionOutputs)
  where
  mainLoop
    :: Iteration
    -> MinFee
>>>>>>> c2fd1dfd
    -> UnattachedUnbalancedTx
    -> BalanceTxM FinalizedTransaction
  mainLoop iteration minFee unbalancedTx = do
    let
      unbalancedTxWithMinFee =
        setTransactionMinFee minFee unbalancedTx

    unbalancedTxWithInputs <-
      addTransactionInputs changeAddress utxos unbalancedTxWithMinFee

    traceMainLoop "added transaction inputs" "unbalancedTxWithInputs"
      unbalancedTxWithInputs

    let
      prebalancedTx =
        addTransactionChangeOutput changeAddress utxos unbalancedTxWithInputs

    traceMainLoop "added transaction change output" "prebalancedTx"
      prebalancedTx

    balancedTx /\ newMinFee <- evalExUnitsAndMinFee prebalancedTx

<<<<<<< HEAD
-- | Balances an unbalanced transaction. For submitting a tx via Nami, the
-- | utxo set shouldn't include the collateral which is vital for balancing.
-- | In particular, the transaction inputs must not include the collateral.
balanceTx
  :: UnattachedUnbalancedTx
  -> QueryM (Either BalanceTxError FinalizedTransaction)
balanceTx tx = do
  addrs <- QueryM.getWalletAddresses
  logInfo' $ "get addrs: " <> show addrs
  case addrs of
    Nothing -> pure $ Left $ GetWalletAddressError' CouldNotGetWalletAddress
    Just addresses -> balanceTxWithAddress addresses tx
=======
    traceMainLoop "calculated ex units and min fee" "balancedTx" balancedTx
>>>>>>> c2fd1dfd

    case newMinFee == minFee of
      true -> do
        finalizedTransaction <- lift $ finalizeTransaction balancedTx

        traceMainLoop "finalized transaction" "finalizedTransaction"
          finalizedTransaction
        pure finalizedTransaction
      false ->
        mainLoop (iteration + one) newMinFee unbalancedTxWithInputs
    where
    traceMainLoop
      :: forall (a :: Type). Show a => String -> String -> a -> BalanceTxM Unit
    traceMainLoop meta message object =
      let
        tagMessage :: String
        tagMessage =
          "mainLoop (iteration " <> show iteration <> "): " <> meta
      in
        Logger.trace (tag tagMessage "^") $ message <> ": " <> show object

setTransactionMinFee
  :: MinFee -> UnattachedUnbalancedTx -> UnattachedUnbalancedTx
setTransactionMinFee minFee = _body' <<< _fee .~ Coin minFee

-- | For each transaction output, if necessary, adds some number of lovelaces
-- | to cover the utxo min-ada-value requirement.
addLovelacesToTransactionOutputs
  :: UnattachedUnbalancedTx -> BalanceTxM UnattachedUnbalancedTx
addLovelacesToTransactionOutputs unbalancedTx =
  map (\txOutputs -> unbalancedTx # _body' <<< _outputs .~ txOutputs) $
    traverse addLovelacesToTransactionOutput
      (unbalancedTx ^. _body' <<< _outputs)

addLovelacesToTransactionOutput
  :: TransactionOutput -> BalanceTxM TransactionOutput
addLovelacesToTransactionOutput txOutput = do
  txOutputMinAda <- ExceptT $ utxoMinAdaValue txOutput
    <#> note UtxoMinAdaValueCalculationFailed
  let
    txOutputRec = unwrap txOutput

    txOutputValue :: Value
    txOutputValue = txOutputRec.amount

    newCoin :: Coin
    newCoin = Coin $ max (valueToCoin' txOutputValue) txOutputMinAda

  pure $ wrap txOutputRec
    { amount = mkValue newCoin (getNonAdaAsset txOutputValue) }

-- | Generates a change output to return all excess `Value` back to the owner's 
-- | address. Does NOT check if the generated output fulfills the utxo
-- | min-ada-value requirement (see Prerequisites).
-- | 
-- | Prerequisites: 
-- |   1. Must be called after `addTransactionInputs`, which guarantees that 
-- |   the change output will cover the utxo min-ada-value requirement.
-- | 
-- | TODO: Modify the logic to handle "The Problem of Concurrency"
-- | https://github.com/Plutonomicon/cardano-transaction-lib/issues/924
buildTransactionChangeOutput
  :: ChangeAddress -> Utxos -> UnattachedUnbalancedTx -> TransactionChangeOutput
buildTransactionChangeOutput changeAddress utxos tx =
  let
    txBody :: TxBody
    txBody = tx ^. _body'

    totalInputValue :: Value
    totalInputValue = getInputValue utxos txBody

    changeValue :: Value
    changeValue =
      valueWithNonNegativeAda $
        (totalInputValue <> mintValue txBody)
          `minus` (totalOutputValue txBody <> minFeeValue txBody)
  in
    TransactionOutput
      { address: changeAddress, amount: changeValue, dataHash: Nothing }

addTransactionChangeOutput
  :: ChangeAddress -> Utxos -> UnattachedUnbalancedTx -> PrebalancedTransaction
addTransactionChangeOutput changeAddress utxos unbalancedTx =
  PrebalancedTransaction $ unbalancedTx # _body' <<< _outputs %~
    Array.cons (buildTransactionChangeOutput changeAddress utxos unbalancedTx)

-- | Selects a combination of unspent transaction outputs from the wallet's 
-- | utxo set so that the total input value is sufficient to cover all  
-- | transaction outputs, including the change that will be generated 
-- | when using that particular combination of inputs. 
-- | 
-- | Prerequisites:
-- |   1. Must be called with a transaction with no change output. 
-- |   2. The `fee` field of a transaction body must be set.
addTransactionInputs
  :: ChangeAddress
  -> Utxos
  -> UnattachedUnbalancedTx
  -> BalanceTxM UnattachedUnbalancedTx
addTransactionInputs changeAddress utxos unbalancedTx = do
  let
    txBody :: TxBody
    txBody = unbalancedTx ^. _body'

    txInputs :: Set TransactionInput
    txInputs = txBody ^. _inputs

    nonMintedValue :: Value
    nonMintedValue = totalOutputValue txBody `minus` mintValue txBody

  txChangeOutput <-
    addLovelacesToTransactionOutput
      (buildTransactionChangeOutput changeAddress utxos unbalancedTx)

  let
    changeValue :: Value
    changeValue = (unwrap txChangeOutput).amount

    requiredInputValue :: Value
    requiredInputValue = nonMintedValue <> minFeeValue txBody <> changeValue

  newTxInputs <-
    except $ collectTransactionInputs txInputs utxos requiredInputValue

  case newTxInputs == txInputs of
    true ->
      pure unbalancedTx
    false ->
      addTransactionInputs changeAddress utxos
        (unbalancedTx # _body' <<< _inputs %~ Set.union newTxInputs)

collectTransactionInputs
  :: Set TransactionInput
  -> Utxos
  -> Value
  -> Either BalanceTxError (Set TransactionInput)
collectTransactionInputs originalTxIns utxos value = do
  txInsValue <- updatedInputs >>= getTxInsValue utxos
  updatedInputs' <- updatedInputs
  case isSufficient updatedInputs' txInsValue of
    true ->
      pure $ Set.fromFoldable updatedInputs'
    false ->
      Left $ InsufficientTxInputs (Expected value) (Actual txInsValue)
  where
  updatedInputs :: Either BalanceTxError (Array TransactionInput)
  updatedInputs =
    foldl
      ( \newTxIns txIn -> do
          txIns <- newTxIns
          txInsValue <- getTxInsValue utxos txIns
          case Array.elem txIn txIns || isSufficient txIns txInsValue of
            true -> newTxIns
            false ->
              Right $ Array.insert txIn txIns -- treat as a set.
      )
      (Right $ Array.fromFoldable originalTxIns)
      $ utxosToTransactionInput utxos

  isSufficient :: Array TransactionInput -> Value -> Boolean
  isSufficient txIns' txInsValue =
    not (Array.null txIns') && txInsValue `geq` value

  getTxInsValue
    :: Utxos -> Array TransactionInput -> Either BalanceTxError Value
  getTxInsValue utxos' =
    map (Array.foldMap getAmount) <<<
      traverse (\x -> note (UtxoLookupFailedFor x) $ Map.lookup x utxos')

  utxosToTransactionInput :: Utxos -> Array TransactionInput
  utxosToTransactionInput =
    Array.mapMaybe (hush <<< getPublicKeyTransactionInput) <<< Map.toUnfoldable

getAmount :: TransactionOutput -> Value
getAmount = _.amount <<< unwrap

totalOutputValue :: TxBody -> Value
totalOutputValue txBody = foldMap getAmount (txBody ^. _outputs)

mintValue :: TxBody -> Value
mintValue txBody = maybe mempty (mkValue mempty <<< unwrap) (txBody ^. _mint)

minFeeValue :: TxBody -> Value
minFeeValue txBody = mkValue (txBody ^. _fee) mempty

valueWithNonNegativeAda :: Value -> Value
valueWithNonNegativeAda value =
  mkValue (Coin $ max (valueToCoin' value) zero) (getNonAdaAsset value)

-- | Get `TransactionInput` such that it is associated to `PaymentCredentialKey`
-- | and not `PaymentCredentialScript`, i.e. we want wallets only
getPublicKeyTransactionInput
  :: TransactionInput /\ TransactionOutput
  -> Either BalanceTxError TransactionInput
getPublicKeyTransactionInput (txOutRef /\ txOut) =
  note CouldNotConvertScriptOutputToTxInput $ do
    paymentCred <- unwrap txOut # (_.address >>> addressPaymentCred)
    -- TEST ME: using StakeCredential to determine whether wallet or script
    paymentCred # withStakeCredential
      { onKeyHash: const $ pure txOutRef
      , onScriptHash: const Nothing
      }

getInputValue :: Utxos -> TxBody -> Value
getInputValue utxos (TxBody txBody) =
  Array.foldMap
    getAmount
    ( Array.mapMaybe (flip Map.lookup utxos)
        <<< Array.fromFoldable
        <<< _.inputs $ txBody
    )

--------------------------------------------------------------------------------
-- Logging Helpers 
--------------------------------------------------------------------------------

-- Logging for Transaction type without returning Transaction
logTx
  :: forall (m :: Type -> Type)
   . MonadEffect m
  => MonadLogger m
  => String
  -> Utxos
  -> Transaction
  -> m Unit
logTx msg utxos (Transaction { body: body'@(TxBody body) }) =
  traverse_ (Logger.trace (tag msg mempty))
    [ "Input Value: " <> show (getInputValue utxos body')
    , "Output Value: " <> show (Array.foldMap getAmount body.outputs)
    , "Fees: " <> show body.fee
    ]
<|MERGE_RESOLUTION|>--- conflicted
+++ resolved
@@ -76,63 +76,13 @@
 import Control.Monad.Logger.Class as Logger
 import Control.Monad.Reader.Class (asks)
 import Control.Monad.Trans.Class (lift)
-<<<<<<< HEAD
-import Data.Array (catMaybes, filter, head, modifyAt, (\\))
-import Data.Array as Array
-import Data.Bifunctor (lmap, bimap)
-import Data.BigInt (BigInt, fromInt)
-import Data.BigInt as BigInt
-import Data.Either (Either(Left, Right), hush, note, either, isLeft)
-import Data.Foldable (find, foldl, length, foldMap)
-import Data.Foldable (lookup) as Foldable
-import Data.FoldableWithIndex (foldMapWithIndex)
-import Data.Function (applyN)
-import Data.Generic.Rep (class Generic)
-import Data.Int (toStringAs, decimal, ceil, toNumber)
-import Data.Lens (Lens', lens')
-=======
 import Data.Array as Array
 import Data.BigInt (BigInt)
 import Data.Either (Either(Left, Right), hush, note)
 import Data.Foldable (foldl, foldMap)
->>>>>>> c2fd1dfd
 import Data.Lens.Getter ((^.))
 import Data.Lens.Setter ((.~), (?~), (%~))
 import Data.Log.Tag (tag)
-<<<<<<< HEAD
-import Data.Map (empty, fromFoldable, lookup, toUnfoldable, union) as Map
-import Data.Maybe (Maybe(Nothing, Just), fromMaybe, maybe)
-import Data.Newtype (class Newtype, unwrap, wrap)
-import Data.Set (Set)
-import Data.Set as Set
-import Data.Show.Generic (genericShow)
-import Data.String (Pattern(Pattern))
-import Data.String.CodePoints (length) as String
-import Data.String.Common (joinWith, split) as String
-import Data.String.Utils (padEnd)
-import Data.Traversable (sequence, traverse, traverse_)
-import Data.Tuple (Tuple(Tuple), fst, snd)
-import Data.Tuple.Nested ((/\), type (/\))
-import Effect.Class (class MonadEffect, liftEffect)
-import QueryM (ClientError, QueryM)
-import QueryM (evaluateTxOgmios, getWalletAddresses) as QueryM
-import QueryM.MinFee (calculateMinFee) as QueryM
-import QueryM.Ogmios
-  ( TxEvaluationResult(TxEvaluationResult)
-  , TxEvaluationFailure(UnparsedError, ScriptFailures)
-  , RedeemerPointer
-  , ScriptFailure
-      ( ExtraRedeemers
-      , MissingRequiredDatums
-      , MissingRequiredScripts
-      , ValidatorFailed
-      , UnknownInputReferencedByRedeemer
-      , NonScriptInputReferencedByRedeemer
-      , IllFormedExecutionBudget
-      , NoCostModelForLanguage
-      )
-  ) as Ogmios
-=======
 import Data.Map (lookup, toUnfoldable, union) as Map
 import Data.Maybe (Maybe(Nothing, Just), maybe)
 import Data.Newtype (unwrap, wrap)
@@ -143,7 +93,6 @@
 import Effect.Class (class MonadEffect)
 import QueryM (QueryM)
 import QueryM (getWalletAddress) as QueryM
->>>>>>> c2fd1dfd
 import QueryM.Utxos (utxosAt, filterLockedUtxos, getWalletCollateral)
 import Serialization.Address (Address, addressPaymentCred, withStakeCredential)
 import Types.ScriptLookups (UnattachedUnbalancedTx)
@@ -165,7 +114,7 @@
 -- | Like `balanceTx`, but allows to provide an address that is treated like
 -- | user's own (while `balanceTx` gets it from the attached wallet).
 balanceTxWithAddress
-  :: Address
+  :: Array Address
   -> UnattachedUnbalancedTx
   -> QueryM (Either BalanceTxError FinalizedTransaction)
 balanceTxWithAddress ownAddr unbalancedTx = runExceptT do
@@ -219,115 +168,6 @@
 type MinFee = BigInt
 type Iteration = Int
 
-<<<<<<< HEAD
-addTxCollateral :: Array TransactionUnspentOutput -> Transaction -> Transaction
-addTxCollateral utxos transaction =
-  transaction # _body <<< _collateral ?~ map (_.input <<< unwrap) utxos
-
---------------------------------------------------------------------------------
--- Balancing functions and helpers
---------------------------------------------------------------------------------
--- https://github.com/mlabs-haskell/bot-plutus-interface/blob/master/src/BotPlutusInterface/PreBalance.hs#L54
--- FIX ME: UnbalancedTx contains requiredSignatories which would be a part of
--- multisig but we don't have such functionality ATM.
-
--- | Like `balanceTx`, but allows to provide an address that is treated like
--- | user's own (while `balanceTx` gets it from the wallet).
-balanceTxWithAddress
-  :: Array Address
-  -> UnattachedUnbalancedTx
-  -> QueryM (Either BalanceTxError FinalizedTransaction)
-balanceTxWithAddress
-  ownAddrs
-  unattachedTx@(UnattachedUnbalancedTx { unbalancedTx: t }) = do
-
-  let (UnbalancedTx { transaction: unbalancedTx, utxoIndex }) = t
-  networkId <- (unbalancedTx ^. _body <<< _networkId) #
-    maybe (asks $ _.config >>> _.networkId) pure
-  let unbalancedTx' = unbalancedTx # _body <<< _networkId ?~ networkId
-  utxoMinVal <- adaOnlyUtxoMinAdaValue
-  runExceptT do
-    -- TODO: eventually remove line below unless its needed for single change -- address
-    ownAddr <- ExceptT $ pure
-      $ note (GetWalletAddressError' CouldNotGetWalletAddress)
-      $ head ownAddrs
-
-    -- Get own wallet address, collateral and utxo set:
-    utxos <-
-      ExceptT $ traverse utxosAt ownAddrs <#>
-        ( traverse (note (UtxosAtError' CouldNotGetUtxos) >>> map unwrap) --Maybe -> Either and unwrap UtxoM
-
-            >>> map (foldr Map.union Map.empty) -- merge all utxos into one map
-        )
-
-    logInfo' $ "utxos: " <> show utxos
-    -- ExceptT $ utxosAt ownAddr <#> (note (UtxosAtError' CouldNotGetUtxos) >>> map unwrap)
-
-    -- After adding collateral, we need to balance the inputs and
-    -- non-Ada outputs before looping, i.e. we need to add input fees
-    -- for the Ada only collateral. No MinUtxos required. Perhaps
-    -- for some wallets this step can be skipped and we can go straight
-    -- to prebalancer.
-    unbalancedCollTx <-
-      if Array.null (unattachedTx ^. _redeemersTxIns)
-      -- Don't set collateral if tx doesn't contain phase-2 scripts:
-      then pure unbalancedTx'
-      else ExceptT $ setCollateral unbalancedTx'
-        <#> lmap GetWalletCollateralError'
-
-    let
-      -- Combines utxos at the user address and those from any scripts
-      -- involved with the contract in the unbalanced transaction.
-      allUtxos :: Utxos
-      allUtxos = utxos `Map.union` utxoIndex
-
-    availableUtxos <- lift $ filterLockedUtxos allUtxos
-
-    -- Logging Unbalanced Tx with collateral added:
-    logTx "Unbalanced Collaterised Tx " availableUtxos unbalancedCollTx
-
-    -- Prebalance collaterised tx without fees:
-    ubcTx <- except $
-      prebalanceCollateral ownAddr zero availableUtxos utxoMinVal
-        unbalancedCollTx
-    -- Prebalance collaterised tx with fees:
-    let unattachedTx' = unattachedTx # _transaction' .~ ubcTx
-    _ /\ fees <- ExceptT $ evalExUnitsAndMinFee unattachedTx'
-    ubcTx' <- except $
-      prebalanceCollateral ownAddr (fees + feeBuffer) availableUtxos utxoMinVal
-        ubcTx
-    -- Loop to balance non-Ada assets
-    nonAdaBalancedCollTx <- ExceptT $ loop availableUtxos ownAddr [] $
-      unattachedTx' #
-        _transaction' .~ ubcTx'
-    -- Return excess Ada change to wallet:
-    unsignedTx <- ExceptT $
-      returnAdaChangeAndFinalizeFees ownAddr allUtxos nonAdaBalancedCollTx
-        <#>
-          lmap ReturnAdaChangeError'
-    -- Attach datums and redeemers, set the script integrity hash:
-    finalizedTx <- lift $ finalizeTransaction unsignedTx
-    -- Log final balanced tx and return it:
-    logTx "Post-balancing Tx " availableUtxos (unwrap finalizedTx)
-    except $ Right finalizedTx
-  where
-  prebalanceCollateral
-    :: Address
-    -> BigInt
-    -> Utxos
-    -> BigInt
-    -> Transaction
-    -> Either BalanceTxError Transaction
-  prebalanceCollateral ownAddr fees utxos adaOnlyUtxoMinValue tx =
-    balanceTxIns utxos fees adaOnlyUtxoMinValue (tx ^. _body)
-      >>= balanceNonAdaOuts ownAddr utxos
-      <#> flip (set _body) tx
-
-  loop
-    :: Utxos
-    -> Address
-    -> MinUtxos
-=======
 runBalancer
   :: Utxos
   -> ChangeAddress
@@ -340,7 +180,6 @@
   mainLoop
     :: Iteration
     -> MinFee
->>>>>>> c2fd1dfd
     -> UnattachedUnbalancedTx
     -> BalanceTxM FinalizedTransaction
   mainLoop iteration minFee unbalancedTx = do
@@ -363,22 +202,7 @@
 
     balancedTx /\ newMinFee <- evalExUnitsAndMinFee prebalancedTx
 
-<<<<<<< HEAD
--- | Balances an unbalanced transaction. For submitting a tx via Nami, the
--- | utxo set shouldn't include the collateral which is vital for balancing.
--- | In particular, the transaction inputs must not include the collateral.
-balanceTx
-  :: UnattachedUnbalancedTx
-  -> QueryM (Either BalanceTxError FinalizedTransaction)
-balanceTx tx = do
-  addrs <- QueryM.getWalletAddresses
-  logInfo' $ "get addrs: " <> show addrs
-  case addrs of
-    Nothing -> pure $ Left $ GetWalletAddressError' CouldNotGetWalletAddress
-    Just addresses -> balanceTxWithAddress addresses tx
-=======
     traceMainLoop "calculated ex units and min fee" "balancedTx" balancedTx
->>>>>>> c2fd1dfd
 
     case newMinFee == minFee of
       true -> do
