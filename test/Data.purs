-- | Tests for `ToData`/`FromData`
module Test.Data (suite) where

import Prelude

import ConstrIndex (class HasConstrIndex, defaultConstrIndex, fromConstr2Index)
import Contract.PlutusData (PlutusData(..))
import Control.Lazy (fix)
import Data.Array (zip, (..))
import Data.BigInt (BigInt)
import Data.BigInt as BigInt
import Data.Generic.Rep as G
import Data.Map as Map
<<<<<<< HEAD
import Data.Maybe (Maybe(Just, Nothing))
import Data.Show.Generic (genericShow)
import Data.Traversable (for_)
import Data.Tuple (Tuple)
import Data.Tuple.Nested ((/\))
import FromData (class FromData, fromData, genericFromData)
import Mote (group, test)
import Test.QuickCheck.Arbitrary (class Arbitrary, arbitrary, genericArbitrary)
import Test.QuickCheck.Gen (Gen)
import Test.Spec.Assertions (shouldEqual)
import TestM (TestPlanM)
import ToData (class ToData, genericToData, toData)

suite :: TestPlanM Unit
suite = do
  group "PlutusData representation tests: ToData/FromData" $ do
    group "Primitives" do
      test "Unit" do
        let
          input = unit
        fromData (toData input) `shouldEqual` Just input
      group "Boolean" do
        let
          inputs = [ true, false ]
        for_ inputs \input -> do
          test (show input) do
            fromData (toData input) `shouldEqual` Just input
      group "Maybe" do
        let
          inputs = [ Just true, Just false, Nothing ]
        for_ inputs \input -> do
          test (show input) do
            fromData (toData input) `shouldEqual` Just input
      group "BigInt" do
        let
          inputs =
            [ BigInt.fromInt 0
            , BigInt.fromInt 10000
            , BigInt.fromInt (-10000)
            ]
        for_ inputs \input -> do
          test (show input) do
            fromData (toData input) `shouldEqual` Just input
      group "Map" do
        test "Map #1" do
          let
            input =
              Map.fromFoldable [ unit /\ unit ]
=======
import Data.Maybe (Maybe(Just, Nothing), fromJust)
import Data.Traversable (for_, traverse_)
import Data.Tuple (uncurry)
import Data.Tuple.Nested ((/\))
import Deserialization.FromBytes (fromBytes)
import Deserialization.PlutusData as PDD
import FromData (class FromData, fromData)
import Mote (group, test, skip)
import Partial.Unsafe (unsafePartial)
import Serialization (toBytes)
import Serialization.PlutusData as PDS
import Test.Spec.Assertions (shouldEqual)
import TestM (TestPlanM)
import ToData (class ToData, toData)
import Types.ByteArray (hexToByteArrayUnsafe)
import Untagged.Union (asOneOf)

suite :: TestPlanM Unit
suite = do
  group "ToData/FromData" do
    test "Unit" do
      let
        input = unit
      fromData (toData input) `shouldEqual` Just input
    group "Boolean" do
      let
        inputs = [ true, false ]
      for_ inputs \input -> do
        test (show input) do
>>>>>>> 70a96204
          fromData (toData input) `shouldEqual` Just input
        test "Map #2" do
          let
            input = Map.fromFoldable
              [ Map.fromFoldable [ unit /\ unit ] /\ Map.fromFoldable [ unit /\ unit ] ]
          fromData (toData input) `shouldEqual` Just input
<<<<<<< HEAD
    group "Generic" do
      -- TODO: Quickcheckify
      test "EType: from . to == id" do
        let
          input = E0 (D1 (D2 (C1 Nothing))) true (C2 (MyBigInt (BigInt.fromInt 123)) false)
        fromData (toData input) `shouldEqual` Just input
      test "CType: C1 constructor shouldn't accept empty arguments" do
        let
          pd = Constr (BigInt.fromInt 1) []
        fromData pd `shouldEqual` (Nothing :: Maybe CType)
      test "CType: C1 constructor shouldn't accept more than one argument" do
        let
          pd = Constr (BigInt.fromInt 1) [ (Constr (BigInt.fromInt 1) []), (Integer $ BigInt.fromInt 0) ]
        fromData pd `shouldEqual` (Nothing :: Maybe CType)
      test "CType: C0 constructor shouldn't accept any arguments" do
        let
          pd = Constr (BigInt.fromInt 0) [ (Constr (BigInt.fromInt 1) []) ]
        fromData pd `shouldEqual` (Nothing :: Maybe CType)
      test "FType and FType' toData/fromData the same: F0 == F0'" do
        let
          f0 = F0 { f0A: BigInt.fromInt 1337 }
          f0' = F0' (BigInt.fromInt 1337)
        fromData (toData f0) `shouldEqual` Just f0'
        fromData (toData f0') `shouldEqual` Just f0
      test "FType and FType' toData/fromData the same: F1 == F1'" do
        let
          f1 = F1 { f1A: true, f1B: false, f1C: true }
          f1' = F1' true false true
        fromData (toData f1) `shouldEqual` Just f1'
        fromData (toData f1') `shouldEqual` Just f1
      test "FType and FType' toData/fromData the same: F2 == F2'" do
        let
          f2 = F2 { f2A: BigInt.fromInt 1337, f2B: F1 { f1A: true, f1B: false, f1C: true } }
          f2' = F2' (BigInt.fromInt 1337) (F1' true false true)
        fromData (toData f2) `shouldEqual` Just f2'
        fromData (toData f2') `shouldEqual` Just f2

-- | Newtype wrapper to avoid an orphan instance
newtype MyBigInt = MyBigInt BigInt

derive newtype instance ToData MyBigInt
derive newtype instance FromData MyBigInt
derive newtype instance Eq MyBigInt
derive newtype instance Show MyBigInt

instance Arbitrary MyBigInt where
  arbitrary = do
    i <- arbitrary :: Gen Int
    let bi = BigInt.fromInt i
    pure $ MyBigInt bi

-- | Types used to test generic fromData and toData
data CType = C0 | C1 (Maybe MyBigInt) | C2 MyBigInt Boolean | C3 MyBigInt Boolean Boolean
data DType = D0 CType MyBigInt (Maybe Boolean) | D1 DType | D2 CType
data EType = E0 DType Boolean CType
data FType
  = F0
      { f0A :: BigInt
      }
  | F1
      { f1A :: Boolean
      , f1B :: Boolean
      , f1C :: Boolean
      }
  | F2
      { f2A :: BigInt
      , f2B :: FType
      }

data FType'
  = F0' BigInt
  | F1' Boolean Boolean Boolean
  | F2' BigInt FType'

derive instance G.Generic CType _
derive instance G.Generic DType _
derive instance G.Generic EType _
derive instance G.Generic FType _
derive instance G.Generic FType' _

derive instance Eq CType
derive instance Eq DType
derive instance Eq EType
derive instance Eq FType
derive instance Eq FType'

instance HasConstrIndex CType where
  constrIndex = defaultConstrIndex

instance HasConstrIndex DType where
  constrIndex = defaultConstrIndex

instance HasConstrIndex EType where
  constrIndex = defaultConstrIndex

instance HasConstrIndex FType where
  constrIndex = defaultConstrIndex

instance HasConstrIndex FType' where
  constrIndex = defaultConstrIndex

instance FromData DType where
  fromData x = genericFromData x

instance ToData DType where
  toData pd = genericToData pd

instance FromData EType where
  fromData = genericFromData

instance ToData EType where
  toData = genericToData

instance FromData CType where
  fromData pd = genericFromData pd -- NOTE: https://github.com/purescript/documentation/blob/master/errors/CycleInDeclaration.md

instance ToData CType where
  toData x = genericToData x -- NOTE: https://github.com/purescript/documentation/blob/master/errors/CycleInDeclaration.md

instance FromData FType where
  fromData pd = genericFromData pd

instance FromData FType' where
  fromData pd = genericFromData pd

instance ToData FType where
  toData x = genericToData x

instance ToData FType' where
  toData x = genericToData x

-- https://stackoverflow.com/questions/51215083/how-to-quickcheck-on-custom-adt-in-purescript
-- https://github.com/purescript/purescript/issues/2975
-- https://github.com/purescript/documentation/blob/master/errors/CycleInDeclaration.md
instance Arbitrary CType where
  arbitrary = fix $ \arb -> arb

instance Arbitrary EType where
  arbitrary = genericArbitrary

instance Arbitrary DType where
  arbitrary = fix $ \arb -> arb

instance Show CType where
  show x = genericShow x

instance Show DType where
  show x = genericShow x

instance Show EType where
  show = genericShow

instance Show FType where
  show x = genericShow x

instance Show FType' where
  show x = genericShow x

data Day = Mon | Tue | Wed | Thurs | Fri | Sat | Sun

derive instance G.Generic Day _

instance HasConstrIndex Day where
  constrIndex _ = fromConstr2Index (zip [ "Mon", "Tue", "Wed", "Thurs", "Fri", "Sat", "Sun" ] (0 .. 7))

instance ToData Day where
  toData = genericToData

data AnotherDay = AMon | ATue | AWed | AThurs | AFri | ASat | ASun

derive instance G.Generic AnotherDay _

instance HasConstrIndex AnotherDay where
  constrIndex = defaultConstrIndex

instance ToData AnotherDay where
  toData = genericToData

data Tree a = Node a (Tuple (Tree a) (Tree a)) | Leaf a

derive instance G.Generic (Tree a) _

instance HasConstrIndex (Tree a) where
  constrIndex = defaultConstrIndex

instance (ToData a) => ToData (Tree a) where
  toData x = genericToData x -- https://github.com/purescript/documentation/blob/master/guides/Type-Class-Deriving.md#avoiding-stack-overflow-errors-with-recursive-types
=======
    test "Map #1" do
      let
        input =
          Map.fromFoldable [ unit /\ unit ]
      fromData (toData input) `shouldEqual` Just input
    test "Map #2" do
      let
        input = Map.fromFoldable
          [ Map.fromFoldable [ unit /\ unit ] /\ Map.fromFoldable [ unit /\ unit ] ]
      fromData (toData input) `shouldEqual` Just input
  group "ToData and serialization - binary fixtures" do
    -- How to get binary fixtures:
    --
    -- ```
    -- import PlutusTx
    -- import PlutusTx.IsData
    -- import Codec.Serialise
    -- import Data.ByteString.Lazy as BL
    --
    -- showBinary = toHexDigest . BL.toStrict . serialise . toData
    -- ```
    test "Unit" do
      let
        binaryFixture = "d87980"
        expectedOutput = unit
      fromBytesFromData binaryFixture `shouldEqual` Just expectedOutput
    group "Boolean" do
      let
        fixtures =
          [ false /\ "d87980"
          , true /\ "d87a80"
          ]
      for_ fixtures \(value /\ binaryFixture) -> do
        test (show value) do
          fromBytesFromData binaryFixture `shouldEqual` Just value
    group "Maybe" do
      let
        fixtures =
          [ Nothing /\ "d87a80"
          , Just (BigInt.fromInt 1) /\ "d8799f01ff"
          ]
      for_ fixtures \(value /\ binaryFixture) -> do
        test (show value) do
          fromBytesFromData binaryFixture `shouldEqual` Just value
    group "BigInt" do
      traverse_ (uncurry testBinaryFixture)
        [ BigInt.fromInt (negate 1000) /\ "3903e7"
        , BigInt.fromInt 1000 /\ "1903e8"
        , BigInt.fromInt 1 /\ "01"
        , unsafePartial (fromJust $ BigInt.fromString "999999999999999999999999999999999999999")
            /\ "c25102f050fe938943acc45f65567fffffffff"
        ]
    skip $ group "BigInt - failing (problem with encoding of 0)" do
      traverse_ (uncurry testBinaryFixture)
        [ BigInt.fromInt 0 /\ "00"
        ]

fromBytesFromData :: forall a. FromData a => String -> Maybe a
fromBytesFromData binary = fromData =<< PDD.convertPlutusData =<< fromBytes (hexToByteArrayUnsafe binary)

testBinaryFixture :: forall a. Eq a => Show a => FromData a => ToData a => a -> String -> TestPlanM Unit
testBinaryFixture value binaryFixture = do
  test ("Deserialization: " <> show value) do
    fromBytesFromData binaryFixture `shouldEqual` Just value
  test ("Serialization: " <> show value) do
    map (toBytes <<< asOneOf) (PDS.convertPlutusData (toData value)) `shouldEqual` Just (hexToByteArrayUnsafe binaryFixture)
>>>>>>> 70a96204
<|MERGE_RESOLUTION|>--- conflicted
+++ resolved
@@ -5,25 +5,32 @@
 
 import ConstrIndex (class HasConstrIndex, defaultConstrIndex, fromConstr2Index)
 import Contract.PlutusData (PlutusData(..))
+import Contract.Prelude (fromJust, traverse_, uncurry)
 import Control.Lazy (fix)
 import Data.Array (zip, (..))
 import Data.BigInt (BigInt)
 import Data.BigInt as BigInt
 import Data.Generic.Rep as G
 import Data.Map as Map
-<<<<<<< HEAD
 import Data.Maybe (Maybe(Just, Nothing))
 import Data.Show.Generic (genericShow)
 import Data.Traversable (for_)
 import Data.Tuple (Tuple)
 import Data.Tuple.Nested ((/\))
 import FromData (class FromData, fromData, genericFromData)
-import Mote (group, test)
+import Mote (group, skip, test)
+import Partial.Unsafe (unsafePartial)
 import Test.QuickCheck.Arbitrary (class Arbitrary, arbitrary, genericArbitrary)
 import Test.QuickCheck.Gen (Gen)
 import Test.Spec.Assertions (shouldEqual)
 import TestM (TestPlanM)
 import ToData (class ToData, genericToData, toData)
+import Deserialization.FromBytes (fromBytes)
+import Deserialization.PlutusData as PDD
+import Serialization (toBytes)
+import Serialization.PlutusData as PDS
+import Types.ByteArray (hexToByteArrayUnsafe)
+import Untagged.Union (asOneOf)
 
 suite :: TestPlanM Unit
 suite = do
@@ -60,44 +67,12 @@
           let
             input =
               Map.fromFoldable [ unit /\ unit ]
-=======
-import Data.Maybe (Maybe(Just, Nothing), fromJust)
-import Data.Traversable (for_, traverse_)
-import Data.Tuple (uncurry)
-import Data.Tuple.Nested ((/\))
-import Deserialization.FromBytes (fromBytes)
-import Deserialization.PlutusData as PDD
-import FromData (class FromData, fromData)
-import Mote (group, test, skip)
-import Partial.Unsafe (unsafePartial)
-import Serialization (toBytes)
-import Serialization.PlutusData as PDS
-import Test.Spec.Assertions (shouldEqual)
-import TestM (TestPlanM)
-import ToData (class ToData, toData)
-import Types.ByteArray (hexToByteArrayUnsafe)
-import Untagged.Union (asOneOf)
-
-suite :: TestPlanM Unit
-suite = do
-  group "ToData/FromData" do
-    test "Unit" do
-      let
-        input = unit
-      fromData (toData input) `shouldEqual` Just input
-    group "Boolean" do
-      let
-        inputs = [ true, false ]
-      for_ inputs \input -> do
-        test (show input) do
->>>>>>> 70a96204
           fromData (toData input) `shouldEqual` Just input
         test "Map #2" do
           let
             input = Map.fromFoldable
               [ Map.fromFoldable [ unit /\ unit ] /\ Map.fromFoldable [ unit /\ unit ] ]
           fromData (toData input) `shouldEqual` Just input
-<<<<<<< HEAD
     group "Generic" do
       -- TODO: Quickcheckify
       test "EType: from . to == id" do
@@ -134,168 +109,6 @@
           f2' = F2' (BigInt.fromInt 1337) (F1' true false true)
         fromData (toData f2) `shouldEqual` Just f2'
         fromData (toData f2') `shouldEqual` Just f2
-
--- | Newtype wrapper to avoid an orphan instance
-newtype MyBigInt = MyBigInt BigInt
-
-derive newtype instance ToData MyBigInt
-derive newtype instance FromData MyBigInt
-derive newtype instance Eq MyBigInt
-derive newtype instance Show MyBigInt
-
-instance Arbitrary MyBigInt where
-  arbitrary = do
-    i <- arbitrary :: Gen Int
-    let bi = BigInt.fromInt i
-    pure $ MyBigInt bi
-
--- | Types used to test generic fromData and toData
-data CType = C0 | C1 (Maybe MyBigInt) | C2 MyBigInt Boolean | C3 MyBigInt Boolean Boolean
-data DType = D0 CType MyBigInt (Maybe Boolean) | D1 DType | D2 CType
-data EType = E0 DType Boolean CType
-data FType
-  = F0
-      { f0A :: BigInt
-      }
-  | F1
-      { f1A :: Boolean
-      , f1B :: Boolean
-      , f1C :: Boolean
-      }
-  | F2
-      { f2A :: BigInt
-      , f2B :: FType
-      }
-
-data FType'
-  = F0' BigInt
-  | F1' Boolean Boolean Boolean
-  | F2' BigInt FType'
-
-derive instance G.Generic CType _
-derive instance G.Generic DType _
-derive instance G.Generic EType _
-derive instance G.Generic FType _
-derive instance G.Generic FType' _
-
-derive instance Eq CType
-derive instance Eq DType
-derive instance Eq EType
-derive instance Eq FType
-derive instance Eq FType'
-
-instance HasConstrIndex CType where
-  constrIndex = defaultConstrIndex
-
-instance HasConstrIndex DType where
-  constrIndex = defaultConstrIndex
-
-instance HasConstrIndex EType where
-  constrIndex = defaultConstrIndex
-
-instance HasConstrIndex FType where
-  constrIndex = defaultConstrIndex
-
-instance HasConstrIndex FType' where
-  constrIndex = defaultConstrIndex
-
-instance FromData DType where
-  fromData x = genericFromData x
-
-instance ToData DType where
-  toData pd = genericToData pd
-
-instance FromData EType where
-  fromData = genericFromData
-
-instance ToData EType where
-  toData = genericToData
-
-instance FromData CType where
-  fromData pd = genericFromData pd -- NOTE: https://github.com/purescript/documentation/blob/master/errors/CycleInDeclaration.md
-
-instance ToData CType where
-  toData x = genericToData x -- NOTE: https://github.com/purescript/documentation/blob/master/errors/CycleInDeclaration.md
-
-instance FromData FType where
-  fromData pd = genericFromData pd
-
-instance FromData FType' where
-  fromData pd = genericFromData pd
-
-instance ToData FType where
-  toData x = genericToData x
-
-instance ToData FType' where
-  toData x = genericToData x
-
--- https://stackoverflow.com/questions/51215083/how-to-quickcheck-on-custom-adt-in-purescript
--- https://github.com/purescript/purescript/issues/2975
--- https://github.com/purescript/documentation/blob/master/errors/CycleInDeclaration.md
-instance Arbitrary CType where
-  arbitrary = fix $ \arb -> arb
-
-instance Arbitrary EType where
-  arbitrary = genericArbitrary
-
-instance Arbitrary DType where
-  arbitrary = fix $ \arb -> arb
-
-instance Show CType where
-  show x = genericShow x
-
-instance Show DType where
-  show x = genericShow x
-
-instance Show EType where
-  show = genericShow
-
-instance Show FType where
-  show x = genericShow x
-
-instance Show FType' where
-  show x = genericShow x
-
-data Day = Mon | Tue | Wed | Thurs | Fri | Sat | Sun
-
-derive instance G.Generic Day _
-
-instance HasConstrIndex Day where
-  constrIndex _ = fromConstr2Index (zip [ "Mon", "Tue", "Wed", "Thurs", "Fri", "Sat", "Sun" ] (0 .. 7))
-
-instance ToData Day where
-  toData = genericToData
-
-data AnotherDay = AMon | ATue | AWed | AThurs | AFri | ASat | ASun
-
-derive instance G.Generic AnotherDay _
-
-instance HasConstrIndex AnotherDay where
-  constrIndex = defaultConstrIndex
-
-instance ToData AnotherDay where
-  toData = genericToData
-
-data Tree a = Node a (Tuple (Tree a) (Tree a)) | Leaf a
-
-derive instance G.Generic (Tree a) _
-
-instance HasConstrIndex (Tree a) where
-  constrIndex = defaultConstrIndex
-
-instance (ToData a) => ToData (Tree a) where
-  toData x = genericToData x -- https://github.com/purescript/documentation/blob/master/guides/Type-Class-Deriving.md#avoiding-stack-overflow-errors-with-recursive-types
-=======
-    test "Map #1" do
-      let
-        input =
-          Map.fromFoldable [ unit /\ unit ]
-      fromData (toData input) `shouldEqual` Just input
-    test "Map #2" do
-      let
-        input = Map.fromFoldable
-          [ Map.fromFoldable [ unit /\ unit ] /\ Map.fromFoldable [ unit /\ unit ] ]
-      fromData (toData input) `shouldEqual` Just input
   group "ToData and serialization - binary fixtures" do
     -- How to get binary fixtures:
     --
@@ -343,6 +156,157 @@
         [ BigInt.fromInt 0 /\ "00"
         ]
 
+-- | Newtype wrapper to avoid an orphan instance
+newtype MyBigInt = MyBigInt BigInt
+
+derive newtype instance ToData MyBigInt
+derive newtype instance FromData MyBigInt
+derive newtype instance Eq MyBigInt
+derive newtype instance Show MyBigInt
+
+instance Arbitrary MyBigInt where
+  arbitrary = do
+    i <- arbitrary :: Gen Int
+    let bi = BigInt.fromInt i
+    pure $ MyBigInt bi
+
+-- | Types used to test generic fromData and toData
+data CType = C0 | C1 (Maybe MyBigInt) | C2 MyBigInt Boolean | C3 MyBigInt Boolean Boolean
+data DType = D0 CType MyBigInt (Maybe Boolean) | D1 DType | D2 CType
+data EType = E0 DType Boolean CType
+data FType
+  = F0
+      { f0A :: BigInt
+      }
+  | F1
+      { f1A :: Boolean
+      , f1B :: Boolean
+      , f1C :: Boolean
+      }
+  | F2
+      { f2A :: BigInt
+      , f2B :: FType
+      }
+
+data FType'
+  = F0' BigInt
+  | F1' Boolean Boolean Boolean
+  | F2' BigInt FType'
+
+derive instance G.Generic CType _
+derive instance G.Generic DType _
+derive instance G.Generic EType _
+derive instance G.Generic FType _
+derive instance G.Generic FType' _
+
+derive instance Eq CType
+derive instance Eq DType
+derive instance Eq EType
+derive instance Eq FType
+derive instance Eq FType'
+
+instance HasConstrIndex CType where
+  constrIndex = defaultConstrIndex
+
+instance HasConstrIndex DType where
+  constrIndex = defaultConstrIndex
+
+instance HasConstrIndex EType where
+  constrIndex = defaultConstrIndex
+
+instance HasConstrIndex FType where
+  constrIndex = defaultConstrIndex
+
+instance HasConstrIndex FType' where
+  constrIndex = defaultConstrIndex
+
+instance FromData DType where
+  fromData x = genericFromData x
+
+instance ToData DType where
+  toData pd = genericToData pd
+
+instance FromData EType where
+  fromData = genericFromData
+
+instance ToData EType where
+  toData = genericToData
+
+instance FromData CType where
+  fromData pd = genericFromData pd -- NOTE: https://github.com/purescript/documentation/blob/master/errors/CycleInDeclaration.md
+
+instance ToData CType where
+  toData x = genericToData x -- NOTE: https://github.com/purescript/documentation/blob/master/errors/CycleInDeclaration.md
+
+instance FromData FType where
+  fromData pd = genericFromData pd
+
+instance FromData FType' where
+  fromData pd = genericFromData pd
+
+instance ToData FType where
+  toData x = genericToData x
+
+instance ToData FType' where
+  toData x = genericToData x
+
+-- https://stackoverflow.com/questions/51215083/how-to-quickcheck-on-custom-adt-in-purescript
+-- https://github.com/purescript/purescript/issues/2975
+-- https://github.com/purescript/documentation/blob/master/errors/CycleInDeclaration.md
+instance Arbitrary CType where
+  arbitrary = fix $ \arb -> arb
+
+instance Arbitrary EType where
+  arbitrary = genericArbitrary
+
+instance Arbitrary DType where
+  arbitrary = fix $ \arb -> arb
+
+instance Show CType where
+  show x = genericShow x
+
+instance Show DType where
+  show x = genericShow x
+
+instance Show EType where
+  show = genericShow
+
+instance Show FType where
+  show x = genericShow x
+
+instance Show FType' where
+  show x = genericShow x
+
+data Day = Mon | Tue | Wed | Thurs | Fri | Sat | Sun
+
+derive instance G.Generic Day _
+
+instance HasConstrIndex Day where
+  constrIndex _ = fromConstr2Index (zip [ "Mon", "Tue", "Wed", "Thurs", "Fri", "Sat", "Sun" ] (0 .. 7))
+
+instance ToData Day where
+  toData = genericToData
+
+data AnotherDay = AMon | ATue | AWed | AThurs | AFri | ASat | ASun
+
+derive instance G.Generic AnotherDay _
+
+instance HasConstrIndex AnotherDay where
+  constrIndex = defaultConstrIndex
+
+instance ToData AnotherDay where
+  toData = genericToData
+
+data Tree a = Node a (Tuple (Tree a) (Tree a)) | Leaf a
+
+derive instance G.Generic (Tree a) _
+
+instance HasConstrIndex (Tree a) where
+  constrIndex = defaultConstrIndex
+
+instance (ToData a) => ToData (Tree a) where
+  toData x = genericToData x -- https://github.com/purescript/documentation/blob/master/guides/Type-Class-Deriving.md#avoiding-stack-overflow-errors-with-recursive-types
+
 fromBytesFromData :: forall a. FromData a => String -> Maybe a
 fromBytesFromData binary = fromData =<< PDD.convertPlutusData =<< fromBytes (hexToByteArrayUnsafe binary)
 
@@ -351,5 +315,4 @@
   test ("Deserialization: " <> show value) do
     fromBytesFromData binaryFixture `shouldEqual` Just value
   test ("Serialization: " <> show value) do
-    map (toBytes <<< asOneOf) (PDS.convertPlutusData (toData value)) `shouldEqual` Just (hexToByteArrayUnsafe binaryFixture)
->>>>>>> 70a96204
+    map (toBytes <<< asOneOf) (PDS.convertPlutusData (toData value)) `shouldEqual` Just (hexToByteArrayUnsafe binaryFixture)