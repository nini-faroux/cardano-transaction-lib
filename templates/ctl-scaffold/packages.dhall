--- conflicted
+++ resolved
@@ -363,11 +363,7 @@
           , "variant"
           ]
         , repo = "https://github.com/Plutonomicon/cardano-transaction-lib.git"
-<<<<<<< HEAD
-        , version = "85b5d7e08650a3d1d1de3292bbce45cafaf6ad3a"
-=======
         , version = "8b90e8fa84ebbb529051dfad0cd712f1477742a9"
->>>>>>> 3ccbfde6
         }
       }
 in upstream // additions