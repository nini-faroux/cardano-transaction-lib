-- | A module that defines the different transaction data types, balancing
-- | functionality, transaction fees, signing and submission.
module Contract.Transaction
  ( BalancedSignedTransaction(BalancedSignedTransaction)
  , awaitTxConfirmed
  , awaitTxConfirmedWithTimeout
  , awaitTxConfirmedWithTimeoutSlots
  , balanceTx
  , balanceTxWithConstraints
  , balanceTxs
  , balanceTxsWithConstraints
  , balanceTxM
  , calculateMinFee
  , getTxMetadata
  , createAdditionalUtxos
  , getTxFinalFee
  , module BalanceTxError
  , module ExportQueryM
  , module FinalizedTransaction
  , module NativeScript
  , module OutputDatum
  , module PTransaction
  , module PTransactionUnspentOutput
  , module ReindexRedeemersExport
  , module Scripts
  , module ScriptLookups
  , module ScriptRef
  , module Transaction
  , module UnbalancedTx
  , module X
  , reindexSpentScriptRedeemers
  , signTransaction
  , submit
<<<<<<< HEAD
=======
  , submitE
  , submitTxFromConstraints
  , submitTxFromConstraintsReturningFee
>>>>>>> 22752c08
  , withBalancedTx
  , withBalancedTxWithConstraints
  , withBalancedTxs
  , withBalancedTxsWithConstraints
  ) where

import Prelude

import Aeson (class EncodeAeson)
import Contract.Metadata (GeneralTransactionMetadata)
import Contract.Monad
  ( Contract
  , liftContractM
  , liftedE
  , liftedM
  , runContractInEnv
  )
import Contract.PlutusData (class IsData)
import Contract.ScriptLookups (mkUnbalancedTx)
import Contract.Scripts (class ValidatorTypes)
import Contract.TxConstraints (TxConstraints)
import Control.Monad.Error.Class (catchError, throwError)
import Control.Monad.Reader (ReaderT, asks, runReaderT)
import Control.Monad.Reader.Class (ask)
import Ctl.Internal.BalanceTx (BalanceTxError) as BalanceTxError
import Ctl.Internal.BalanceTx (FinalizedTransaction)
import Ctl.Internal.BalanceTx
  ( FinalizedTransaction(FinalizedTransaction)
  ) as FinalizedTransaction
import Ctl.Internal.BalanceTx (balanceTxWithConstraints) as BalanceTx
import Ctl.Internal.BalanceTx.Constraints (BalanceTxConstraintsBuilder)
import Ctl.Internal.Cardano.Types.NativeScript
  ( NativeScript
      ( ScriptPubkey
      , ScriptAll
      , ScriptAny
      , ScriptNOfK
      , TimelockStart
      , TimelockExpiry
      )
  ) as NativeScript
import Ctl.Internal.Cardano.Types.ScriptRef
  ( ScriptRef(NativeScriptRef, PlutusScriptRef)
  , scriptRefFromMintingPolicy
  ) as ScriptRef
import Ctl.Internal.Cardano.Types.Transaction
  ( AuxiliaryData(AuxiliaryData)
  , AuxiliaryDataHash(AuxiliaryDataHash)
  , BootstrapWitness
  , Certificate
      ( StakeRegistration
      , StakeDeregistration
      , StakeDelegation
      , PoolRegistration
      , PoolRetirement
      , GenesisKeyDelegation
      , MoveInstantaneousRewardsCert
      )
  , CostModel(CostModel)
  , Costmdls(Costmdls)
  , Ed25519Signature
  , Epoch(Epoch)
  , ExUnitPrices
  , ExUnits
  , GenesisHash(GenesisHash)
  , Mint(Mint)
  , Nonce(IdentityNonce, HashNonce)
  , PoolPubKeyHash(PoolPubKeyHash)
  , ProposedProtocolParameterUpdates(ProposedProtocolParameterUpdates)
  , ProtocolParamUpdate
  , ProtocolVersion
  , PublicKey
  , Redeemer
  , RequiredSigner(RequiredSigner)
  , ScriptDataHash(ScriptDataHash)
  , SubCoin
  , Transaction(Transaction)
  , TransactionWitnessSet(TransactionWitnessSet)
  , TxBody(TxBody)
  , URL(URL)
  , UnitInterval
  , Update
  , Vkey(Vkey)
  , Vkeywitness(Vkeywitness)
  , _auxiliaryData
  , _auxiliaryDataHash
  , _body
  , _bootstraps
  , _certs
  , _collateral
  , _fee
  , _inputs
  , _isValid
  , _mint
  , _nativeScripts
  , _networkId
  , _outputs
  , _plutusData
  , _plutusScripts
  , _referenceInputs
  , _requiredSigners
  , _scriptDataHash
  , _ttl
  , _update
  , _validityStartInterval
  , _vkeys
  , _withdrawals
  , _witnessSet
  ) as Transaction
import Ctl.Internal.Cardano.Types.Transaction
  ( Transaction
  , TransactionOutput
  , _body
  , _outputs
  )
import Ctl.Internal.Contract.AwaitTxConfirmed
  ( awaitTxConfirmed
  , awaitTxConfirmedWithTimeout
  , awaitTxConfirmedWithTimeoutSlots
  ) as Contract
import Ctl.Internal.Contract.MinFee (calculateMinFee) as Contract
import Ctl.Internal.Contract.QueryHandle (getQueryHandle)
import Ctl.Internal.Contract.Sign (signTransaction) as Contract
import Ctl.Internal.Hashing (transactionHash) as Hashing
import Ctl.Internal.Plutus.Conversion
  ( fromPlutusUtxoMap
  , toPlutusCoin
  , toPlutusTxOutputWithRefScript
  )
import Ctl.Internal.Plutus.Types.Transaction
  ( TransactionOutput(TransactionOutput)
  , TransactionOutputWithRefScript(TransactionOutputWithRefScript)
  ) as PTransaction
import Ctl.Internal.Plutus.Types.Transaction (UtxoMap)
import Ctl.Internal.Plutus.Types.TransactionUnspentOutput
  ( TransactionUnspentOutput(TransactionUnspentOutput)
  , _input
  , _output
  , lookupTxHash
  , mkTxUnspentOut
  ) as PTransactionUnspentOutput
import Ctl.Internal.Plutus.Types.Value (Coin)
import Ctl.Internal.QueryM
  ( ClientError
      ( ClientHttpError
      , ClientHttpResponseError
      , ClientDecodeJsonError
      , ClientEncodingError
      , ClientOtherError
      )
  ) as ExportQueryM
import Ctl.Internal.ReindexRedeemers
  ( ReindexErrors(CannotGetTxOutRefIndexForRedeemer)
  ) as ReindexRedeemersExport
import Ctl.Internal.ReindexRedeemers (reindexSpentScriptRedeemers) as ReindexRedeemers
import Ctl.Internal.Serialization (convertTransaction)
import Ctl.Internal.Types.OutputDatum
  ( OutputDatum(NoOutputDatum, OutputDatumHash, OutputDatum)
  , outputDatumDataHash
  , outputDatumDatum
  ) as OutputDatum
import Ctl.Internal.Types.RewardAddress
  ( RewardAddress
  , rewardAddressFromBech32
  , rewardAddressFromBytes
  , rewardAddressToBech32
  , rewardAddressToBytes
  ) as X
import Ctl.Internal.Types.ScriptLookups
  ( MkUnbalancedTxError
      ( TypeCheckFailed
      , ModifyTx
      , TxOutRefNotFound
      , TxOutRefWrongType
      , DatumNotFound
      , MintingPolicyNotFound
      , MintingPolicyHashNotCurrencySymbol
      , CannotMakeValue
      , ValidatorHashNotFound
      , OwnPubKeyAndStakeKeyMissing
      , TypedValidatorMissing
      , DatumWrongHash
      , CannotQueryDatum
      , CannotHashDatum
      , CannotConvertPOSIXTimeRange
      , CannotGetMintingPolicyScriptIndex
      , CannotGetValidatorHashFromAddress
      , MkTypedTxOutFailed
      , TypedTxOutHasNoDatumHash
      , CannotHashMintingPolicy
      , CannotHashValidator
      , CannotConvertPaymentPubKeyHash
      , CannotSatisfyAny
      )
  , ScriptLookups
  ) as ScriptLookups
import Ctl.Internal.Types.ScriptLookups (UnattachedUnbalancedTx)
import Ctl.Internal.Types.Scripts
  ( Language(PlutusV1, PlutusV2)
  , plutusV1Script
  , plutusV2Script
  ) as Scripts
import Ctl.Internal.Types.Transaction
  ( DataHash(DataHash)
  , TransactionHash(TransactionHash)
  , TransactionInput(TransactionInput)
  ) as Transaction
import Ctl.Internal.Types.Transaction
  ( TransactionHash
  , TransactionInput(TransactionInput)
  )
import Ctl.Internal.Types.UnbalancedTransaction
  ( UnbalancedTx(UnbalancedTx)
  , _transaction
  , _utxoIndex
  , emptyUnbalancedTx
  ) as UnbalancedTx
import Ctl.Internal.Types.UsedTxOuts
  ( UsedTxOuts
  , lockTransactionInputs
  , unlockTransactionInputs
  )
import Ctl.Internal.Types.VRFKeyHash
  ( VRFKeyHash
  , vrfKeyHashFromBytes
  , vrfKeyHashToBytes
  ) as X
import Data.Array.NonEmpty as NonEmptyArray
import Data.BigInt (BigInt)
import Data.Either (Either, hush)
import Data.Foldable (foldl, length)
import Data.Generic.Rep (class Generic)
import Data.Lens.Getter (view)
import Data.Map (empty, insert) as Map
import Data.Maybe (Maybe)
import Data.Newtype (class Newtype, unwrap)
import Data.Show.Generic (genericShow)
import Data.Time.Duration (Seconds)
import Data.Traversable (class Traversable, for_, traverse)
import Data.Tuple (Tuple(Tuple), fst)
import Data.Tuple.Nested (type (/\), (/\))
import Data.UInt (UInt)
import Effect.Aff (bracket)
import Effect.Aff.Class (liftAff)
import Effect.Class (liftEffect)

-- | Signs a transaction with potential failure.
signTransaction
  :: forall (tx :: Type)
   . Newtype tx Transaction
  => tx
  -> Contract BalancedSignedTransaction
signTransaction =
  map BalancedSignedTransaction
    <<< liftedM "Error signing the transaction"
    <<< Contract.signTransaction
    <<< unwrap

-- | Submits a `BalancedSignedTransaction`, which is the output of
-- | `signTransaction`.
submit
  :: BalancedSignedTransaction
  -> Contract TransactionHash
submit tx = do
  queryHandle <- getQueryHandle
  liftedM "Failed to submit tx" $ liftAff $ queryHandle.submitTx $ unwrap tx

-- | Calculate the minimum transaction fee.
calculateMinFee
  :: Transaction
  -> UtxoMap
  -> Contract Coin
calculateMinFee tx additionalUtxos = do
  networkId <- asks _.networkId
  let additionalUtxos' = fromPlutusUtxoMap networkId additionalUtxos
  toPlutusCoin <$> Contract.calculateMinFee tx additionalUtxos'

-- | Helper to adapt to UsedTxOuts.
withUsedTxOuts
  :: forall (a :: Type)
   . ReaderT UsedTxOuts Contract a
  -> Contract a
withUsedTxOuts f = asks _.usedTxOuts >>= runReaderT f

-- Helper to avoid repetition.
withTransactions
  :: forall (a :: Type)
       (t :: Type -> Type)
       (ubtx :: Type)
       (tx :: Type)
   . Traversable t
  => (t ubtx -> Contract (t tx))
  -> (tx -> Transaction)
  -> t ubtx
  -> (t tx -> Contract a)
  -> Contract a
withTransactions prepare extract utxs action = do
  env <- ask
  let
    run :: forall (b :: Type). _ b -> _ b
    run = runContractInEnv env
  liftAff $ bracket
    (run (prepare utxs))
    (run <<< cleanup)
    (run <<< action)
  where
  cleanup txs = for_ txs
    (withUsedTxOuts <<< unlockTransactionInputs <<< extract)

withSingleTransaction
  :: forall (a :: Type) (ubtx :: Type) (tx :: Type)
   . (ubtx -> Contract tx)
  -> (tx -> Transaction)
  -> ubtx
  -> (tx -> Contract a)
  -> Contract a
withSingleTransaction prepare extract utx action =
  withTransactions (traverse prepare) extract (NonEmptyArray.singleton utx)
    (action <<< NonEmptyArray.head)

-- | Execute an action on an array of balanced
-- | transactions (`balanceTxs` will be called). Within
-- | this function, all transaction inputs used by these
-- | transactions will be locked, so that they are not used
-- | in any other context.
-- | After the function completes, the locks will be removed.
-- | Errors will be thrown.
withBalancedTxsWithConstraints
  :: forall (a :: Type)
   . Array (UnattachedUnbalancedTx /\ BalanceTxConstraintsBuilder)
  -> (Array FinalizedTransaction -> Contract a)
  -> Contract a
withBalancedTxsWithConstraints =
  withTransactions balanceTxsWithConstraints unwrap

-- | Same as `withBalancedTxsWithConstraints`, but uses the default balancer
-- | constraints.
withBalancedTxs
  :: forall (a :: Type)
   . Array UnattachedUnbalancedTx
  -> (Array FinalizedTransaction -> Contract a)
  -> Contract a
withBalancedTxs = withTransactions balanceTxs unwrap

-- | Execute an action on a balanced transaction (`balanceTx` will
-- | be called). Within this function, all transaction inputs
-- | used by this transaction will be locked, so that they are not
-- | used in any other context.
-- | After the function completes, the locks will be removed.
-- | Errors will be thrown.
withBalancedTxWithConstraints
  :: forall (a :: Type)
   . UnattachedUnbalancedTx
  -> BalanceTxConstraintsBuilder
  -> (FinalizedTransaction -> Contract a)
  -> Contract a
withBalancedTxWithConstraints unbalancedTx =
  withSingleTransaction balanceAndLockWithConstraints unwrap
    <<< Tuple unbalancedTx

-- | Same as `withBalancedTxWithConstraints`, but uses the default balancer
-- | constraints.
withBalancedTx
  :: forall (a :: Type)
   . UnattachedUnbalancedTx
  -> (FinalizedTransaction -> Contract a)
  -> Contract a
withBalancedTx = withSingleTransaction balanceAndLock unwrap

-- | Attempts to balance an `UnattachedUnbalancedTx` using the specified
-- | balancer constraints.
balanceTxWithConstraints
  :: UnattachedUnbalancedTx
  -> BalanceTxConstraintsBuilder
  -> Contract (Either BalanceTxError.BalanceTxError FinalizedTransaction)
balanceTxWithConstraints =
  BalanceTx.balanceTxWithConstraints

-- | Same as `balanceTxWithConstraints`, but uses the default balancer
-- | constraints.
balanceTx
  :: UnattachedUnbalancedTx
  -> Contract (Either BalanceTxError.BalanceTxError FinalizedTransaction)
balanceTx = flip balanceTxWithConstraints mempty

-- | Balances each transaction using specified balancer constraint sets and
-- | locks the used inputs so that they cannot be reused by subsequent
-- | transactions.
balanceTxsWithConstraints
  :: forall (t :: Type -> Type)
   . Traversable t
  => t (UnattachedUnbalancedTx /\ BalanceTxConstraintsBuilder)
  -> Contract (t FinalizedTransaction)
balanceTxsWithConstraints unbalancedTxs =
  unlockAllOnError $ traverse balanceAndLockWithConstraints unbalancedTxs
  where
  unlockAllOnError :: forall (a :: Type). Contract a -> Contract a
  unlockAllOnError f = catchError f $ \e -> do
    for_ unbalancedTxs $
      withUsedTxOuts <<< unlockTransactionInputs <<< uutxToTx <<< fst
    throwError e

  uutxToTx :: UnattachedUnbalancedTx -> Transaction
  uutxToTx = _.transaction <<< unwrap <<< _.unbalancedTx <<< unwrap

-- | Same as `balanceTxsWithConstraints`, but uses the default balancer
-- | constraints.
balanceTxs
  :: forall (t :: Type -> Type)
   . Traversable t
  => t UnattachedUnbalancedTx
  -> Contract (t FinalizedTransaction)
balanceTxs = balanceTxsWithConstraints <<< map (flip Tuple mempty)

-- | Attempts to balance an `UnattachedUnbalancedTx` hushing the error.
balanceTxM
  :: UnattachedUnbalancedTx
  -> Contract (Maybe FinalizedTransaction)
balanceTxM = map hush <<< balanceTx

balanceAndLockWithConstraints
  :: UnattachedUnbalancedTx /\ BalanceTxConstraintsBuilder
  -> Contract FinalizedTransaction
balanceAndLockWithConstraints (unbalancedTx /\ constraints) = do
  balancedTx <-
    liftedE $ balanceTxWithConstraints unbalancedTx constraints
  void $ withUsedTxOuts $
    lockTransactionInputs (unwrap balancedTx)
  pure balancedTx

balanceAndLock
  :: UnattachedUnbalancedTx
  -> Contract FinalizedTransaction
balanceAndLock = balanceAndLockWithConstraints <<< flip Tuple mempty

-- | Reindex the `Spend` redeemers. Since we insert to an ordered array, we must
-- | reindex the redeemers with such inputs. This must be crucially called after
-- | balancing when all inputs are in place so they cannot be reordered.
reindexSpentScriptRedeemers
  :: Array Transaction.TransactionInput
  -> Array (Transaction.Redeemer /\ Maybe Transaction.TransactionInput)
  -> Either
       ReindexRedeemersExport.ReindexErrors
       (Array Transaction.Redeemer)
reindexSpentScriptRedeemers =
  ReindexRedeemers.reindexSpentScriptRedeemers

newtype BalancedSignedTransaction = BalancedSignedTransaction Transaction

derive instance Generic BalancedSignedTransaction _
derive instance Newtype BalancedSignedTransaction _
derive newtype instance Eq BalancedSignedTransaction
derive newtype instance EncodeAeson BalancedSignedTransaction

instance Show BalancedSignedTransaction where
  show = genericShow

getTxFinalFee :: BalancedSignedTransaction -> BigInt
getTxFinalFee =
  unwrap <<< view (Transaction._body <<< Transaction._fee) <<< unwrap

-- TODO Throw the Either errors?
-- | Fetch transaction metadata.
getTxMetadata :: TransactionHash -> Contract (Maybe GeneralTransactionMetadata)
getTxMetadata th = do
  queryHandle <- getQueryHandle
  liftAff $ join <<< hush <$> queryHandle.getTxMetadata th

-- | Wait until a transaction with given hash is confirmed.
-- | Use `awaitTxConfirmedWithTimeout` if you want to limit the time of waiting.
-- | Will fail to confirm if the transaction includes no outputs on the
-- | CtlBackend
-- | https://github.com/Plutonomicon/cardano-transaction-lib/issues/1293
awaitTxConfirmed
  :: TransactionHash
  -> Contract Unit
awaitTxConfirmed = Contract.awaitTxConfirmed

-- | Same as `awaitTxConfirmed`, but allows to specify a timeout in seconds for waiting.
-- | Throws an exception on timeout.
-- | Will fail to confirm if the transaction includes no outputs on the
-- | CtlBackend
-- | https://github.com/Plutonomicon/cardano-transaction-lib/issues/1293
awaitTxConfirmedWithTimeout
  :: Seconds
  -> TransactionHash
  -> Contract Unit
awaitTxConfirmedWithTimeout = Contract.awaitTxConfirmedWithTimeout

-- | Same as `awaitTxConfirmed`, but allows to specify a timeout in slots for waiting.
-- | Throws an exception on timeout.
-- | Will fail to confirm if the transaction includes no outputs on the
-- | CtlBackend
-- | https://github.com/Plutonomicon/cardano-transaction-lib/issues/1293
awaitTxConfirmedWithTimeoutSlots
  :: Int
  -> TransactionHash
  -> Contract Unit
awaitTxConfirmedWithTimeoutSlots = Contract.awaitTxConfirmedWithTimeoutSlots

-- | Builds an expected utxo set from transaction outputs. Predicts output
-- | references (`TransactionInput`s) for each output by calculating the
-- | transaction hash and indexing the outputs in the order they appear in the
-- | transaction. This function should be used for transaction chaining
-- | in conjunction with `mustUseAdditionalUtxos` balancer constraint.
-- | Throws an exception if conversion to Plutus outputs fails.
createAdditionalUtxos
  :: forall (tx :: Type)
   . Newtype tx Transaction
  => tx
  -> Contract UtxoMap
createAdditionalUtxos tx = do
  transactionId <-
    liftEffect $ Hashing.transactionHash <$> convertTransaction (unwrap tx)
  let
    txOutputs :: Array TransactionOutput
    txOutputs = view (_body <<< _outputs) (unwrap tx)

    txIn :: UInt -> TransactionInput
    txIn index = TransactionInput { transactionId, index }

  plutusOutputs <-
    liftContractM "createAdditionalUtxos: Failed to convert to Plutus outputs"
      (traverse toPlutusTxOutputWithRefScript txOutputs)

  pure $ plutusOutputs #
    foldl (\utxo txOut -> Map.insert (txIn $ length utxo) txOut utxo) Map.empty

submitTxFromConstraintsReturningFee
  :: forall (r :: Row Type) (validator :: Type) (datum :: Type)
       (redeemer :: Type)
   . ValidatorTypes validator datum redeemer
  => IsData datum
  => IsData redeemer
  => ScriptLookups.ScriptLookups validator
  -> TxConstraints redeemer datum
  -> Contract r { txHash :: TransactionHash, txFinalFee :: BigInt }
submitTxFromConstraintsReturningFee lookups constraints = do
  unbalancedTx <- liftedE $ mkUnbalancedTx lookups constraints
  balancedTx <- liftedE $ balanceTx unbalancedTx
  balancedSignedTx <- signTransaction balancedTx
  txHash <- submit balancedSignedTx
  pure { txHash, txFinalFee: getTxFinalFee balancedSignedTx }

submitTxFromConstraints
  :: forall (r :: Row Type) (validator :: Type) (datum :: Type)
       (redeemer :: Type)
   . ValidatorTypes validator datum redeemer
  => IsData datum
  => IsData redeemer
  => ScriptLookups.ScriptLookups validator
  -> TxConstraints redeemer datum
  -> Contract r TransactionHash
submitTxFromConstraints lookups constraints =
  _.txHash <$> submitTxFromConstraintsReturningFee lookups constraints<|MERGE_RESOLUTION|>--- conflicted
+++ resolved
@@ -31,12 +31,8 @@
   , reindexSpentScriptRedeemers
   , signTransaction
   , submit
-<<<<<<< HEAD
-=======
-  , submitE
   , submitTxFromConstraints
   , submitTxFromConstraintsReturningFee
->>>>>>> 22752c08
   , withBalancedTx
   , withBalancedTxWithConstraints
   , withBalancedTxs
@@ -566,14 +562,14 @@
     foldl (\utxo txOut -> Map.insert (txIn $ length utxo) txOut utxo) Map.empty
 
 submitTxFromConstraintsReturningFee
-  :: forall (r :: Row Type) (validator :: Type) (datum :: Type)
+  :: forall (validator :: Type) (datum :: Type)
        (redeemer :: Type)
    . ValidatorTypes validator datum redeemer
   => IsData datum
   => IsData redeemer
   => ScriptLookups.ScriptLookups validator
   -> TxConstraints redeemer datum
-  -> Contract r { txHash :: TransactionHash, txFinalFee :: BigInt }
+  -> Contract { txHash :: TransactionHash, txFinalFee :: BigInt }
 submitTxFromConstraintsReturningFee lookups constraints = do
   unbalancedTx <- liftedE $ mkUnbalancedTx lookups constraints
   balancedTx <- liftedE $ balanceTx unbalancedTx
@@ -582,13 +578,13 @@
   pure { txHash, txFinalFee: getTxFinalFee balancedSignedTx }
 
 submitTxFromConstraints
-  :: forall (r :: Row Type) (validator :: Type) (datum :: Type)
+  :: forall (validator :: Type) (datum :: Type)
        (redeemer :: Type)
    . ValidatorTypes validator datum redeemer
   => IsData datum
   => IsData redeemer
   => ScriptLookups.ScriptLookups validator
   -> TxConstraints redeemer datum
-  -> Contract r TransactionHash
+  -> Contract TransactionHash
 submitTxFromConstraints lookups constraints =
   _.txHash <$> submitTxFromConstraintsReturningFee lookups constraints