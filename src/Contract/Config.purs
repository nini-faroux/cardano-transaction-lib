-- | Exposes some pre-defined Contract configurations. Re-exports all modules needed to modify `ConfigParams`.
module Contract.Config
  ( testnetConfig
  , testnetNamiConfig
  , testnetGeroConfig
  , testnetFlintConfig
<<<<<<< HEAD
  , testnetEternlConfig
=======
  , testnetLodeConfig
>>>>>>> f938a4f5
  , mainnetConfig
  , mainnetNamiConfig
  , mainnetGeroConfig
  , module Contract.Address
  , module Contract.Monad
  , module Data.Log.Level
  , module Data.Log.Message
  , module Serialization
  , module QueryM.ServerConfig
  , module Wallet.Spec
  , module Wallet.Key
  ) where

import Contract.Address (NetworkId(MainnetId, TestnetId))
import Serialization (privateKeyFromBytes)
import Contract.Monad (ConfigParams)
import Data.Log.Level (LogLevel(Trace, Debug, Info, Warn, Error))
import Data.Maybe (Maybe(Just, Nothing))
import Wallet.Spec
  ( WalletSpec
      ( UseKeys
      , ConnectToNami
      , ConnectToGero
      , ConnectToFlint
<<<<<<< HEAD
      , ConnectToEternl
=======
      , ConnectToLode
>>>>>>> f938a4f5
      )
  , PrivateStakeKeySource(PrivateStakeKeyFile, PrivateStakeKeyValue)
  , PrivatePaymentKeySource(PrivatePaymentKeyFile, PrivatePaymentKeyValue)
  )
import QueryM.ServerConfig
  ( Host
  , ServerConfig
  , defaultDatumCacheWsConfig
  , defaultOgmiosWsConfig
  , defaultServerConfig
  )
import Wallet.Key
  ( PrivatePaymentKey(PrivatePaymentKey)
  , PrivateStakeKey(PrivateStakeKey)
  )
import Data.Log.Message (Message)

testnetConfig :: ConfigParams ()
testnetConfig =
  { ogmiosConfig: defaultOgmiosWsConfig
  , datumCacheConfig: defaultDatumCacheWsConfig
  , ctlServerConfig: Just defaultServerConfig
  , networkId: TestnetId
  , extraConfig: {}
  , walletSpec: Nothing
  , logLevel: Trace
  , customLogger: Nothing
  , suppressLogs: false
  }

testnetNamiConfig :: ConfigParams ()
testnetNamiConfig = testnetConfig { walletSpec = Just ConnectToNami }

testnetGeroConfig :: ConfigParams ()
testnetGeroConfig = testnetConfig { walletSpec = Just ConnectToGero }

testnetFlintConfig :: ConfigParams ()
testnetFlintConfig = testnetConfig { walletSpec = Just ConnectToFlint }

<<<<<<< HEAD
testnetEternlConfig :: ConfigParams ()
testnetEternlConfig = testnetConfig { walletSpec = Just ConnectToEternl }
=======
testnetLodeConfig :: ConfigParams ()
testnetLodeConfig = testnetConfig { walletSpec = Just ConnectToLode }
>>>>>>> f938a4f5

mainnetConfig :: ConfigParams ()
mainnetConfig = testnetConfig { networkId = MainnetId }

mainnetNamiConfig :: ConfigParams ()
mainnetNamiConfig = mainnetConfig { walletSpec = Just ConnectToNami }

mainnetGeroConfig :: ConfigParams ()
mainnetGeroConfig = mainnetConfig { walletSpec = Just ConnectToGero }<|MERGE_RESOLUTION|>--- conflicted
+++ resolved
@@ -4,11 +4,8 @@
   , testnetNamiConfig
   , testnetGeroConfig
   , testnetFlintConfig
-<<<<<<< HEAD
   , testnetEternlConfig
-=======
   , testnetLodeConfig
->>>>>>> f938a4f5
   , mainnetConfig
   , mainnetNamiConfig
   , mainnetGeroConfig
@@ -33,11 +30,8 @@
       , ConnectToNami
       , ConnectToGero
       , ConnectToFlint
-<<<<<<< HEAD
       , ConnectToEternl
-=======
       , ConnectToLode
->>>>>>> f938a4f5
       )
   , PrivateStakeKeySource(PrivateStakeKeyFile, PrivateStakeKeyValue)
   , PrivatePaymentKeySource(PrivatePaymentKeyFile, PrivatePaymentKeyValue)
@@ -77,13 +71,11 @@
 testnetFlintConfig :: ConfigParams ()
 testnetFlintConfig = testnetConfig { walletSpec = Just ConnectToFlint }
 
-<<<<<<< HEAD
 testnetEternlConfig :: ConfigParams ()
 testnetEternlConfig = testnetConfig { walletSpec = Just ConnectToEternl }
-=======
+
 testnetLodeConfig :: ConfigParams ()
 testnetLodeConfig = testnetConfig { walletSpec = Just ConnectToLode }
->>>>>>> f938a4f5
 
 mainnetConfig :: ConfigParams ()
 mainnetConfig = testnetConfig { networkId = MainnetId }
