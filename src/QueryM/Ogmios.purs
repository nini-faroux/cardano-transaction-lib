--- conflicted
+++ resolved
@@ -112,7 +112,6 @@
 import Data.Maybe (Maybe(Just, Nothing), fromMaybe, maybe)
 import Data.Newtype (class Newtype, unwrap, wrap)
 import Data.Show.Generic (genericShow)
-<<<<<<< HEAD
 import Data.String
   ( Pattern(Pattern)
   , indexOf
@@ -120,10 +119,7 @@
   , splitAt
   , uncons
   )
-=======
-import Data.String (Pattern(Pattern), indexOf, split, splitAt, uncons)
 import Data.Tuple (snd, uncurry)
->>>>>>> fc4eaed0
 import Data.String.Common (split) as String
 import Data.Traversable (sequence, traverse, for)
 import Data.Tuple.Nested ((/\), type (/\))
