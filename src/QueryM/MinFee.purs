module QueryM.MinFee (calculateMinFee) where

import Prelude

<<<<<<< HEAD
import Cardano.Types.Transaction (Transaction, _body, _collateral, _inputs)
import Cardano.Types.Value (Coin)
import Data.Array (fromFoldable)
import Data.Lens.Getter ((^.))
import Data.Maybe (fromMaybe)
import Data.Newtype (unwrap)
import Data.Set (Set)
import Data.Set (fromFoldable, intersection, union) as Set
import Data.Traversable (for)
import Effect.Aff (error)
import Helpers (liftM, liftedM)
import QueryM (QueryM, getWalletAddresses)
import QueryM.ProtocolParameters (getProtocolParameters)
import QueryM.Utxos (getUtxo)
=======
import Cardano.Types.Transaction
  ( Transaction
  , UtxoMap
  , _body
  , _collateral
  , _inputs
  )
import Cardano.Types.TransactionUnspentOutput (TransactionUnspentOutput)
import Cardano.Types.Value (Coin)
import Contract.Prelude (for, fromMaybe)
import Data.Array (fromFoldable)
import Data.Lens.Getter ((^.))
import Data.Map (empty, fromFoldable, lookup) as Map
import Data.Maybe (maybe)
import Data.Newtype (unwrap, wrap)
import Data.Set (Set)
import Data.Set (fromFoldable, intersection, union) as Set
import Data.Tuple.Nested ((/\))
import Effect.Aff (error)
import Effect.Class (liftEffect)
import Effect.Console (log)
import Helpers (liftM, liftedM)
import QueryM (QueryM, getWalletAddresses)
import QueryM.ProtocolParameters (getProtocolParameters)
import QueryM.Utxos (getUtxo, getWalletCollateral)
>>>>>>> 4bbc0890
import Serialization.Address
  ( Address
  , addressPaymentCred
  , stakeCredentialToKeyHash
  )
import Serialization.Hash (Ed25519KeyHash)
import Serialization.MinFee (calculateMinFeeCsl)
import Types.Transaction (TransactionInput)

-- | Calculate `min_fee` using CSL with protocol parameters from Ogmios.
calculateMinFee :: Transaction -> QueryM Coin
calculateMinFee tx = do
  selfSigners <- getSelfSigners tx
  pparams <- getProtocolParameters
  calculateMinFeeCsl pparams selfSigners tx

getSelfSigners :: Transaction -> QueryM (Set Ed25519KeyHash)
getSelfSigners tx = do

<<<<<<< HEAD
=======
  -- Get all tx input addresses
>>>>>>> 4bbc0890
  let
    txInputs :: Set TransactionInput
    txInputs = tx ^. _body <<< _inputs

<<<<<<< HEAD
    txCollats :: Set TransactionInput
    txCollats = Set.fromFoldable <<< fromMaybe [] $ tx ^. _body <<< _collateral

    allInputs :: Set TransactionInput
    allInputs = Set.union txInputs txCollats

  (inUtxosKh :: Set Address) <- Set.fromFoldable <$>
    ( for (fromFoldable allInputs) $ \txInput -> do
        (utxoAddr :: Address) <-
          liftedM (error $ "Couldn't get tx output for " <> show txInput)
            $ (map <<< map) (_.address <<< unwrap) (getUtxo txInput)
        pure utxoAddr
    )

  (ownAddrs :: Set Address) <- Set.fromFoldable <$>
    (liftedM (error "Could not get own addresses") getWalletAddresses)

  let txOwnAddrs = Set.intersection inUtxosKh ownAddrs

  Set.fromFoldable
    <$> for (fromFoldable txOwnAddrs)
      ( (addressPaymentCred >=> stakeCredentialToKeyHash) >>>
          liftM (error "Could not convert address to key hash")
      )
=======
  (inUtxosAddrs :: Set Address) <- setFor txInputs $ \txInput ->
    liftedM (error $ "Couldn't get tx output for " <> show txInput) $
      (map <<< map) (_.address <<< unwrap) (getUtxo txInput)

  -- Get all tx output addressses
  let
    txCollats :: Set TransactionInput
    txCollats = Set.fromFoldable <<< fromMaybe [] $ tx ^. _body <<< _collateral

  walletCollats <- maybe Map.empty toUtxoMap <$> getWalletCollateral

  (inCollatAddrs :: Set Address) <- setFor txCollats
    ( \txCollat ->
        liftM (error $ "Couldn't get tx output for " <> show txCollat)
          $ (map (_.address <<< unwrap) <<< Map.lookup txCollat)
          $ walletCollats
    )

  -- Get own addressses
  (ownAddrs :: Set Address) <- Set.fromFoldable <$>
    (liftedM (error "Could not get own addresses") getWalletAddresses)

  -- Combine to get all self tx input addresses
  let
    txOwnAddrs = ownAddrs `Set.intersection`
      (inUtxosAddrs `Set.union` inCollatAddrs)

  -- Convert addresses to key hashes
  vkeys <- setFor txOwnAddrs $
    liftM (error "Could not convert address to key hash")
      <<< (addressPaymentCred >=> stakeCredentialToKeyHash)

  liftEffect <<< log $ "Self signers: " <> show vkeys

  pure vkeys

  where

  setFor
    :: forall (a :: Type) (b :: Type) (m :: Type -> Type)
     . Monad m
    => Ord a
    => Ord b
    => Set a
    -> (a -> m b)
    -> m (Set b)
  setFor txIns f = Set.fromFoldable <$> for (fromFoldable txIns) f

  toUtxoMap :: Array TransactionUnspentOutput -> UtxoMap
  toUtxoMap = Map.fromFoldable <<< map
    (unwrap >>> \({ input, output }) -> input /\ output)
>>>>>>> 4bbc0890
<|MERGE_RESOLUTION|>--- conflicted
+++ resolved
@@ -2,22 +2,9 @@
 
 import Prelude
 
-<<<<<<< HEAD
-import Cardano.Types.Transaction (Transaction, _body, _collateral, _inputs)
 import Cardano.Types.Value (Coin)
 import Data.Array (fromFoldable)
 import Data.Lens.Getter ((^.))
-import Data.Maybe (fromMaybe)
-import Data.Newtype (unwrap)
-import Data.Set (Set)
-import Data.Set (fromFoldable, intersection, union) as Set
-import Data.Traversable (for)
-import Effect.Aff (error)
-import Helpers (liftM, liftedM)
-import QueryM (QueryM, getWalletAddresses)
-import QueryM.ProtocolParameters (getProtocolParameters)
-import QueryM.Utxos (getUtxo)
-=======
 import Cardano.Types.Transaction
   ( Transaction
   , UtxoMap
@@ -26,15 +13,12 @@
   , _inputs
   )
 import Cardano.Types.TransactionUnspentOutput (TransactionUnspentOutput)
-import Cardano.Types.Value (Coin)
-import Contract.Prelude (for, fromMaybe)
-import Data.Array (fromFoldable)
-import Data.Lens.Getter ((^.))
 import Data.Map (empty, fromFoldable, lookup) as Map
-import Data.Maybe (maybe)
-import Data.Newtype (unwrap, wrap)
+import Data.Maybe (fromMaybe, maybe)
+import Data.Newtype (unwrap)
 import Data.Set (Set)
 import Data.Set (fromFoldable, intersection, union) as Set
+import Data.Traversable (for)
 import Data.Tuple.Nested ((/\))
 import Effect.Aff (error)
 import Effect.Class (liftEffect)
@@ -43,7 +27,6 @@
 import QueryM (QueryM, getWalletAddresses)
 import QueryM.ProtocolParameters (getProtocolParameters)
 import QueryM.Utxos (getUtxo, getWalletCollateral)
->>>>>>> 4bbc0890
 import Serialization.Address
   ( Address
   , addressPaymentCred
@@ -63,40 +46,11 @@
 getSelfSigners :: Transaction -> QueryM (Set Ed25519KeyHash)
 getSelfSigners tx = do
 
-<<<<<<< HEAD
-=======
   -- Get all tx input addresses
->>>>>>> 4bbc0890
   let
     txInputs :: Set TransactionInput
     txInputs = tx ^. _body <<< _inputs
 
-<<<<<<< HEAD
-    txCollats :: Set TransactionInput
-    txCollats = Set.fromFoldable <<< fromMaybe [] $ tx ^. _body <<< _collateral
-
-    allInputs :: Set TransactionInput
-    allInputs = Set.union txInputs txCollats
-
-  (inUtxosKh :: Set Address) <- Set.fromFoldable <$>
-    ( for (fromFoldable allInputs) $ \txInput -> do
-        (utxoAddr :: Address) <-
-          liftedM (error $ "Couldn't get tx output for " <> show txInput)
-            $ (map <<< map) (_.address <<< unwrap) (getUtxo txInput)
-        pure utxoAddr
-    )
-
-  (ownAddrs :: Set Address) <- Set.fromFoldable <$>
-    (liftedM (error "Could not get own addresses") getWalletAddresses)
-
-  let txOwnAddrs = Set.intersection inUtxosKh ownAddrs
-
-  Set.fromFoldable
-    <$> for (fromFoldable txOwnAddrs)
-      ( (addressPaymentCred >=> stakeCredentialToKeyHash) >>>
-          liftM (error "Could not convert address to key hash")
-      )
-=======
   (inUtxosAddrs :: Set Address) <- setFor txInputs $ \txInput ->
     liftedM (error $ "Couldn't get tx output for " <> show txInput) $
       (map <<< map) (_.address <<< unwrap) (getUtxo txInput)
@@ -147,5 +101,4 @@
 
   toUtxoMap :: Array TransactionUnspentOutput -> UtxoMap
   toUtxoMap = Map.fromFoldable <<< map
-    (unwrap >>> \({ input, output }) -> input /\ output)
->>>>>>> 4bbc0890
+    (unwrap >>> \({ input, output }) -> input /\ output)