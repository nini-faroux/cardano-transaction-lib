/* global BROWSER_RUNTIME */

let lib;
if (typeof BROWSER_RUNTIME != "undefined" && BROWSER_RUNTIME) {
  lib = require("@emurgo/cardano-serialization-lib-browser");
} else {
  lib = require("@emurgo/cardano-serialization-lib-nodejs");
}

const call = property => object => object[property]();
const callMaybe = property => maybe => object => {
  const res = object[property]();
  return res != null ? maybe.just(res) : maybe.nothing;
};

exports._txIsValid = tx => tx.is_valid();
exports._txWitnessSet = tx => tx.witness_set();
exports._txBody = tx => tx.body();
exports._txAuxiliaryData = maybe => tx => {
  const ad = tx.auxiliary_data();
  return ad == null ? maybe.nothing : maybe.just(ad);
};

const maybeGetter_ = fmap => propstr => maybe => obj => {
  if (typeof propstr != "string") {
    const s = "maybeGetter_ propstr must be a string, got " + propstr;
    throw s;
  }
  const res = obj[propstr]();
  return res == null ? maybe.nothing : maybe.just(fmap(res));
};
const maybeGetter = maybeGetter_(a => a);
const maybeGetterMulti = propstr => containerHelper =>
  maybeGetter_(o => containerHelper.unpack(o))(propstr);

exports._txAuxiliaryData = maybeGetter("auxiliary_data");
exports._adGeneralMetadata = maybeGetter("metadata");
exports._adNativeScripts = maybeGetter("native_scripts");
exports._adPlutusScripts = maybeGetter("plutus_scripts");

// inputs(): TransactionInputs;
exports._txBodyInputs = containerhelper => body =>
  containerhelper.unpack(body.inputs());
// outputs(): TransactionOutputs;
exports._txBodyOutputs = containerhelper => body =>
  containerhelper.unpack(body.outputs());
// fee(): BigNum;
exports._txBodyFee = body => body.fee();
// ttl(): number | void;
exports._txBodyTtl = maybeGetter("ttl_bignum");
// certs(): Certificates | void;
exports._txBodyCerts = maybeGetterMulti("certs");
// withdrawals(): Withdrawals | void;
exports._txBodyWithdrawals = maybeGetter("withdrawals");
// update(): Update | void;
exports._txBodyUpdate = maybeGetter("update");
// auxiliary_data_hash(): AuxiliaryDataHash | void;
exports._txBodyAuxiliaryDataHash = maybeGetter("auxiliary_data_hash");
// validity_start_interval(): number | void;
exports._txBodyValidityStartInterval = maybeGetter(
  "validity_start_interval_bignum"
);
// multiassets(): Mint | void;
exports._txBodyMultiAssets = maybeGetter("multiassets");
exports._txBodyReferenceInputs = maybe => containerhelper => body =>
  body.reference_inputs()
    ? maybe.just(containerhelper.unpack(body.reference_inputs()))
    : maybe.nothing;
// script_data_hash(): ScriptDataHash | void;
exports._txBodyScriptDataHash = maybeGetter("script_data_hash");
// collateral(): Array TransactionInput | void;
exports._txBodyCollateral = maybeGetterMulti("collateral");
// required_signers(): Ed25519KeyHashes | void;
exports._txBodyRequiredSigners = maybeGetterMulti("required_signers");
// network_id(): number | void;
exports._txBodyNetworkId = testnet => mainnet =>
  maybeGetter_(o => {
    switch (o.kind()) {
      case lib.NetworkIdKind.Testnet:
        return testnet;
      case lib.NetworkIdKind.Mainnet:
        return mainnet;
      default:
        throw "Unknown NetworkIdKind: " + o.kind();
    }
  })("network_id");

// collateral_return(): TransactionOutput | void;
exports._txBodyCollateralReturn = maybeGetter("collateral_return");

// total_collateral(): BigNum | void
exports._txBodyTotalCollateral = maybeGetter("total_collateral");

// foreign import _unpackWithdrawals :: ContainerHelper -> CSL.Withdrawals -> Array(Tuple CSL.RewardAddress CSL.BigNum)
exports._unpackWithdrawals = containerhelper =>
  containerhelper.unpackKeyIndexed;

exports._unpackUpdate = containerhelper => update => {
  const pppus = containerhelper.unpackKeyIndexed(
    update.proposed_protocol_parameter_updates()
  );
  return { epoch: update.epoch(), paramUpdates: pppus };
};

exports._unpackMint = containerhelper => containerhelper.unpackKeyIndexed;

exports._unpackMintAssets = containerhelper => containerhelper.unpackKeyIndexed;

exports._convertCert = certConvHelper => cert => {
  switch (cert.kind()) {
    case lib.CertificateKind.StakeRegistration:
      return certConvHelper.stakeRegistration(
        cert.as_stake_registration().stake_credential()
      );
    case lib.CertificateKind.StakeDeregistration:
      return certConvHelper.stakeDeregistration(
        cert.as_stake_deregistration().stake_credential()
      );
    case lib.CertificateKind.StakeDelegation:
      return certConvHelper.stakeDelegation(
        cert.as_stake_delegation().stake_credential()
      )(cert.as_stake_delegation().pool_keyhash());
    case lib.CertificateKind.PoolRegistration:
      return certConvHelper.poolRegistration(
        cert.as_pool_registration().pool_params()
      );
    case lib.CertificateKind.PoolRetirement:
      return certConvHelper.poolRetirement(
        cert.as_pool_retirement().pool_keyhash()
      )(cert.as_pool_retirement().epoch());
    case lib.CertificateKind.GenesisKeyDelegation:
      return certConvHelper.genesisKeyDelegation(
        cert.as_genesis_key_delegation().genesishash()
      )(cert.as_genesis_key_delegation().genesis_delegate_hash())(
        cert.as_genesis_key_delegation().vrf_keyhash()
      );
    case lib.CertificateKind.MoveInstantaneousRewardsCert:
      const mirCert = cert.as_move_instantaneous_rewards_cert();
      const mir = mirCert.move_instantaneous_reward();
      switch (mir.kind()) {
        case lib.MIRKind.ToOtherPot:
          return certConvHelper.moveInstantaneousRewardsToOtherPotCert(
            mir.pot()
          )(mir.as_to_other_pot());
        case lib.MIRKind.ToStakeCredentials:
          return certConvHelper.moveInstantaneousRewardsToStakeCreds(mir.pot())(
            mir.as_to_stake_creds()
          );
        default:
          throw (
            "MoveInstantaneousReward convertion failed for kind" + mir.kind()
          );
      }
    default:
      throw ("Cert conversion failed for kind: ", cert.kind());
  }
};

exports._unpackProtocolParamUpdate = maybe => ppu => {
  const optional = x => (x == null ? maybe.nothing : maybe.just(x));

  return {
    minfeeA: optional(ppu.minfee_a()),
    minfeeB: optional(ppu.minfee_b()),
    maxBlockBodySize: optional(ppu.max_block_body_size()),
    maxTxSize: optional(ppu.max_tx_size()),
    maxBlockHeaderSize: optional(ppu.max_block_header_size()),
    keyDeposit: optional(ppu.key_deposit()),
    poolDeposit: optional(ppu.pool_deposit()),
    maxEpoch: optional(ppu.max_epoch()),
    nOpt: optional(ppu.n_opt()),
    poolPledgeInfluence: optional(ppu.pool_pledge_influence()),
    expansionRate: optional(ppu.expansion_rate()),
    treasuryGrowthRate: optional(ppu.treasury_growth_rate()),
    protocolVersion: optional(ppu.protocol_version()),
    minPoolCost: optional(ppu.min_pool_cost()),
    adaPerUtxoByte: optional(ppu.ada_per_utxo_byte()),
    costModels: optional(ppu.cost_models()),
    executionCosts: optional(ppu.execution_costs()),
    maxTxExUnits: optional(ppu.max_tx_ex_units()),
    maxBlockExUnits: optional(ppu.max_block_ex_units()),
    maxValueSize: optional(ppu.max_value_size()),
  };
};

exports._unpackCostModels = containerhelper => containerhelper.unpackKeyIndexed;

exports._unpackCostModel = cm => {
<<<<<<< HEAD
    const res = [];
    for(var op = 0; op < cm.len(); op++) {
      res.push(cm.get(op).to_str());
    }
    return res;
=======
  // XXX should OP_COUNT be used instead?
  const res = [];
  try {
    for (let op = 0; ; op++) {
      res.push(cm.get(op).to_str());
    }
  } catch (_) {
    // ignore error
  }
  return res;
};

exports._convertLanguage = errorHelper => langCtors => cslLang => {
  try {
    if (cslLang.kind() == lib.LanguageKind.PlutusV1) {
      return errorHelper.valid(langCtors.plutusV1);
    } else {
      return errorHelper.error(
        "_convertLanguage: Unsupported language kind: " + cslLang.kind()
      );
    }
  } catch (e) {
    return errorHelper.error("_convertLanguage raised: " + e);
  }
>>>>>>> cb263995
};

exports._convertNonce = nonceCtors => cslNonce => {
  const hashBytes = cslNonce.get_hash();
  return hashBytes == null
    ? nonceCtors.identityNonce
    : nonceCtors.hashNonce(hashBytes);
};

exports._unpackMetadatums = containerHelper => containerHelper.unpackKeyIndexed;

exports._unpackMetadataMap = containerHelper =>
  containerHelper.unpackKeyIndexed;

exports._unpackMetadataList = containerHelper => containerHelper.unpack;

exports._convertMetadatum = metadataCtors => cslMetadatum => {
  // map
  let r = null;
  try {
    r = cslMetadatum.as_map();
  } catch (_) {
    r = null;
  }
  if (r) return metadataCtors.from_map(r);
  // list
  try {
    r = cslMetadatum.as_list();
  } catch (_) {
    r = null;
  }
  if (r) return metadataCtors.from_list(r);

  // int
  try {
    r = cslMetadatum.as_int();
  } catch (_) {
    r = null;
  }
  if (r) return metadataCtors.from_int(r);

  // bytes
  try {
    r = cslMetadatum.as_bytes();
  } catch (_) {
    r = null;
  }
  if (r) return metadataCtors.from_bytes(r);

  // text
  try {
    r = cslMetadatum.as_text();
  } catch (_) {
    r = null;
  }
  if (r) return metadataCtors.from_text(r);

  return metadataCtors.error("Could not convert to known types.");
};

exports._unpackExUnits = exunits => {
  return {
    mem: exunits.mem(),
    steps: exunits.steps(),
  };
};

exports._unpackUnitInterval = ui => {
  return {
    numerator: ui.numerator(),
    denominator: ui.denominator(),
  };
};

exports._unpackProtocolVersion = cslPV => ({
  major: cslPV.major(),
  minor: cslPV.minor(),
});

exports._unpackExUnitsPrices = cslEup => {
  return {
    memPrice: cslEup.mem_price(),
    stepPrice: cslEup.step_price(),
  };
};

exports.poolParamsOperator = call("operator");
exports.poolParamsVrfKeyhash = call("vrf_keyhash");
exports.poolParamsPledge = call("pledge");
exports.poolParamsCost = call("cost");
exports.poolParamsMargin = call("margin");
exports.poolParamsRewardAccount = call("reward_account");
exports.poolParamsPoolOwners = containerHelper => poolParams =>
  containerHelper.unpack(poolParams.pool_owners());
exports.poolParamsRelays = containerHelper => poolParams =>
  containerHelper.unpack(poolParams.relays());
exports.poolParamsPoolMetadata = callMaybe("pool_metadata");

exports.convertRelay_ = helper => relay => {
  let res = relay.as_single_host_addr();
  if (res) {
    return helper.asSingleHostAddr(res);
  }

  res = relay.as_single_host_name();
  if (res) {
    return helper.asSingleHostName(res);
  }

  res = relay.as_multi_host_name();
  if (res) {
    return helper.asMultiHostName(res);
  }

  throw "convertRelay_: impossible happened: invalid Relay";
};

exports.convertIpv6_ = ipv6 => ipv6.ip();

exports.convertIpv4_ = ipv6 => ipv6.ip();

exports.convertSingleHostAddr_ = maybe => cont => singleHostAddr => {
  const port = singleHostAddr.port();
  const ipv4 = singleHostAddr.ipv4();
  const ipv6 = singleHostAddr.ipv6();

  return cont(port ? maybe.just(port) : maybe.nothing)(
    ipv4 ? maybe.just(ipv4) : maybe.nothing
  )(ipv6 ? maybe.just(ipv6) : maybe.nothing);
};

exports.convertSingleHostName_ = maybe => cont => singleHostName => {
  const port = singleHostName.port();
  return cont(port ? maybe.just(port) : maybe.nothing)(
    singleHostName.dns_name().record()
  );
};

exports.convertMultiHostName_ = multiHostName =>
  multiHostName.dns_name().record();

exports.unpackMIRToStakeCredentials_ =
  containerHelper => mirToStakeCredentials =>
    containerHelper.unpackKeyIndexed(mirToStakeCredentials);

exports.convertPoolMetadata_ = cont => poolMetadata =>
  cont(poolMetadata.url().url())(poolMetadata.pool_metadata_hash().to_bytes());<|MERGE_RESOLUTION|>--- conflicted
+++ resolved
@@ -186,38 +186,11 @@
 exports._unpackCostModels = containerhelper => containerhelper.unpackKeyIndexed;
 
 exports._unpackCostModel = cm => {
-<<<<<<< HEAD
-    const res = [];
-    for(var op = 0; op < cm.len(); op++) {
-      res.push(cm.get(op).to_str());
-    }
-    return res;
-=======
-  // XXX should OP_COUNT be used instead?
   const res = [];
-  try {
-    for (let op = 0; ; op++) {
-      res.push(cm.get(op).to_str());
-    }
-  } catch (_) {
-    // ignore error
+  for (var op = 0; op < cm.len(); op++) {
+    res.push(cm.get(op).to_str());
   }
   return res;
-};
-
-exports._convertLanguage = errorHelper => langCtors => cslLang => {
-  try {
-    if (cslLang.kind() == lib.LanguageKind.PlutusV1) {
-      return errorHelper.valid(langCtors.plutusV1);
-    } else {
-      return errorHelper.error(
-        "_convertLanguage: Unsupported language kind: " + cslLang.kind()
-      );
-    }
-  } catch (e) {
-    return errorHelper.error("_convertLanguage raised: " + e);
-  }
->>>>>>> cb263995
 };
 
 exports._convertNonce = nonceCtors => cslNonce => {
