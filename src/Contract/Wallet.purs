-- | A module with Wallet-related functionality.
module Contract.Wallet
  ( module Contract.Address
  , module Serialization
  , module Wallet.Spec
  , module Wallet.Key
  ) where

<<<<<<< HEAD
import Contract.Address (getWalletAddress, getWalletCollateral)
import Serialization (privateKeyFromBytes)
import Wallet.Key
  ( PrivatePaymentKey(PrivatePaymentKey)
  , PrivateStakeKey(PrivateStakeKey)
  )
import Wallet.Spec
  ( WalletSpec(UseKeys, ConnectToNami, ConnectToGero)
  , PrivateStakeKeySource(PrivateStakeKeyFile, PrivateStakeKeyValue)
  , PrivatePaymentKeySource(PrivatePaymentKeyFile, PrivatePaymentKeyValue)
  )
=======
import Contract.Address (getWalletAddress, getWalletCollateral) as ContractAddress
import Data.Maybe (Maybe)
import Serialization (privateKeyFromBytes) as Serialization
import Wallet
  ( Cip30Connection
  , Cip30Wallet
  , Wallet(Gero, Nami)
  , isGeroAvailable
  , isNamiAvailable
  , mkGeroWalletAff
  , mkNamiWalletAff
  ) as Wallet
import Wallet (mkKeyWallet)
import Wallet.Key (KeyWallet, privateKeysToKeyWallet) as Wallet
import Wallet.Key (PrivatePaymentKey, PrivateStakeKey)

mkKeyWalletFromPrivateKey
  :: PrivatePaymentKey -> Maybe PrivateStakeKey -> Wallet.Wallet
mkKeyWalletFromPrivateKey = mkKeyWallet
>>>>>>> 35e32fc6
<|MERGE_RESOLUTION|>--- conflicted
+++ resolved
@@ -4,38 +4,26 @@
   , module Serialization
   , module Wallet.Spec
   , module Wallet.Key
+  , module Wallet
+  , mkKeyWalletFromPrivateKeys
   ) where
 
-<<<<<<< HEAD
 import Contract.Address (getWalletAddress, getWalletCollateral)
-import Serialization (privateKeyFromBytes)
-import Wallet.Key
-  ( PrivatePaymentKey(PrivatePaymentKey)
-  , PrivateStakeKey(PrivateStakeKey)
-  )
 import Wallet.Spec
   ( WalletSpec(UseKeys, ConnectToNami, ConnectToGero)
   , PrivateStakeKeySource(PrivateStakeKeyFile, PrivateStakeKeyValue)
   , PrivatePaymentKeySource(PrivatePaymentKeyFile, PrivatePaymentKeyValue)
   )
-=======
-import Contract.Address (getWalletAddress, getWalletCollateral) as ContractAddress
 import Data.Maybe (Maybe)
 import Serialization (privateKeyFromBytes) as Serialization
 import Wallet
-  ( Cip30Connection
-  , Cip30Wallet
-  , Wallet(Gero, Nami)
-  , isGeroAvailable
+  ( isGeroAvailable
   , isNamiAvailable
-  , mkGeroWalletAff
-  , mkNamiWalletAff
   ) as Wallet
-import Wallet (mkKeyWallet)
+import Wallet (Wallet, mkKeyWallet)
 import Wallet.Key (KeyWallet, privateKeysToKeyWallet) as Wallet
 import Wallet.Key (PrivatePaymentKey, PrivateStakeKey)
 
-mkKeyWalletFromPrivateKey
-  :: PrivatePaymentKey -> Maybe PrivateStakeKey -> Wallet.Wallet
-mkKeyWalletFromPrivateKey = mkKeyWallet
->>>>>>> 35e32fc6
+mkKeyWalletFromPrivateKeys
+  :: PrivatePaymentKey -> Maybe PrivateStakeKey -> Wallet
+mkKeyWalletFromPrivateKeys = mkKeyWallet