--- conflicted
+++ resolved
@@ -113,9 +113,6 @@
 import Data.Maybe (Maybe(Just, Nothing), fromMaybe, maybe)
 import Data.Newtype (class Newtype, unwrap, wrap)
 import Data.Show.Generic (genericShow)
-<<<<<<< HEAD
-import Data.String (Pattern(Pattern), indexOf, split, splitAt, uncons)
-=======
 import Data.String
   ( Pattern(Pattern)
   , indexOf
@@ -124,7 +121,6 @@
   , uncons
   )
 import Data.Tuple (snd, uncurry)
->>>>>>> e637c977
 import Data.String.Common (split) as String
 import Data.Traversable (sequence, traverse, for)
 import Data.Tuple (snd, uncurry)
@@ -462,8 +458,8 @@
 
 newtype EraSummaryParameters = EraSummaryParameters
   { epochLength :: EpochLength -- 0-18446744073709552000 An epoch number or length.
-  , slotLength :: SlotLength -- <= MAX_SAFE_INTEGER (=9,007,199,254,740,992) 
-  -- A slot length, in milliseconds, previously it has 
+  , slotLength :: SlotLength -- <= MAX_SAFE_INTEGER (=9,007,199,254,740,992)
+  -- A slot length, in milliseconds, previously it has
   -- a max limit of 18446744073709552000, now removed.
   , safeZone :: SafeZone -- 0-18446744073709552000 Number of slots from the tip of
   -- the ledger in which it is guaranteed that no hard fork can take place.
