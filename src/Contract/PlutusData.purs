--- conflicted
+++ resolved
@@ -21,22 +21,14 @@
 
 import Prelude
 
-<<<<<<< HEAD
 import CTL.Contract.Monad (Contract, wrapContract)
+import CTL.Internal.Deserialization.PlutusData (deserializeData) as Deserialization
 import CTL.Internal.FromData
   ( class FromData
   , class FromDataArgs
   , class FromDataArgsRL
   , class FromDataWithSchema
   , FromDataError
-=======
-import Contract.Monad (Contract, wrapContract)
-import Data.Map (Map)
-import Data.Maybe (Maybe)
-import Deserialization.PlutusData (deserializeData) as Deserialization
-import FromData
-  ( FromDataError
->>>>>>> a706a00a
       ( ArgsWantedButGot
       , FromDataFailed
       , BigIntToIntFailed
@@ -49,7 +41,6 @@
   , fromDataWithSchema
   , genericFromData
   ) as FromData
-<<<<<<< HEAD
 import CTL.Internal.Hashing (datumHash) as Hashing
 import CTL.Internal.IsData (class IsData) as IsData
 import CTL.Internal.Plutus.Types.DataSchema
@@ -62,12 +53,6 @@
   , type (:=)
   , type (@@)
   , ApPCons
-=======
-import Hashing (datumHash) as Hashing
-import IsData (class IsData) as IsData
-import Plutus.Types.DataSchema
-  ( ApPCons
->>>>>>> a706a00a
   , Field
   , I
   , Id
@@ -86,17 +71,12 @@
   , defaultDatumCacheWsConfig
   , mkDatumCacheWebSocketAff
   ) as ExportQueryM
-<<<<<<< HEAD
 import CTL.Internal.QueryM
   ( getDatumByHash
   , getDatumsByHashes
   ) as QueryM
+import CTL.Internal.Serialization (serializeData) as Serialization
 import CTL.Internal.ToData
-=======
-import QueryM (getDatumByHash, getDatumsByHashes) as QueryM
-import Serialization (serializeData) as Serialization
-import ToData
->>>>>>> a706a00a
   ( class ToData
   , class ToDataArgs
   , class ToDataArgsRL
@@ -114,25 +94,17 @@
 import CTL.Internal.Types.OutputDatum
   ( OutputDatum(NoOutputDatum, OutputDatumHash, OutputDatum)
   ) as OutputDatum
-<<<<<<< HEAD
 import CTL.Internal.Types.PlutusData
   ( PlutusData(Constr, Map, List, Integer, Bytes)
   ) as PlutusData
 import CTL.Internal.Types.Redeemer
-=======
-import Types.PlutusData (PlutusData(Constr, Map, List, Integer, Bytes)) as PlutusData
-import Types.Redeemer
->>>>>>> a706a00a
   ( Redeemer(Redeemer)
   , RedeemerHash(RedeemerHash)
   , redeemerHash
   , unitRedeemer
   ) as Redeemer
-<<<<<<< HEAD
 import Data.Map (Map)
 import Data.Maybe (Maybe)
-=======
->>>>>>> a706a00a
 
 -- | Get a `PlutusData` given a `DatumHash`.
 getDatumByHash
