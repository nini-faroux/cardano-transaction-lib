--- conflicted
+++ resolved
@@ -1,9 +1,6 @@
 module Serialization
-<<<<<<< HEAD
-  ( convertExUnitPrices
-=======
   ( bytesFromPrivateKey
->>>>>>> 37c07d90
+  , convertExUnitPrices
   , convertTransaction
   , convertTxBody
   , convertTxInput
