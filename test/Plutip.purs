--- conflicted
+++ resolved
@@ -68,10 +68,7 @@
 import Data.Maybe (Maybe(Just, Nothing), fromMaybe, isNothing)
 import Data.Newtype (unwrap, wrap)
 import Data.Traversable (traverse_)
-<<<<<<< HEAD
-=======
-import Data.Tuple (fst, snd)
->>>>>>> fc4eaed0
+import Data.Tuple (fst)
 import Data.Tuple.Nested (type (/\), (/\))
 import Effect (Effect)
 import Effect.Aff (Aff, launchAff_, bracket)
