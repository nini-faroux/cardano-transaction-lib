module Ctl.Internal.Service.Blockfrost
  ( BlockfrostEndpoint
      ( Transaction
      , TransactionMetadata
      )
  , BlockfrostMetadata(BlockfrostMetadata)
  , BlockfrostRawPostResponseData
  , BlockfrostRawResponse
  , BlockfrostServiceM
  , BlockfrostServiceParams
  , OnBlockfrostRawGetResponseHook
  , OnBlockfrostRawPostResponseHook
  , getTxMetadata
  , isTxConfirmed
  , runBlockfrostServiceM
  , runBlockfrostServiceTestM
  , dummyExport
  , submitTx
  , evaluateTx
  ) where

import Prelude

import Aeson
  ( class DecodeAeson
  , Aeson
  , JsonDecodeError(TypeMismatch)
  , decodeAeson
  , parseJsonStringToAeson
  , stringifyAeson
  )
import Affjax (Error, Response, URL, defaultRequest, request) as Affjax
import Affjax.RequestBody (RequestBody, arrayView, string) as Affjax
import Affjax.RequestHeader (RequestHeader(ContentType, RequestHeader)) as Affjax
import Affjax.ResponseFormat (string) as Affjax.ResponseFormat
import Affjax.StatusCode (StatusCode(StatusCode)) as Affjax
<<<<<<< HEAD
import Control.Alt ((<|>))
import Control.Monad.Error.Class (throwError)
import Control.Monad.Logger.Trans (LoggerT, runLoggerT)
import Control.Monad.Reader.Class (ask)
=======
import Control.Monad.Reader.Class (ask, asks)
>>>>>>> 4433c632
import Control.Monad.Reader.Trans (ReaderT, runReaderT)
import Ctl.Internal.Cardano.Types.Transaction
  ( Transaction
  )
import Ctl.Internal.Contract.QueryBackend (BlockfrostBackend)
import Ctl.Internal.Contract.QueryHandle.Error
  ( GetTxMetadataError
      ( GetTxMetadataTxNotFoundError
      , GetTxMetadataClientError
      , GetTxMetadataMetadataEmptyOrMissingError
      )
  )
import Ctl.Internal.Deserialization.FromBytes (fromBytes)
import Ctl.Internal.Deserialization.Transaction
  ( convertGeneralTransactionMetadata
  )
import Ctl.Internal.QueryM.Ogmios (TxEvaluationR)
import Ctl.Internal.Serialization as Serialization
import Ctl.Internal.ServerConfig (ServerConfig, mkHttpUrl)
import Ctl.Internal.Service.Error
  ( ClientError(ClientHttpError, ClientHttpResponseError, ClientDecodeJsonError)
  , ServiceError(ServiceBlockfrostError)
  )
import Ctl.Internal.Types.ByteArray (byteArrayToHex)
import Ctl.Internal.Types.CborBytes (CborBytes, cborBytesToHex)
import Ctl.Internal.Types.Transaction (TransactionHash)
import Ctl.Internal.Types.TransactionMetadata
  ( GeneralTransactionMetadata(GeneralTransactionMetadata)
  )
import Data.Bifunctor (lmap)
import Data.Either (Either(Left, Right), note)
import Data.Generic.Rep (class Generic)
import Data.HTTP.Method (Method(GET, POST))
import Data.Log.Message (Message)
import Data.Map as Map
<<<<<<< HEAD
import Data.Maybe (Maybe(Just), maybe)
import Data.MediaType (MediaType(MediaType))
=======
import Data.Maybe (Maybe(Nothing), maybe)
import Data.MediaType (MediaType)
>>>>>>> 4433c632
import Data.Newtype (class Newtype, unwrap, wrap)
import Data.Show.Generic (genericShow)
import Data.Traversable (for, for_)
import Effect.Aff (Aff)
import Effect.Aff.Class (liftAff)
import Effect.Class (liftEffect)
import Effect.Exception (error)
import Undefined (undefined)

--------------------------------------------------------------------------------
-- BlockfrostServiceM
--------------------------------------------------------------------------------

type BlockfrostRawResponse = String

type BlockfrostRawPostResponseData =
  { endpoint :: BlockfrostEndpoint
  , mediaType :: MediaType
  , requestBody :: Maybe Affjax.RequestBody
  , rawResponse :: BlockfrostRawResponse
  }

type OnBlockfrostRawGetResponseHook =
  Maybe (BlockfrostEndpoint -> BlockfrostRawResponse -> Aff Unit)

type OnBlockfrostRawPostResponseHook =
  Maybe (BlockfrostRawPostResponseData -> Aff Unit)

type BlockfrostServiceParams =
  { blockfrostConfig :: ServerConfig
  , blockfrostApiKey :: Maybe String
  , onBlockfrostRawGetResponse :: OnBlockfrostRawGetResponseHook
  , onBlockfrostRawPostResponse :: OnBlockfrostRawPostResponseHook
  }

type BlockfrostServiceM (a :: Type) = LoggerT
  (ReaderT BlockfrostServiceParams Aff)
  a

runBlockfrostServiceM
<<<<<<< HEAD
  :: forall (a :: Type)
   . (Message -> Aff Unit)
  -> BlockfrostBackend
  -> BlockfrostServiceM a
  -> Aff a
runBlockfrostServiceM logger backend =
  flip runReaderT serviceParams <<< flip runLoggerT (liftAff <<< logger)
  where
  serviceParams :: BlockfrostServiceParams
  serviceParams =
    { blockfrostConfig: backend.blockfrostConfig
    , blockfrostApiKey: backend.blockfrostApiKey
    }
=======
  :: forall (a :: Type). BlockfrostBackend -> BlockfrostServiceM a -> Aff a
runBlockfrostServiceM = flip runReaderT <<< mkServiceParams Nothing Nothing

runBlockfrostServiceTestM
  :: forall (a :: Type)
   . BlockfrostBackend
  -> OnBlockfrostRawGetResponseHook
  -> OnBlockfrostRawPostResponseHook
  -> BlockfrostServiceM a
  -> Aff a
runBlockfrostServiceTestM backend onRawGetResponse onRawPostResponse =
  flip runReaderT (mkServiceParams onRawGetResponse onRawPostResponse backend)

mkServiceParams
  :: OnBlockfrostRawGetResponseHook
  -> OnBlockfrostRawPostResponseHook
  -> BlockfrostBackend
  -> BlockfrostServiceParams
mkServiceParams onBlockfrostRawGetResponse onBlockfrostRawPostResponse backend =
  { blockfrostConfig: backend.blockfrostConfig
  , blockfrostApiKey: backend.blockfrostApiKey
  , onBlockfrostRawGetResponse
  , onBlockfrostRawPostResponse
  }
>>>>>>> 4433c632

--------------------------------------------------------------------------------
-- Making requests to Blockfrost endpoints
--------------------------------------------------------------------------------

data BlockfrostEndpoint
  = SubmitTransaction
  | EvaluateTransaction
  | Transaction TransactionHash
  | TransactionMetadata TransactionHash

derive instance Generic BlockfrostEndpoint _
derive instance Eq BlockfrostEndpoint
derive instance Ord BlockfrostEndpoint

instance Show BlockfrostEndpoint where
  show = genericShow

realizeEndpoint :: BlockfrostEndpoint -> Affjax.URL
realizeEndpoint endpoint =
  case endpoint of
    SubmitTransaction -> "/tx/submit"
    EvaluateTransaction -> "/utils/txs/evaluate"
    Transaction txHash -> "/txs/" <> byteArrayToHex (unwrap txHash)
    TransactionMetadata txHash -> "/txs/" <> byteArrayToHex (unwrap txHash)
      <> "/metadata/cbor"

dummyExport :: Unit -> Unit
dummyExport _ = undefined blockfrostPostRequest

blockfrostGetRequest
  :: BlockfrostEndpoint
  -> BlockfrostServiceM (Either Affjax.Error (Affjax.Response String))
blockfrostGetRequest endpoint = ask >>= \params ->
  withOnRawGetResponseHook endpoint =<< liftAff do
    Affjax.request $ Affjax.defaultRequest
      { method = Left GET
      , url = mkHttpUrl params.blockfrostConfig <> realizeEndpoint endpoint
      , responseFormat = Affjax.ResponseFormat.string
      , headers =
          maybe mempty (\apiKey -> [ Affjax.RequestHeader "project_id" apiKey ])
            params.blockfrostApiKey
      }

blockfrostPostRequest
  :: BlockfrostEndpoint
  -> MediaType
  -> Maybe Affjax.RequestBody
  -> BlockfrostServiceM (Either Affjax.Error (Affjax.Response String))
blockfrostPostRequest endpoint mediaType mbContent = ask >>= \params ->
  withOnRawPostResponseHook endpoint mediaType mbContent =<< liftAff do
    Affjax.request $ Affjax.defaultRequest
      { method = Left POST
      , url = mkHttpUrl params.blockfrostConfig <> realizeEndpoint endpoint
      , content = mbContent
      , responseFormat = Affjax.ResponseFormat.string
      , headers =
          [ Affjax.ContentType mediaType ] <>
            maybe mempty
              (\apiKey -> [ Affjax.RequestHeader "project_id" apiKey ])
              params.blockfrostApiKey
      }

withOnRawGetResponseHook
  :: BlockfrostEndpoint
  -> Either Affjax.Error (Affjax.Response String)
  -> BlockfrostServiceM (Either Affjax.Error (Affjax.Response String))
withOnRawGetResponseHook endpoint result = do
  for_ result \{ body: rawResponse } -> do
    onRawGetResponse <- asks _.onBlockfrostRawGetResponse
    liftAff $ for_ onRawGetResponse \f -> f endpoint rawResponse
  pure result

withOnRawPostResponseHook
  :: BlockfrostEndpoint
  -> MediaType
  -> Maybe Affjax.RequestBody
  -> Either Affjax.Error (Affjax.Response String)
  -> BlockfrostServiceM (Either Affjax.Error (Affjax.Response String))
withOnRawPostResponseHook endpoint mediaType requestBody result = do
  for_ result \{ body: rawResponse } -> do
    let data_ = { endpoint, mediaType, requestBody, rawResponse }
    onRawPostResponse <- asks _.onBlockfrostRawPostResponse
    liftAff $ for_ onRawPostResponse \f -> f data_
  pure result

--------------------------------------------------------------------------------
-- Blockfrost response handling
--------------------------------------------------------------------------------

handleBlockfrostResponse
  :: forall (result :: Type)
   . DecodeAeson result
  => Either Affjax.Error (Affjax.Response String)
  -> Either ClientError result
handleBlockfrostResponse (Left affjaxError) =
  Left (ClientHttpError affjaxError)
handleBlockfrostResponse (Right { status: Affjax.StatusCode statusCode, body })
  | statusCode < 200 || statusCode > 299 = do
      blockfrostError <-
        body # lmap (ClientDecodeJsonError body)
          <<< (decodeAeson <=< parseJsonStringToAeson)
      Left $ ClientHttpResponseError (wrap statusCode) $
        ServiceBlockfrostError blockfrostError
  | otherwise =
      body # lmap (ClientDecodeJsonError body)
        <<< (decodeAeson <=< parseJsonStringToAeson)

submitTx
  :: Transaction
  -> BlockfrostServiceM (Either ClientError TransactionHash)
submitTx tx = do
  cslTx <- liftEffect $ Serialization.convertTransaction tx
  handleBlockfrostResponse <$> request (Serialization.toBytes cslTx)
  where
  request
    :: CborBytes
    -> BlockfrostServiceM (Either Affjax.Error (Affjax.Response String))
  request cbor =
    blockfrostPostRequest SubmitTransaction (MediaType "application/cbor")
      $ Just
      $ Affjax.arrayView
      $ unwrap
      $ unwrap cbor

evaluateTx :: Transaction -> BlockfrostServiceM TxEvaluationR
evaluateTx tx = do
  cslTx <- liftEffect $ Serialization.convertTransaction tx
  resp <- handleBlockfrostResponse <$> request (Serialization.toBytes cslTx)
  case unwrapBlockfrostEvaluateTx <$> resp of
    Left err -> throwError $ error $ show err
    Right (Left err) ->
      -- Replicate the error of QueryM's fault handler
      throwError $ error $ "Server responded with `fault`: " <> stringifyAeson
        err
    Right (Right eval) -> pure eval
  where
  -- Hex encoded, not binary like submission
  request
    :: CborBytes
    -> BlockfrostServiceM (Either Affjax.Error (Affjax.Response String))
  request cbor =
    blockfrostPostRequest EvaluateTransaction (MediaType "application/cbor")
      $ Just
      $ Affjax.string
      $ cborBytesToHex cbor

data BlockfrostEvaluateTx = BlockfrostEvaluateTx (Either Aeson TxEvaluationR)

derive instance Generic BlockfrostEvaluateTx _

instance Show BlockfrostEvaluateTx where
  show = genericShow

instance DecodeAeson BlockfrostEvaluateTx where
  decodeAeson aeson = success <|> failure <#> BlockfrostEvaluateTx
    where
    success = do
      { result } :: { result :: TxEvaluationR } <- decodeAeson aeson
      pure $ Right result

    failure = pure $ Left aeson

unwrapBlockfrostEvaluateTx :: BlockfrostEvaluateTx -> Either Aeson TxEvaluationR
unwrapBlockfrostEvaluateTx (BlockfrostEvaluateTx ei) = ei

isTxConfirmed
  :: TransactionHash
  -> BlockfrostServiceM (Either ClientError Boolean)
isTxConfirmed txHash = do
  response <- blockfrostGetRequest $ Transaction txHash
  pure case handleBlockfrostResponse response of
    Right (_ :: Aeson) -> Right true
    Left (ClientHttpResponseError (Affjax.StatusCode 404) _) -> Right false
    Left e -> Left e

getTxMetadata
  :: TransactionHash
  -> BlockfrostServiceM (Either GetTxMetadataError GeneralTransactionMetadata)
getTxMetadata txHash = do
  response <- blockfrostGetRequest (TransactionMetadata txHash)
  pure case unwrapBlockfrostMetadata <$> handleBlockfrostResponse response of
    Left (ClientHttpResponseError (Affjax.StatusCode 404) _) ->
      Left GetTxMetadataTxNotFoundError
    Left e ->
      Left (GetTxMetadataClientError e)
    Right metadata
      | Map.isEmpty (unwrap metadata) ->
          Left GetTxMetadataMetadataEmptyOrMissingError
      | otherwise -> Right metadata

--------------------------------------------------------------------------------
-- `getTxMetadata` reponse parsing
--------------------------------------------------------------------------------

newtype BlockfrostMetadata = BlockfrostMetadata
  GeneralTransactionMetadata

derive instance Generic BlockfrostMetadata _
derive instance Eq BlockfrostMetadata
derive instance Newtype BlockfrostMetadata _

instance Show BlockfrostMetadata where
  show = genericShow

instance DecodeAeson BlockfrostMetadata where
  decodeAeson = decodeAeson >=>
    \(metadatas :: Array { metadata :: CborBytes }) -> do
      metadatas' <- for metadatas \{ metadata } -> do
        map (unwrap <<< convertGeneralTransactionMetadata) <$> flip note
          (fromBytes metadata) $
          TypeMismatch "Hexadecimal encoded Metadata"

      pure $ BlockfrostMetadata $ GeneralTransactionMetadata $ Map.unions
        metadatas'

unwrapBlockfrostMetadata :: BlockfrostMetadata -> GeneralTransactionMetadata
unwrapBlockfrostMetadata (BlockfrostMetadata metadata) = metadata<|MERGE_RESOLUTION|>--- conflicted
+++ resolved
@@ -2,6 +2,8 @@
   ( BlockfrostEndpoint
       ( Transaction
       , TransactionMetadata
+      , SubmitTransaction
+      , EvaluateTransaction
       )
   , BlockfrostMetadata(BlockfrostMetadata)
   , BlockfrostRawPostResponseData
@@ -34,14 +36,10 @@
 import Affjax.RequestHeader (RequestHeader(ContentType, RequestHeader)) as Affjax
 import Affjax.ResponseFormat (string) as Affjax.ResponseFormat
 import Affjax.StatusCode (StatusCode(StatusCode)) as Affjax
-<<<<<<< HEAD
 import Control.Alt ((<|>))
 import Control.Monad.Error.Class (throwError)
 import Control.Monad.Logger.Trans (LoggerT, runLoggerT)
-import Control.Monad.Reader.Class (ask)
-=======
 import Control.Monad.Reader.Class (ask, asks)
->>>>>>> 4433c632
 import Control.Monad.Reader.Trans (ReaderT, runReaderT)
 import Ctl.Internal.Cardano.Types.Transaction
   ( Transaction
@@ -77,13 +75,8 @@
 import Data.HTTP.Method (Method(GET, POST))
 import Data.Log.Message (Message)
 import Data.Map as Map
-<<<<<<< HEAD
-import Data.Maybe (Maybe(Just), maybe)
+import Data.Maybe (Maybe(Just, Nothing), maybe)
 import Data.MediaType (MediaType(MediaType))
-=======
-import Data.Maybe (Maybe(Nothing), maybe)
-import Data.MediaType (MediaType)
->>>>>>> 4433c632
 import Data.Newtype (class Newtype, unwrap, wrap)
 import Data.Show.Generic (genericShow)
 import Data.Traversable (for, for_)
@@ -124,33 +117,26 @@
   a
 
 runBlockfrostServiceM
-<<<<<<< HEAD
   :: forall (a :: Type)
    . (Message -> Aff Unit)
   -> BlockfrostBackend
   -> BlockfrostServiceM a
   -> Aff a
 runBlockfrostServiceM logger backend =
-  flip runReaderT serviceParams <<< flip runLoggerT (liftAff <<< logger)
-  where
-  serviceParams :: BlockfrostServiceParams
-  serviceParams =
-    { blockfrostConfig: backend.blockfrostConfig
-    , blockfrostApiKey: backend.blockfrostApiKey
-    }
-=======
-  :: forall (a :: Type). BlockfrostBackend -> BlockfrostServiceM a -> Aff a
-runBlockfrostServiceM = flip runReaderT <<< mkServiceParams Nothing Nothing
+  flip runReaderT (mkServiceParams Nothing Nothing backend) <<< flip runLoggerT
+    (liftAff <<< logger)
 
 runBlockfrostServiceTestM
   :: forall (a :: Type)
-   . BlockfrostBackend
+   . (Message -> Aff Unit)
+  -> BlockfrostBackend
   -> OnBlockfrostRawGetResponseHook
   -> OnBlockfrostRawPostResponseHook
   -> BlockfrostServiceM a
   -> Aff a
-runBlockfrostServiceTestM backend onRawGetResponse onRawPostResponse =
+runBlockfrostServiceTestM logger backend onRawGetResponse onRawPostResponse =
   flip runReaderT (mkServiceParams onRawGetResponse onRawPostResponse backend)
+    <<< flip runLoggerT (liftAff <<< logger)
 
 mkServiceParams
   :: OnBlockfrostRawGetResponseHook
@@ -163,7 +149,6 @@
   , onBlockfrostRawGetResponse
   , onBlockfrostRawPostResponse
   }
->>>>>>> 4433c632
 
 --------------------------------------------------------------------------------
 -- Making requests to Blockfrost endpoints
