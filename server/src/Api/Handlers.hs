--- conflicted
+++ resolved
@@ -148,11 +148,7 @@
     PlutusTx.toBuiltin hs
 
 finalizeTx :: FinalizeRequest -> AppM FinalizedTransaction
-<<<<<<< HEAD
-finalizeTx (FinalizeRequest {tx, datums, redeemers, exUnitsMap}) = do
-=======
-finalizeTx FinalizeRequest {tx, datums, redeemers} = do
->>>>>>> 4af8129f
+finalizeTx FinalizeRequest {tx, datums, redeemers, exUnitsMap} = do
   pparams <- asks protocolParams
   decodedTx <-
     throwDecodeErrorWithMessage "Failed to decode tx" $
