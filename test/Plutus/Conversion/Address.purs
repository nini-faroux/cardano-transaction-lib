--- conflicted
+++ resolved
@@ -2,10 +2,6 @@
 
 import Prelude
 
-<<<<<<< HEAD
-import Ctl.Internal.Test.Utils (TestPlanM, errMaybe, toFromAesonTest)
-import Data.Array (range, length, zip)
-=======
 import Ctl.Internal.Plutus.Conversion (fromPlutusAddress, toPlutusAddress)
 import Ctl.Internal.Plutus.Types.Address (Address) as Plutus
 import Ctl.Internal.Plutus.Types.Credential
@@ -20,11 +16,11 @@
   ( ed25519KeyHashFromBech32
   , scriptHashFromBech32
   )
+import Ctl.Internal.Test.TestPlanM (TestPlanM)
 import Ctl.Internal.Types.Aliases (Bech32String)
 import Ctl.Internal.Types.BigNum (BigNum)
 import Ctl.Internal.Types.BigNum (fromInt) as BigNum
 import Data.Array (length, range, zip)
->>>>>>> 4ce7ac79
 import Data.Maybe (Maybe(Just, Nothing), fromJust)
 import Data.Newtype (class Newtype, wrap)
 import Data.Traversable (for_)
@@ -32,15 +28,8 @@
 import Effect.Aff (Aff)
 import Mote (group, test)
 import Partial.Unsafe (unsafePartial)
-import Test.Ctl.TestM (TestPlanM)
 import Test.Ctl.Utils (errMaybe, toFromAesonTest)
 import Test.Spec.Assertions (shouldEqual)
-<<<<<<< HEAD
-import Types.Aliases (Bech32String)
-import Types.BigNum (BigNum)
-import Types.BigNum (fromInt) as BigNum
-=======
->>>>>>> 4ce7ac79
 
 suite :: TestPlanM (Aff Unit) Unit
 suite = do
