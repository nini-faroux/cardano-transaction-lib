--- conflicted
+++ resolved
@@ -945,11 +945,11 @@
     "cardano-configurations": {
       "flake": false,
       "locked": {
-        "lastModified": 1670549339,
+        "lastModified": 1671845278,
         "narHash": "sha256-oOycxAu9kARfyUvkdjeq80Em7b+vP9XsBii8836f9yQ=",
         "owner": "input-output-hk",
         "repo": "cardano-configurations",
-        "rev": "c1b2b9a426a78bb5812898368714631900299701",
+        "rev": "36a75a920de312519c3a9086061daccb997f9cd0",
         "type": "github"
       },
       "original": {
@@ -1490,29 +1490,17 @@
         "plutip": "plutip"
       },
       "locked": {
-<<<<<<< HEAD
         "lastModified": 1676560148,
         "narHash": "sha256-eM+sko8wRiTb04wkNMKDFRFU0kihrBFY2UiZhusWSP0=",
         "owner": "Plutonomicon",
         "repo": "cardano-transaction-lib",
         "rev": "83476e9bce41efdf3307a6c036b5fd78895ee0d8",
-=======
-        "lastModified": 1674037921,
-        "narHash": "sha256-E+r10O90qg6QeUK9zjL/Dzny3mJ5TX7XB7mUMRA4LXE=",
+        "type": "github"
+      },
+      "original": {
         "owner": "Plutonomicon",
         "repo": "cardano-transaction-lib",
-        "rev": "744c3e4441e96abd0f10f57229602f251c863266",
->>>>>>> e3003b91
-        "type": "github"
-      },
-      "original": {
-        "owner": "Plutonomicon",
-        "repo": "cardano-transaction-lib",
-<<<<<<< HEAD
         "rev": "83476e9bce41efdf3307a6c036b5fd78895ee0d8",
-=======
-        "rev": "744c3e4441e96abd0f10f57229602f251c863266",
->>>>>>> e3003b91
         "type": "github"
       }
     },
@@ -1858,6 +1846,38 @@
     "flake-compat": {
       "flake": false,
       "locked": {
+        "lastModified": 1673956053,
+        "narHash": "sha256-4gtG9iQuiKITOjNQQeQIpoIB6b16fm+504Ch3sNKLd8=",
+        "owner": "edolstra",
+        "repo": "flake-compat",
+        "rev": "35bb57c0c8d8b62bbfd284272c928ceb64ddbde9",
+        "type": "github"
+      },
+      "original": {
+        "owner": "edolstra",
+        "repo": "flake-compat",
+        "type": "github"
+      }
+    },
+    "flake-compat_10": {
+      "flake": false,
+      "locked": {
+        "lastModified": 1650374568,
+        "narHash": "sha256-Z+s0J8/r907g149rllvwhb4pKi8Wam5ij0st8PwAh+E=",
+        "owner": "edolstra",
+        "repo": "flake-compat",
+        "rev": "b4a34015c698c7793d592d66adbab377907a2be8",
+        "type": "github"
+      },
+      "original": {
+        "owner": "edolstra",
+        "repo": "flake-compat",
+        "type": "github"
+      }
+    },
+    "flake-compat_11": {
+      "flake": false,
+      "locked": {
         "lastModified": 1668681692,
         "narHash": "sha256-Ht91NGdewz8IQLtWZ9LCeNXMSXHUss+9COoqu6JLmXU=",
         "owner": "edolstra",
@@ -1871,7 +1891,23 @@
         "type": "github"
       }
     },
-    "flake-compat_10": {
+    "flake-compat_12": {
+      "flake": false,
+      "locked": {
+        "lastModified": 1635892615,
+        "narHash": "sha256-harGbMZr4hzat2BWBU+Y5OYXlu+fVz7E4WeQzHi5o8A=",
+        "owner": "input-output-hk",
+        "repo": "flake-compat",
+        "rev": "eca47d3377946315596da653862d341ee5341318",
+        "type": "github"
+      },
+      "original": {
+        "owner": "input-output-hk",
+        "repo": "flake-compat",
+        "type": "github"
+      }
+    },
+    "flake-compat_13": {
       "flake": false,
       "locked": {
         "lastModified": 1650374568,
@@ -1887,7 +1923,7 @@
         "type": "github"
       }
     },
-    "flake-compat_11": {
+    "flake-compat_14": {
       "flake": false,
       "locked": {
         "lastModified": 1668681692,
@@ -1903,7 +1939,40 @@
         "type": "github"
       }
     },
-    "flake-compat_12": {
+    "flake-compat_15": {
+      "flake": false,
+      "locked": {
+        "lastModified": 1673956053,
+        "narHash": "sha256-4gtG9iQuiKITOjNQQeQIpoIB6b16fm+504Ch3sNKLd8=",
+        "owner": "edolstra",
+        "repo": "flake-compat",
+        "rev": "35bb57c0c8d8b62bbfd284272c928ceb64ddbde9",
+        "type": "github"
+      },
+      "original": {
+        "owner": "edolstra",
+        "repo": "flake-compat",
+        "type": "github"
+      }
+    },
+    "flake-compat_2": {
+      "flake": false,
+      "locked": {
+        "lastModified": 1647532380,
+        "narHash": "sha256-wswAxyO8AJTH7d5oU8VK82yBCpqwA+p6kLgpb1f1PAY=",
+        "owner": "input-output-hk",
+        "repo": "flake-compat",
+        "rev": "7da118186435255a30b5ffeabba9629c344c0bec",
+        "type": "github"
+      },
+      "original": {
+        "owner": "input-output-hk",
+        "ref": "fixes",
+        "repo": "flake-compat",
+        "type": "github"
+      }
+    },
+    "flake-compat_3": {
       "flake": false,
       "locked": {
         "lastModified": 1635892615,
@@ -1919,7 +1988,39 @@
         "type": "github"
       }
     },
-    "flake-compat_13": {
+    "flake-compat_4": {
+      "flake": false,
+      "locked": {
+        "lastModified": 1668681692,
+        "narHash": "sha256-Ht91NGdewz8IQLtWZ9LCeNXMSXHUss+9COoqu6JLmXU=",
+        "owner": "edolstra",
+        "repo": "flake-compat",
+        "rev": "009399224d5e398d03b22badca40a37ac85412a1",
+        "type": "github"
+      },
+      "original": {
+        "owner": "edolstra",
+        "repo": "flake-compat",
+        "type": "github"
+      }
+    },
+    "flake-compat_5": {
+      "flake": false,
+      "locked": {
+        "lastModified": 1635892615,
+        "narHash": "sha256-harGbMZr4hzat2BWBU+Y5OYXlu+fVz7E4WeQzHi5o8A=",
+        "owner": "input-output-hk",
+        "repo": "flake-compat",
+        "rev": "eca47d3377946315596da653862d341ee5341318",
+        "type": "github"
+      },
+      "original": {
+        "owner": "input-output-hk",
+        "repo": "flake-compat",
+        "type": "github"
+      }
+    },
+    "flake-compat_6": {
       "flake": false,
       "locked": {
         "lastModified": 1650374568,
@@ -1935,39 +2036,7 @@
         "type": "github"
       }
     },
-    "flake-compat_14": {
-      "flake": false,
-      "locked": {
-        "lastModified": 1668681692,
-        "narHash": "sha256-Ht91NGdewz8IQLtWZ9LCeNXMSXHUss+9COoqu6JLmXU=",
-        "owner": "edolstra",
-        "repo": "flake-compat",
-        "rev": "009399224d5e398d03b22badca40a37ac85412a1",
-        "type": "github"
-      },
-      "original": {
-        "owner": "edolstra",
-        "repo": "flake-compat",
-        "type": "github"
-      }
-    },
-    "flake-compat_15": {
-      "flake": false,
-      "locked": {
-        "lastModified": 1668681692,
-        "narHash": "sha256-Ht91NGdewz8IQLtWZ9LCeNXMSXHUss+9COoqu6JLmXU=",
-        "owner": "edolstra",
-        "repo": "flake-compat",
-        "rev": "009399224d5e398d03b22badca40a37ac85412a1",
-        "type": "github"
-      },
-      "original": {
-        "owner": "edolstra",
-        "repo": "flake-compat",
-        "type": "github"
-      }
-    },
-    "flake-compat_2": {
+    "flake-compat_7": {
       "flake": false,
       "locked": {
         "lastModified": 1647532380,
@@ -1984,55 +2053,7 @@
         "type": "github"
       }
     },
-    "flake-compat_3": {
-      "flake": false,
-      "locked": {
-        "lastModified": 1635892615,
-        "narHash": "sha256-harGbMZr4hzat2BWBU+Y5OYXlu+fVz7E4WeQzHi5o8A=",
-        "owner": "input-output-hk",
-        "repo": "flake-compat",
-        "rev": "eca47d3377946315596da653862d341ee5341318",
-        "type": "github"
-      },
-      "original": {
-        "owner": "input-output-hk",
-        "repo": "flake-compat",
-        "type": "github"
-      }
-    },
-    "flake-compat_4": {
-      "flake": false,
-      "locked": {
-        "lastModified": 1668681692,
-        "narHash": "sha256-Ht91NGdewz8IQLtWZ9LCeNXMSXHUss+9COoqu6JLmXU=",
-        "owner": "edolstra",
-        "repo": "flake-compat",
-        "rev": "009399224d5e398d03b22badca40a37ac85412a1",
-        "type": "github"
-      },
-      "original": {
-        "owner": "edolstra",
-        "repo": "flake-compat",
-        "type": "github"
-      }
-    },
-    "flake-compat_5": {
-      "flake": false,
-      "locked": {
-        "lastModified": 1635892615,
-        "narHash": "sha256-harGbMZr4hzat2BWBU+Y5OYXlu+fVz7E4WeQzHi5o8A=",
-        "owner": "input-output-hk",
-        "repo": "flake-compat",
-        "rev": "eca47d3377946315596da653862d341ee5341318",
-        "type": "github"
-      },
-      "original": {
-        "owner": "input-output-hk",
-        "repo": "flake-compat",
-        "type": "github"
-      }
-    },
-    "flake-compat_6": {
+    "flake-compat_8": {
       "flake": false,
       "locked": {
         "lastModified": 1650374568,
@@ -2048,39 +2069,6 @@
         "type": "github"
       }
     },
-    "flake-compat_7": {
-      "flake": false,
-      "locked": {
-        "lastModified": 1647532380,
-        "narHash": "sha256-wswAxyO8AJTH7d5oU8VK82yBCpqwA+p6kLgpb1f1PAY=",
-        "owner": "input-output-hk",
-        "repo": "flake-compat",
-        "rev": "7da118186435255a30b5ffeabba9629c344c0bec",
-        "type": "github"
-      },
-      "original": {
-        "owner": "input-output-hk",
-        "ref": "fixes",
-        "repo": "flake-compat",
-        "type": "github"
-      }
-    },
-    "flake-compat_8": {
-      "flake": false,
-      "locked": {
-        "lastModified": 1650374568,
-        "narHash": "sha256-Z+s0J8/r907g149rllvwhb4pKi8Wam5ij0st8PwAh+E=",
-        "owner": "edolstra",
-        "repo": "flake-compat",
-        "rev": "b4a34015c698c7793d592d66adbab377907a2be8",
-        "type": "github"
-      },
-      "original": {
-        "owner": "edolstra",
-        "repo": "flake-compat",
-        "type": "github"
-      }
-    },
     "flake-compat_9": {
       "flake": false,
       "locked": {
@@ -2248,7 +2236,6 @@
       }
     },
     "flake-utils_19": {
-<<<<<<< HEAD
       "locked": {
         "lastModified": 1653893745,
         "narHash": "sha256-0jntwV3Z8//YwuOjzhV2sgJJPt+HY6KhU7VZUL0fKZQ=",
@@ -2264,8 +2251,51 @@
       }
     },
     "flake-utils_2": {
-=======
->>>>>>> e3003b91
+      "locked": {
+        "lastModified": 1644229661,
+        "narHash": "sha256-1YdnJAsNy69bpcjuoKdOYQX0YxZBiCYZo4Twxerqv7k=",
+        "owner": "numtide",
+        "repo": "flake-utils",
+        "rev": "3cecb5b042f7f209c56ffd8371b2711a290ec797",
+        "type": "github"
+      },
+      "original": {
+        "owner": "numtide",
+        "repo": "flake-utils",
+        "type": "github"
+      }
+    },
+    "flake-utils_20": {
+      "locked": {
+        "lastModified": 1659877975,
+        "narHash": "sha256-zllb8aq3YO3h8B/U0/J1WBgAL8EX5yWf5pMj3G0NAmc=",
+        "owner": "numtide",
+        "repo": "flake-utils",
+        "rev": "c0e246b9b83f637f4681389ecabcb2681b4f3af0",
+        "type": "github"
+      },
+      "original": {
+        "owner": "numtide",
+        "repo": "flake-utils",
+        "type": "github"
+      }
+    },
+    "flake-utils_21": {
+      "locked": {
+        "lastModified": 1653893745,
+        "narHash": "sha256-0jntwV3Z8//YwuOjzhV2sgJJPt+HY6KhU7VZUL0fKZQ=",
+        "owner": "numtide",
+        "repo": "flake-utils",
+        "rev": "1ed9fb1935d260de5fe1c2f7ee0ebaae17ed2fa1",
+        "type": "github"
+      },
+      "original": {
+        "owner": "numtide",
+        "repo": "flake-utils",
+        "type": "github"
+      }
+    },
+    "flake-utils_3": {
       "locked": {
         "lastModified": 1623875721,
         "narHash": "sha256-A8BU7bjS5GirpAUv4QA+QnJ4CceLHkcXdRp4xITDB0s=",
@@ -2280,30 +2310,82 @@
         "type": "github"
       }
     },
-    "flake-utils_2": {
-      "locked": {
-<<<<<<< HEAD
+    "flake-utils_4": {
+      "locked": {
+        "lastModified": 1623875721,
+        "narHash": "sha256-A8BU7bjS5GirpAUv4QA+QnJ4CceLHkcXdRp4xITDB0s=",
+        "owner": "numtide",
+        "repo": "flake-utils",
+        "rev": "f7e004a55b120c02ecb6219596820fcd32ca8772",
+        "type": "github"
+      },
+      "original": {
+        "owner": "numtide",
+        "repo": "flake-utils",
+        "type": "github"
+      }
+    },
+    "flake-utils_5": {
+      "locked": {
+        "lastModified": 1623875721,
+        "narHash": "sha256-A8BU7bjS5GirpAUv4QA+QnJ4CceLHkcXdRp4xITDB0s=",
+        "owner": "numtide",
+        "repo": "flake-utils",
+        "rev": "f7e004a55b120c02ecb6219596820fcd32ca8772",
+        "type": "github"
+      },
+      "original": {
+        "owner": "numtide",
+        "repo": "flake-utils",
+        "type": "github"
+      }
+    },
+    "flake-utils_6": {
+      "locked": {
+        "lastModified": 1644229661,
+        "narHash": "sha256-1YdnJAsNy69bpcjuoKdOYQX0YxZBiCYZo4Twxerqv7k=",
+        "owner": "numtide",
+        "repo": "flake-utils",
+        "rev": "3cecb5b042f7f209c56ffd8371b2711a290ec797",
+        "type": "github"
+      },
+      "original": {
+        "owner": "numtide",
+        "repo": "flake-utils",
+        "type": "github"
+      }
+    },
+    "flake-utils_7": {
+      "locked": {
+        "lastModified": 1653893745,
+        "narHash": "sha256-0jntwV3Z8//YwuOjzhV2sgJJPt+HY6KhU7VZUL0fKZQ=",
+        "owner": "numtide",
+        "repo": "flake-utils",
+        "rev": "1ed9fb1935d260de5fe1c2f7ee0ebaae17ed2fa1",
+        "type": "github"
+      },
+      "original": {
+        "owner": "numtide",
+        "repo": "flake-utils",
+        "type": "github"
+      }
+    },
+    "flake-utils_8": {
+      "locked": {
         "lastModified": 1659877975,
         "narHash": "sha256-zllb8aq3YO3h8B/U0/J1WBgAL8EX5yWf5pMj3G0NAmc=",
         "owner": "numtide",
         "repo": "flake-utils",
         "rev": "c0e246b9b83f637f4681389ecabcb2681b4f3af0",
-=======
-        "lastModified": 1644229661,
-        "narHash": "sha256-1YdnJAsNy69bpcjuoKdOYQX0YxZBiCYZo4Twxerqv7k=",
+        "type": "github"
+      },
+      "original": {
         "owner": "numtide",
         "repo": "flake-utils",
-        "rev": "3cecb5b042f7f209c56ffd8371b2711a290ec797",
->>>>>>> e3003b91
-        "type": "github"
-      },
-      "original": {
-        "owner": "numtide",
-        "repo": "flake-utils",
-        "type": "github"
-      }
-    },
-    "flake-utils_20": {
+        "type": "github"
+      }
+    },
+    "flake-utils_9": {
       "locked": {
         "lastModified": 1653893745,
         "narHash": "sha256-0jntwV3Z8//YwuOjzhV2sgJJPt+HY6KhU7VZUL0fKZQ=",
@@ -2318,145 +2400,8 @@
         "type": "github"
       }
     },
-<<<<<<< HEAD
-    "flake-utils_3": {
-=======
-    "flake-utils_21": {
->>>>>>> e3003b91
-      "locked": {
-        "lastModified": 1623875721,
-        "narHash": "sha256-A8BU7bjS5GirpAUv4QA+QnJ4CceLHkcXdRp4xITDB0s=",
-        "owner": "numtide",
-        "repo": "flake-utils",
-        "rev": "f7e004a55b120c02ecb6219596820fcd32ca8772",
-        "type": "github"
-      },
-      "original": {
-        "owner": "numtide",
-        "repo": "flake-utils",
-        "type": "github"
-      }
-    },
-<<<<<<< HEAD
-    "flake-utils_4": {
-=======
-    "flake-utils_22": {
->>>>>>> e3003b91
-      "locked": {
-        "lastModified": 1623875721,
-        "narHash": "sha256-A8BU7bjS5GirpAUv4QA+QnJ4CceLHkcXdRp4xITDB0s=",
-        "owner": "numtide",
-        "repo": "flake-utils",
-        "rev": "f7e004a55b120c02ecb6219596820fcd32ca8772",
-        "type": "github"
-      },
-      "original": {
-        "owner": "numtide",
-        "repo": "flake-utils",
-        "type": "github"
-      }
-    },
-<<<<<<< HEAD
-    "flake-utils_5": {
-=======
-    "flake-utils_23": {
->>>>>>> e3003b91
-      "locked": {
-        "lastModified": 1623875721,
-        "narHash": "sha256-A8BU7bjS5GirpAUv4QA+QnJ4CceLHkcXdRp4xITDB0s=",
-        "owner": "numtide",
-        "repo": "flake-utils",
-        "rev": "f7e004a55b120c02ecb6219596820fcd32ca8772",
-        "type": "github"
-      },
-      "original": {
-        "owner": "numtide",
-        "repo": "flake-utils",
-        "type": "github"
-      }
-    },
-<<<<<<< HEAD
-    "flake-utils_6": {
-=======
-    "flake-utils_24": {
->>>>>>> e3003b91
-      "locked": {
-        "lastModified": 1644229661,
-        "narHash": "sha256-1YdnJAsNy69bpcjuoKdOYQX0YxZBiCYZo4Twxerqv7k=",
-        "owner": "numtide",
-        "repo": "flake-utils",
-        "rev": "3cecb5b042f7f209c56ffd8371b2711a290ec797",
-        "type": "github"
-      },
-      "original": {
-        "owner": "numtide",
-        "repo": "flake-utils",
-        "type": "github"
-      }
-    },
-<<<<<<< HEAD
-    "flake-utils_7": {
-=======
-    "flake-utils_25": {
->>>>>>> e3003b91
-      "locked": {
-        "lastModified": 1653893745,
-        "narHash": "sha256-0jntwV3Z8//YwuOjzhV2sgJJPt+HY6KhU7VZUL0fKZQ=",
-        "owner": "numtide",
-        "repo": "flake-utils",
-        "rev": "1ed9fb1935d260de5fe1c2f7ee0ebaae17ed2fa1",
-        "type": "github"
-      },
-      "original": {
-        "owner": "numtide",
-        "repo": "flake-utils",
-        "type": "github"
-      }
-    },
-<<<<<<< HEAD
-    "flake-utils_8": {
-=======
-    "flake-utils_26": {
->>>>>>> e3003b91
-      "locked": {
-        "lastModified": 1659877975,
-        "narHash": "sha256-zllb8aq3YO3h8B/U0/J1WBgAL8EX5yWf5pMj3G0NAmc=",
-        "owner": "numtide",
-        "repo": "flake-utils",
-        "rev": "c0e246b9b83f637f4681389ecabcb2681b4f3af0",
-        "type": "github"
-      },
-      "original": {
-        "owner": "numtide",
-        "repo": "flake-utils",
-        "type": "github"
-      }
-    },
-<<<<<<< HEAD
-    "flake-utils_9": {
-=======
-    "flake-utils_27": {
->>>>>>> e3003b91
-      "locked": {
-        "lastModified": 1653893745,
-        "narHash": "sha256-0jntwV3Z8//YwuOjzhV2sgJJPt+HY6KhU7VZUL0fKZQ=",
-        "owner": "numtide",
-        "repo": "flake-utils",
-        "rev": "1ed9fb1935d260de5fe1c2f7ee0ebaae17ed2fa1",
-        "type": "github"
-      },
-      "original": {
-        "owner": "numtide",
-        "repo": "flake-utils",
-        "type": "github"
-      }
-    },
-<<<<<<< HEAD
     "ghc-8.6.5-iohk": {
       "flake": false,
-=======
-    "flake-utils_28": {
->>>>>>> e3003b91
       "locked": {
         "lastModified": 1600920045,
         "narHash": "sha256-DO6kxJz248djebZLpSzTGD6s8WRpNI9BTwUeOf5RwY8=",
@@ -2472,7 +2417,6 @@
         "type": "github"
       }
     },
-<<<<<<< HEAD
     "ghc-8.6.5-iohk_10": {
       "flake": false,
       "locked": {
@@ -2481,15 +2425,6 @@
         "owner": "input-output-hk",
         "repo": "ghc",
         "rev": "95713a6ecce4551240da7c96b6176f980af75cae",
-=======
-    "flake-utils_29": {
-      "locked": {
-        "lastModified": 1653893745,
-        "narHash": "sha256-0jntwV3Z8//YwuOjzhV2sgJJPt+HY6KhU7VZUL0fKZQ=",
-        "owner": "numtide",
-        "repo": "flake-utils",
-        "rev": "1ed9fb1935d260de5fe1c2f7ee0ebaae17ed2fa1",
->>>>>>> e3003b91
         "type": "github"
       },
       "original": {
@@ -2499,148 +2434,6 @@
         "type": "github"
       }
     },
-<<<<<<< HEAD
-=======
-    "flake-utils_3": {
-      "locked": {
-        "lastModified": 1623875721,
-        "narHash": "sha256-A8BU7bjS5GirpAUv4QA+QnJ4CceLHkcXdRp4xITDB0s=",
-        "owner": "numtide",
-        "repo": "flake-utils",
-        "rev": "f7e004a55b120c02ecb6219596820fcd32ca8772",
-        "type": "github"
-      },
-      "original": {
-        "owner": "numtide",
-        "repo": "flake-utils",
-        "type": "github"
-      }
-    },
-    "flake-utils_4": {
-      "locked": {
-        "lastModified": 1623875721,
-        "narHash": "sha256-A8BU7bjS5GirpAUv4QA+QnJ4CceLHkcXdRp4xITDB0s=",
-        "owner": "numtide",
-        "repo": "flake-utils",
-        "rev": "f7e004a55b120c02ecb6219596820fcd32ca8772",
-        "type": "github"
-      },
-      "original": {
-        "owner": "numtide",
-        "repo": "flake-utils",
-        "type": "github"
-      }
-    },
-    "flake-utils_5": {
-      "locked": {
-        "lastModified": 1623875721,
-        "narHash": "sha256-A8BU7bjS5GirpAUv4QA+QnJ4CceLHkcXdRp4xITDB0s=",
-        "owner": "numtide",
-        "repo": "flake-utils",
-        "rev": "f7e004a55b120c02ecb6219596820fcd32ca8772",
-        "type": "github"
-      },
-      "original": {
-        "owner": "numtide",
-        "repo": "flake-utils",
-        "type": "github"
-      }
-    },
-    "flake-utils_6": {
-      "locked": {
-        "lastModified": 1644229661,
-        "narHash": "sha256-1YdnJAsNy69bpcjuoKdOYQX0YxZBiCYZo4Twxerqv7k=",
-        "owner": "numtide",
-        "repo": "flake-utils",
-        "rev": "3cecb5b042f7f209c56ffd8371b2711a290ec797",
-        "type": "github"
-      },
-      "original": {
-        "owner": "numtide",
-        "repo": "flake-utils",
-        "type": "github"
-      }
-    },
-    "flake-utils_7": {
-      "locked": {
-        "lastModified": 1653893745,
-        "narHash": "sha256-0jntwV3Z8//YwuOjzhV2sgJJPt+HY6KhU7VZUL0fKZQ=",
-        "owner": "numtide",
-        "repo": "flake-utils",
-        "rev": "1ed9fb1935d260de5fe1c2f7ee0ebaae17ed2fa1",
-        "type": "github"
-      },
-      "original": {
-        "owner": "numtide",
-        "repo": "flake-utils",
-        "type": "github"
-      }
-    },
-    "flake-utils_8": {
-      "locked": {
-        "lastModified": 1659877975,
-        "narHash": "sha256-zllb8aq3YO3h8B/U0/J1WBgAL8EX5yWf5pMj3G0NAmc=",
-        "owner": "numtide",
-        "repo": "flake-utils",
-        "rev": "c0e246b9b83f637f4681389ecabcb2681b4f3af0",
-        "type": "github"
-      },
-      "original": {
-        "owner": "numtide",
-        "repo": "flake-utils",
-        "type": "github"
-      }
-    },
-    "flake-utils_9": {
-      "locked": {
-        "lastModified": 1653893745,
-        "narHash": "sha256-0jntwV3Z8//YwuOjzhV2sgJJPt+HY6KhU7VZUL0fKZQ=",
-        "owner": "numtide",
-        "repo": "flake-utils",
-        "rev": "1ed9fb1935d260de5fe1c2f7ee0ebaae17ed2fa1",
-        "type": "github"
-      },
-      "original": {
-        "owner": "numtide",
-        "repo": "flake-utils",
-        "type": "github"
-      }
-    },
-    "ghc-8.6.5-iohk": {
-      "flake": false,
-      "locked": {
-        "lastModified": 1600920045,
-        "narHash": "sha256-DO6kxJz248djebZLpSzTGD6s8WRpNI9BTwUeOf5RwY8=",
-        "owner": "input-output-hk",
-        "repo": "ghc",
-        "rev": "95713a6ecce4551240da7c96b6176f980af75cae",
-        "type": "github"
-      },
-      "original": {
-        "owner": "input-output-hk",
-        "ref": "release/8.6.5-iohk",
-        "repo": "ghc",
-        "type": "github"
-      }
-    },
-    "ghc-8.6.5-iohk_10": {
-      "flake": false,
-      "locked": {
-        "lastModified": 1600920045,
-        "narHash": "sha256-DO6kxJz248djebZLpSzTGD6s8WRpNI9BTwUeOf5RwY8=",
-        "owner": "input-output-hk",
-        "repo": "ghc",
-        "rev": "95713a6ecce4551240da7c96b6176f980af75cae",
-        "type": "github"
-      },
-      "original": {
-        "owner": "input-output-hk",
-        "ref": "release/8.6.5-iohk",
-        "repo": "ghc",
-        "type": "github"
-      }
-    },
->>>>>>> e3003b91
     "ghc-8.6.5-iohk_11": {
       "flake": false,
       "locked": {
@@ -3151,11 +2944,7 @@
         "cabal-34": "cabal-34_11",
         "cabal-36": "cabal-36_9",
         "cardano-shell": "cardano-shell_11",
-<<<<<<< HEAD
         "flake-compat": "flake-compat_9",
-=======
-        "flake-compat": "flake-compat_11",
->>>>>>> e3003b91
         "flake-utils": "flake-utils_14",
         "ghc-8.6.5-iohk": "ghc-8.6.5-iohk_11",
         "hackage": "hackage_9",
@@ -3191,7 +2980,6 @@
     },
     "haskell-nix_4": {
       "inputs": {
-<<<<<<< HEAD
         "HTTP": "HTTP_12",
         "cabal-32": "cabal-32_12",
         "cabal-34": "cabal-34_12",
@@ -3203,60 +2991,6 @@
         "hackage": "hackage_10",
         "hpc-coveralls": "hpc-coveralls_12",
         "hydra": "hydra_6",
-=======
-        "HTTP": "HTTP_16",
-        "cabal-32": "cabal-32_16",
-        "cabal-34": "cabal-34_16",
-        "cabal-36": "cabal-36_13",
-        "cardano-shell": "cardano-shell_16",
-        "flake-compat": "flake-compat_15",
-        "flake-utils": "flake-utils_22",
-        "ghc-8.6.5-iohk": "ghc-8.6.5-iohk_16",
-        "hackage": "hackage_13",
-        "hpc-coveralls": "hpc-coveralls_16",
-        "hydra": "hydra_7",
-        "nixpkgs": [
-          "ctl",
-          "ogmios-nixos",
-          "nixpkgs"
-        ],
-        "nixpkgs-2003": "nixpkgs-2003_16",
-        "nixpkgs-2105": "nixpkgs-2105_16",
-        "nixpkgs-2111": "nixpkgs-2111_16",
-        "nixpkgs-2205": "nixpkgs-2205_4",
-        "nixpkgs-unstable": "nixpkgs-unstable_16",
-        "old-ghc-nix": "old-ghc-nix_16",
-        "stackage": "stackage_16",
-        "tullia": "tullia_3"
-      },
-      "locked": {
-        "lastModified": 1667783630,
-        "narHash": "sha256-IzbvNxsOVxHJGY70qAzaEOPmz4Fw93+4qLFd2on/ZAc=",
-        "owner": "input-output-hk",
-        "repo": "haskell.nix",
-        "rev": "f1f330065199dc4eca017bc21de0c67bc46df393",
-        "type": "github"
-      },
-      "original": {
-        "owner": "input-output-hk",
-        "repo": "haskell.nix",
-        "type": "github"
-      }
-    },
-    "haskell-nix_5": {
-      "inputs": {
-        "HTTP": "HTTP_17",
-        "cabal-32": "cabal-32_17",
-        "cabal-34": "cabal-34_17",
-        "cabal-36": "cabal-36_14",
-        "cardano-shell": "cardano-shell_17",
-        "flake-compat": "flake-compat_18",
-        "flake-utils": "flake-utils_26",
-        "ghc-8.6.5-iohk": "ghc-8.6.5-iohk_17",
-        "hackage": "hackage_14",
-        "hpc-coveralls": "hpc-coveralls_17",
-        "hydra": "hydra_8",
->>>>>>> e3003b91
         "nixpkgs": [
           "ctl",
           "plutip",
@@ -3332,131 +3066,6 @@
         "type": "github"
       }
     },
-<<<<<<< HEAD
-=======
-    "haskellNix_10": {
-      "inputs": {
-        "HTTP": "HTTP_13",
-        "cabal-32": "cabal-32_13",
-        "cabal-34": "cabal-34_13",
-        "cabal-36": "cabal-36_11",
-        "cardano-shell": "cardano-shell_13",
-        "flake-utils": "flake-utils_19",
-        "ghc-8.6.5-iohk": "ghc-8.6.5-iohk_13",
-        "hackage": "hackage_10",
-        "hpc-coveralls": "hpc-coveralls_13",
-        "nix-tools": "nix-tools_10",
-        "nixpkgs": [
-          "ctl",
-          "ogmios-nixos",
-          "cardano-node",
-          "node-snapshot",
-          "nixpkgs"
-        ],
-        "nixpkgs-2003": "nixpkgs-2003_13",
-        "nixpkgs-2105": "nixpkgs-2105_13",
-        "nixpkgs-2111": "nixpkgs-2111_13",
-        "nixpkgs-unstable": "nixpkgs-unstable_13",
-        "old-ghc-nix": "old-ghc-nix_13",
-        "stackage": "stackage_13"
-      },
-      "locked": {
-        "lastModified": 1643073543,
-        "narHash": "sha256-g2l/KDWzMRTFRugNVcx3CPZeyA5BNcH9/zDiqFpprB4=",
-        "owner": "input-output-hk",
-        "repo": "haskell.nix",
-        "rev": "14f740c7c8f535581c30b1697018e389680e24cb",
-        "type": "github"
-      },
-      "original": {
-        "owner": "input-output-hk",
-        "repo": "haskell.nix",
-        "type": "github"
-      }
-    },
-    "haskellNix_11": {
-      "inputs": {
-        "HTTP": "HTTP_14",
-        "cabal-32": "cabal-32_14",
-        "cabal-34": "cabal-34_14",
-        "cabal-36": "cabal-36_12",
-        "cardano-shell": "cardano-shell_14",
-        "flake-utils": "flake-utils_20",
-        "ghc-8.6.5-iohk": "ghc-8.6.5-iohk_14",
-        "hackage": "hackage_11",
-        "hpc-coveralls": "hpc-coveralls_14",
-        "nix-tools": "nix-tools_11",
-        "nixpkgs": [
-          "ctl",
-          "ogmios-nixos",
-          "cardano-node",
-          "node-snapshot",
-          "membench",
-          "cardano-node-snapshot",
-          "nixpkgs"
-        ],
-        "nixpkgs-2003": "nixpkgs-2003_14",
-        "nixpkgs-2105": "nixpkgs-2105_14",
-        "nixpkgs-2111": "nixpkgs-2111_14",
-        "nixpkgs-unstable": "nixpkgs-unstable_14",
-        "old-ghc-nix": "old-ghc-nix_14",
-        "stackage": "stackage_14"
-      },
-      "locked": {
-        "lastModified": 1643073543,
-        "narHash": "sha256-g2l/KDWzMRTFRugNVcx3CPZeyA5BNcH9/zDiqFpprB4=",
-        "owner": "input-output-hk",
-        "repo": "haskell.nix",
-        "rev": "14f740c7c8f535581c30b1697018e389680e24cb",
-        "type": "github"
-      },
-      "original": {
-        "owner": "input-output-hk",
-        "repo": "haskell.nix",
-        "type": "github"
-      }
-    },
-    "haskellNix_12": {
-      "inputs": {
-        "HTTP": "HTTP_15",
-        "cabal-32": "cabal-32_15",
-        "cabal-34": "cabal-34_15",
-        "cardano-shell": "cardano-shell_15",
-        "flake-utils": "flake-utils_21",
-        "ghc-8.6.5-iohk": "ghc-8.6.5-iohk_15",
-        "hackage": "hackage_12",
-        "hpc-coveralls": "hpc-coveralls_15",
-        "nix-tools": "nix-tools_12",
-        "nixpkgs": [
-          "ctl",
-          "ogmios-nixos",
-          "cardano-node",
-          "node-snapshot",
-          "plutus-example",
-          "nixpkgs"
-        ],
-        "nixpkgs-2003": "nixpkgs-2003_15",
-        "nixpkgs-2105": "nixpkgs-2105_15",
-        "nixpkgs-2111": "nixpkgs-2111_15",
-        "nixpkgs-unstable": "nixpkgs-unstable_15",
-        "old-ghc-nix": "old-ghc-nix_15",
-        "stackage": "stackage_15"
-      },
-      "locked": {
-        "lastModified": 1639098904,
-        "narHash": "sha256-7VrCNEaKGLm4pTOS11dt1dRL2033oqrNCfal0uONsqA=",
-        "owner": "input-output-hk",
-        "repo": "haskell.nix",
-        "rev": "b18c6ce0867fee77f12ecf41dc6c67f7a59d9826",
-        "type": "github"
-      },
-      "original": {
-        "owner": "input-output-hk",
-        "repo": "haskell.nix",
-        "type": "github"
-      }
-    },
->>>>>>> e3003b91
     "haskellNix_2": {
       "inputs": {
         "HTTP": "HTTP_3",
@@ -3746,54 +3355,6 @@
         "type": "github"
       }
     },
-<<<<<<< HEAD
-=======
-    "haskellNix_9": {
-      "inputs": {
-        "HTTP": "HTTP_12",
-        "cabal-32": "cabal-32_12",
-        "cabal-34": "cabal-34_12",
-        "cabal-36": "cabal-36_10",
-        "cardano-shell": "cardano-shell_12",
-        "flake-utils": "flake-utils_18",
-        "ghc-8.6.5-iohk": "ghc-8.6.5-iohk_12",
-        "hackage": [
-          "ctl",
-          "ogmios-nixos",
-          "cardano-node",
-          "hackageNix"
-        ],
-        "hpc-coveralls": "hpc-coveralls_12",
-        "hydra": "hydra_6",
-        "nix-tools": "nix-tools_9",
-        "nixpkgs": [
-          "ctl",
-          "ogmios-nixos",
-          "cardano-node",
-          "nixpkgs"
-        ],
-        "nixpkgs-2003": "nixpkgs-2003_12",
-        "nixpkgs-2105": "nixpkgs-2105_12",
-        "nixpkgs-2111": "nixpkgs-2111_12",
-        "nixpkgs-unstable": "nixpkgs-unstable_12",
-        "old-ghc-nix": "old-ghc-nix_12",
-        "stackage": "stackage_12"
-      },
-      "locked": {
-        "lastModified": 1656898207,
-        "narHash": "sha256-hshNfCnrmhIvM4T+O0/JRZymsHmq9YiIJ4bpzNVTD98=",
-        "owner": "input-output-hk",
-        "repo": "haskell.nix",
-        "rev": "21230476adfef5fa77fb19fbda396f22006a02bc",
-        "type": "github"
-      },
-      "original": {
-        "owner": "input-output-hk",
-        "repo": "haskell.nix",
-        "type": "github"
-      }
-    },
->>>>>>> e3003b91
     "hpc-coveralls": {
       "flake": false,
       "locked": {
@@ -4168,11 +3729,11 @@
         "nixpkgs": "nixpkgs"
       },
       "locked": {
-        "lastModified": 1670489000,
-        "narHash": "sha256-JewWjqVJSt+7eZQT9bGdhlSsS9dmsSKsMzK9g11tcLU=",
+        "lastModified": 1674063615,
+        "narHash": "sha256-xz/+7zO/O+2XrnxoFOjyEc72Sdy2ieQLpDq78XG15oI=",
         "owner": "input-output-hk",
         "repo": "iohk-nix",
-        "rev": "61510bb482eaca8cb7d61f40f5d375d95ea1fbf7",
+        "rev": "ccd5bf7d8168a0452d9ec504ea1b559ada7752df",
         "type": "github"
       },
       "original": {
@@ -4863,36 +4424,6 @@
     "n2c_2": {
       "inputs": {
         "flake-utils": "flake-utils_17",
-<<<<<<< HEAD
-=======
-        "nixpkgs": [
-          "ctl",
-          "ogmios-datum-cache-nixos",
-          "ogmios",
-          "haskell-nix",
-          "tullia",
-          "std",
-          "nixpkgs"
-        ]
-      },
-      "locked": {
-        "lastModified": 1665039323,
-        "narHash": "sha256-SAh3ZjFGsaCI8FRzXQyp56qcGdAqgKEfJWPCQ0Sr7tQ=",
-        "owner": "nlewo",
-        "repo": "nix2container",
-        "rev": "b008fe329ffb59b67bf9e7b08ede6ee792f2741a",
-        "type": "github"
-      },
-      "original": {
-        "owner": "nlewo",
-        "repo": "nix2container",
-        "type": "github"
-      }
-    },
-    "n2c_3": {
-      "inputs": {
-        "flake-utils": "flake-utils_25",
->>>>>>> e3003b91
         "nixpkgs": [
           "ctl",
           "ogmios-nixos",
@@ -4918,11 +4449,7 @@
     },
     "n2c_3": {
       "inputs": {
-<<<<<<< HEAD
         "flake-utils": "flake-utils_21",
-=======
-        "flake-utils": "flake-utils_29",
->>>>>>> e3003b91
         "nixpkgs": [
           "ctl",
           "plutip",
@@ -5244,11 +4771,7 @@
     "nix2container_2": {
       "inputs": {
         "flake-utils": "flake-utils_15",
-<<<<<<< HEAD
         "nixpkgs": "nixpkgs_17"
-=======
-        "nixpkgs": "nixpkgs_19"
->>>>>>> e3003b91
       },
       "locked": {
         "lastModified": 1658567952,
@@ -5266,32 +4789,8 @@
     },
     "nix2container_3": {
       "inputs": {
-<<<<<<< HEAD
         "flake-utils": "flake-utils_19",
         "nixpkgs": "nixpkgs_21"
-=======
-        "flake-utils": "flake-utils_23",
-        "nixpkgs": "nixpkgs_27"
-      },
-      "locked": {
-        "lastModified": 1658567952,
-        "narHash": "sha256-XZ4ETYAMU7XcpEeAFP3NOl9yDXNuZAen/aIJ84G+VgA=",
-        "owner": "nlewo",
-        "repo": "nix2container",
-        "rev": "60bb43d405991c1378baf15a40b5811a53e32ffa",
-        "type": "github"
-      },
-      "original": {
-        "owner": "nlewo",
-        "repo": "nix2container",
-        "type": "github"
-      }
-    },
-    "nix2container_4": {
-      "inputs": {
-        "flake-utils": "flake-utils_27",
-        "nixpkgs": "nixpkgs_31"
->>>>>>> e3003b91
       },
       "locked": {
         "lastModified": 1658567952,
@@ -5572,11 +5071,11 @@
     },
     "nixpkgs": {
       "locked": {
-        "lastModified": 1670827406,
-        "narHash": "sha256-nLNk7uiLbhbvb4TVz67XK7+Ezr1zcWYDWmNrWGmEUqA=",
-        "owner": "NixOS",
-        "repo": "nixpkgs",
-        "rev": "ffca9ffaaafb38c8979068cee98b2644bd3f14cb",
+        "lastModified": 1674487464,
+        "narHash": "sha256-Jgq50e4S4JVCYpWLqrabBzDp/1mfaxHCh8/OOorHTy0=",
+        "owner": "NixOS",
+        "repo": "nixpkgs",
+        "rev": "3954218cf613eba8e0dcefa9abe337d26bc48fd0",
         "type": "github"
       },
       "original": {
@@ -7692,53 +7191,7 @@
         "blank": "blank_5",
         "devshell": "devshell_3",
         "dmerge": "dmerge_3",
-<<<<<<< HEAD
         "flake-utils": "flake-utils_20",
-=======
-        "flake-utils": "flake-utils_24",
-        "makes": [
-          "ctl",
-          "ogmios-nixos",
-          "haskell-nix",
-          "tullia",
-          "std",
-          "blank"
-        ],
-        "mdbook-kroki-preprocessor": "mdbook-kroki-preprocessor_3",
-        "microvm": [
-          "ctl",
-          "ogmios-nixos",
-          "haskell-nix",
-          "tullia",
-          "std",
-          "blank"
-        ],
-        "n2c": "n2c_3",
-        "nixago": "nixago_3",
-        "nixpkgs": "nixpkgs_28",
-        "yants": "yants_3"
-      },
-      "locked": {
-        "lastModified": 1665513321,
-        "narHash": "sha256-D6Pacw9yf/HMs84KYuCxHXnNDL7v43gtcka5URagFqE=",
-        "owner": "divnix",
-        "repo": "std",
-        "rev": "94a90eedb9cfc115b12ae8f6622d9904788559e4",
-        "type": "github"
-      },
-      "original": {
-        "owner": "divnix",
-        "repo": "std",
-        "type": "github"
-      }
-    },
-    "std_4": {
-      "inputs": {
-        "blank": "blank_7",
-        "devshell": "devshell_4",
-        "dmerge": "dmerge_4",
-        "flake-utils": "flake-utils_28",
->>>>>>> e3003b91
         "makes": [
           "ctl",
           "plutip",
