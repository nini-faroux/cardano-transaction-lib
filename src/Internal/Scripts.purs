--- conflicted
+++ resolved
@@ -56,13 +56,9 @@
 
 -- | Converts a Plutus-style `MintingPolicy` to an `MintingPolicyHash`
 mintingPolicyHash :: MintingPolicy -> MintingPolicyHash
-<<<<<<< HEAD
-mintingPolicyHash = wrap <<< plutusScriptHash <<< unwrap
-=======
 mintingPolicyHash = case _ of
   PlutusMintingPolicy script -> wrap $ plutusScriptHash script
   NativeMintingPolicy nscript -> wrap $ unwrap $ nativeScriptHash nscript
->>>>>>> 28c51929
 
 -- | Converts a Plutus-style `Validator` to an `ValidatorHash`
 validatorHash :: Validator -> ValidatorHash
