--- conflicted
+++ resolved
@@ -8,9 +8,9 @@
   , getWalletCollateral
   , module ByteArray
   , module ExportAddress
+  , module ExportPubKeyHash
   , module ExportUnbalancedTransaction
   , module Hash
-  , module PubKeyHash
   , module SerializationAddress
   , ownPaymentPubKeyHash
   , ownPubKeyHash
@@ -80,28 +80,8 @@
 import Serialization.Hash (Ed25519KeyHash) as Hash
 import Serialization.Hash (ScriptHash)
 import Types.ByteArray (ByteArray) as ByteArray
-<<<<<<< HEAD
 import Types.PubKeyHash (PubKeyHash, PaymentPubKeyHash, StakePubKeyHash)
 import Types.PubKeyHash
-  ( PaymentPubKeyHash(PaymentPubKeyHash)
-  , PubKeyHash(PubKeyHash)
-=======
-import Types.PubKeyHash (PubKeyHash)
-import Types.PubKeyHash (PubKeyHash(PubKeyHash)) as PubKeyHash
-import Types.Scripts
-  ( StakeValidatorHash
-  , ValidatorHash
-  )
-import Types.TypedValidator (TypedValidator)
-import Types.UnbalancedTransaction (StakePubKeyHash, PaymentPubKeyHash)
-import Types.UnbalancedTransaction
-  ( PaymentPubKey(PaymentPubKey)
-  , PaymentPubKeyHash(PaymentPubKeyHash)
-  , ScriptOutput(ScriptOutput)
->>>>>>> 6c56fcd1
-  , StakePubKeyHash(StakePubKeyHash)
-  ) as ExportUnbalancedTransaction
-import Types.UnbalancedTransaction
   ( payPubKeyHashBaseAddress
   , payPubKeyHashRewardAddress
   , payPubKeyHashEnterpriseAddress
@@ -110,13 +90,20 @@
   , pubKeyHashRewardAddress
   , stakePubKeyHashRewardAddress
   ) as PubKeyHash
+import Types.PubKeyHash
+  ( PaymentPubKeyHash(PaymentPubKeyHash)
+  , PubKeyHash(PubKeyHash)
+  , StakePubKeyHash(StakePubKeyHash)
+  ) as ExportPubKeyHash
+import Types.Scripts
+  ( StakeValidatorHash
+  , ValidatorHash
+  )
+import Types.TypedValidator (TypedValidator)
 import Types.UnbalancedTransaction
   ( PaymentPubKey(PaymentPubKey)
   , ScriptOutput(ScriptOutput)
-  , payPubKeyRequiredSigner
-  , payPubKeyVkey
-  -- , pubKeyHash
-  ) as UnbalancedTransaction
+  ) as ExportUnbalancedTransaction
 
 -- | Get the `Address` of the browser wallet.
 getWalletAddress :: forall (r :: Row Type). Contract r (Maybe Address)
@@ -219,31 +206,31 @@
 pubKeyHashBaseAddress
   :: NetworkId -> PubKeyHash -> StakePubKeyHash -> Maybe Address
 pubKeyHashBaseAddress networkId pkh =
-  toPlutusType <<< UnbalancedTransaction.pubKeyHashBaseAddress networkId pkh
+  toPlutusType <<< PubKeyHash.pubKeyHashBaseAddress networkId pkh
 
 pubKeyHashRewardAddress :: NetworkId -> PubKeyHash -> Maybe Address
 pubKeyHashRewardAddress networkId =
-  toPlutusType <<< UnbalancedTransaction.pubKeyHashRewardAddress networkId
+  toPlutusType <<< PubKeyHash.pubKeyHashRewardAddress networkId
 
 pubKeyHashEnterpriseAddress :: NetworkId -> PubKeyHash -> Maybe Address
 pubKeyHashEnterpriseAddress networkId =
-  toPlutusType <<< UnbalancedTransaction.pubKeyHashEnterpriseAddress networkId
+  toPlutusType <<< PubKeyHash.pubKeyHashEnterpriseAddress networkId
 
 payPubKeyHashRewardAddress :: NetworkId -> PaymentPubKeyHash -> Maybe Address
 payPubKeyHashRewardAddress networkId =
-  toPlutusType <<< UnbalancedTransaction.payPubKeyHashRewardAddress networkId
+  toPlutusType <<< PubKeyHash.payPubKeyHashRewardAddress networkId
 
 payPubKeyHashBaseAddress
   :: NetworkId -> PaymentPubKeyHash -> StakePubKeyHash -> Maybe Address
 payPubKeyHashBaseAddress networkId pkh =
-  toPlutusType <<< UnbalancedTransaction.payPubKeyHashBaseAddress networkId pkh
+  toPlutusType <<< PubKeyHash.payPubKeyHashBaseAddress networkId pkh
 
 payPubKeyHashEnterpriseAddress
   :: NetworkId -> PaymentPubKeyHash -> Maybe Address
 payPubKeyHashEnterpriseAddress networkId =
-  toPlutusType <<< UnbalancedTransaction.payPubKeyHashEnterpriseAddress
+  toPlutusType <<< PubKeyHash.payPubKeyHashEnterpriseAddress
     networkId
 
 stakePubKeyHashRewardAddress :: NetworkId -> StakePubKeyHash -> Maybe Address
 stakePubKeyHashRewardAddress networkId =
-  toPlutusType <<< UnbalancedTransaction.stakePubKeyHashRewardAddress networkId+  toPlutusType <<< PubKeyHash.stakePubKeyHashRewardAddress networkId