module Test.Serialization (suite) where

import Prelude

<<<<<<< HEAD
import Data.Maybe (Maybe(..))
import Deserialization.FromBytes (fromBytesEffect)
=======
import Data.BigInt as BigInt
import Data.Maybe (Maybe(Just, Nothing))
import Data.Tuple.Nested ((/\))
import Data.UInt as UInt
>>>>>>> c52788d2
import Effect.Class (liftEffect)
import Effect.Exception (throw)
import Mote (group, test)
import Serialization (addressPubKeyHash, convertTransaction, convertTxOutput, newAddressFromBech32, newBaseAddressFromAddress, toBytes)
import Serialization.Types (TransactionHash)
import Test.Fixtures (txBinaryFixture1, txBinaryFixture2, txBinaryFixture3, txFixture1, txFixture2, txFixture3, txOutputBinaryFixture1, txOutputFixture1)
import Test.Spec.Assertions (shouldEqual)
import TestM (TestPlanM)
import Types.ByteArray (byteArrayToHex, hexToByteArrayUnsafe)
import Types.Transaction as T
import Untagged.Union (asOneOf)

suite :: TestPlanM Unit
suite = do
  group "cardano-serialization-lib bindings" $ do
    group "conversion between types" $ do
      test "newTransactionHash" do
        let
          txString = "5d677265fa5bb21ce6d8c7502aca70b9316d10e958611f3c6b758f65ad959996"
          txBytes = hexToByteArrayUnsafe txString
        _txHash :: TransactionHash <- liftEffect $ fromBytesEffect txBytes
        pure unit
      test "BaseAddress <-> Address" do
        let
          addressString = "addr1qyc0kwu98x23ufhsxjgs5k3h7gktn8v5682qna5amwh2juguztcrc8hjay66es67ctn0jmr9plfmlw37je2s2px4xdssgvxerq"
        address <- liftEffect $ newAddressFromBech32 (T.Bech32 addressString)
        let
          mbKeyHash = newBaseAddressFromAddress address >>= addressPubKeyHash
        mbKeyHash `shouldEqual` Just (T.Bech32 "hbas_1xranhpfej50zdup5jy995dlj9juem9x36syld8wm465hz92acfp")
      test "TransactionOutput serialization" $ liftEffect do
        txo <- convertTxOutput txOutputFixture1
        let bytes = toBytes (asOneOf txo)
        byteArrayToHex bytes `shouldEqual` txOutputBinaryFixture1
      test "Transaction serialization #1" $ liftEffect do
        tx <- convertTransaction txFixture1
        let bytes = toBytes (asOneOf tx)
        byteArrayToHex bytes `shouldEqual` txBinaryFixture1
      test "Transaction serialization #2 - tokens" $ liftEffect do
        case txFixture2' of
          Nothing -> throw "Couldn't create Fixture 2 amount"
          Just txFixture2 -> do
            tx <- convertTransaction txFixture2
            let bytes = toBytes (asOneOf tx)
            byteArrayToHex bytes `shouldEqual` txBinaryFixture2
      test "Transaction serialization #3 - ada" $ liftEffect do
        tx <- convertTransaction txFixture3
        let bytes = toBytes (asOneOf tx)
<<<<<<< HEAD
        byteArrayToHex bytes `shouldEqual` txBinaryFixture3
=======
        byteArrayToHex bytes `shouldEqual` txBinaryFixture3

txInputFixture1 :: T.TransactionInput
txInputFixture1 =
  T.TransactionInput
    { transaction_id: T.TransactionHash $
        hexToByteArrayUnsafe "5d677265fa5bb21ce6d8c7502aca70b9316d10e958611f3c6b758f65ad959996"
    , index: UInt.fromInt 0
    }

txOutputFixture1 :: T.TransactionOutput
txOutputFixture1 =
  T.TransactionOutput
    { address: T.Address
        { "AddrType": T.BaseAddress
            { network: UInt.fromInt 0
            , stake: T.StakeCredentialKey $ T.Ed25519KeyHash
                -- $ T.Bech32 "hstk_1rsf0q0q77t5nttxrtmpwd7tvv58a80a686t92pgy65ekz0s8ncu"
                $ hexToByteArrayUnsafe "1c12f03c1ef2e935acc35ec2e6f96c650fd3bfba3e96550504d53361"
            , payment: T.PaymentCredentialKey $ T.Ed25519KeyHash
                -- "hbas_1xranhpfej50zdup5jy995dlj9juem9x36syld8wm465hz92acfp"
                $ hexToByteArrayUnsafe "30fb3b8539951e26f034910a5a37f22cb99d94d1d409f69ddbaea971"
            }
        }
    , amount: mempty
    , data_hash: Nothing
    }

txOutputFixture2' :: Maybe T.TransactionOutput
txOutputFixture2' = do
  let
    currencySymbol1 = hexToByteArrayUnsafe "1d6445ddeda578117f393848e685128f1e78ad0c4e48129c5964dc2e"
    tokenName1 = hexToByteArrayUnsafe "4974657374546f6b656e"
  amount <- Value.mkValue mempty <$> Value.mkNonAdaAssets
    [ currencySymbol1 /\ [ tokenName1 /\ BigInt.fromInt 1000000 ]
    ]
  pure $ T.TransactionOutput
    { address: T.Address
        { "AddrType": T.BaseAddress
            { network: UInt.fromInt 0
            , stake: T.StakeCredentialKey $ T.Ed25519KeyHash
                -- "hstk_1rsf0q0q77t5nttxrtmpwd7tvv58a80a686t92pgy65ekz0s8ncu"
                $ hexToByteArrayUnsafe "1c12f03c1ef2e935acc35ec2e6f96c650fd3bfba3e96550504d53361"
            , payment: T.PaymentCredentialKey $ T.Ed25519KeyHash
                -- "hbas_1xranhpfej50zdup5jy995dlj9juem9x36syld8wm465hz92acfp"
                $ hexToByteArrayUnsafe "30fb3b8539951e26f034910a5a37f22cb99d94d1d409f69ddbaea971"
            }
        }
    , amount: amount
    , data_hash: Nothing
    }

txOutputBinaryFixture1 :: String
txOutputBinaryFixture1 =
  "8258390030fb3b8539951e26f034910a5a37f22cb99d94d1d409f69ddbaea9711c12f03c1ef2e935acc35ec2e6f96c650fd3bfba3e96550504d5336100"

txFixture1 :: T.Transaction
txFixture1 =
  T.Transaction
    { body: T.TxBody
        { inputs: [ txInputFixture1 ]
        , outputs: [ txOutputFixture1 ]
        , fee: Value.mkCoin 177513
        , ttl: Nothing
        , certs: Nothing
        , withdrawals: Nothing
        , update: Nothing
        , auxiliary_data_hash: Nothing
        , validity_start_interval: Nothing
        , mint: Nothing
        , script_data_hash: Nothing
        , collateral: Nothing
        , required_signers: Nothing
        , network_id: Just T.Mainnet
        }
    , witness_set: T.TransactionWitnessSet
        { vkeys: Nothing
        , native_scripts: Nothing
        , bootstraps: Nothing
        , plutus_scripts: Nothing
        , plutus_data: Nothing
        , redeemers: Nothing
        }
    , is_valid: true
    , auxiliary_data: Nothing
    }

txFixture2' :: Maybe T.Transaction
txFixture2' = do
  txOutputFixture2 <- txOutputFixture2'
  pure $ T.Transaction
    { body: T.TxBody
        { inputs: [ txInputFixture1 ]
        , outputs: [ txOutputFixture2 ]
        , fee: Value.mkCoin 177513
        , ttl: Nothing
        , certs: Nothing
        , withdrawals: Nothing
        , update: Nothing
        , auxiliary_data_hash: Nothing
        , validity_start_interval: Nothing
        , mint: Nothing
        , script_data_hash: Nothing
        , collateral: Nothing
        , required_signers: Nothing
        , network_id: Just T.Mainnet
        }
    , witness_set: T.TransactionWitnessSet
        { vkeys: Nothing
        , native_scripts: Nothing
        , bootstraps: Nothing
        , plutus_scripts: Nothing
        , plutus_data: Nothing
        , redeemers: Nothing
        }
    , is_valid: true
    , auxiliary_data: Nothing
    }

txFixture3 :: T.Transaction
txFixture3 =
  T.Transaction
    { body: T.TxBody
        { inputs: [ txInputFixture1 ]
        , outputs:
            [ T.TransactionOutput
                { address: T.Address
                    { "AddrType": T.BaseAddress
                        { network: UInt.fromInt 0
                        , stake: T.StakeCredentialKey $ T.Ed25519KeyHash
                            $ hexToByteArrayUnsafe "0f45aaf1b2959db6e5ff94dbb1f823bf257680c3c723ac2d49f97546"
                        , payment: T.PaymentCredentialKey $ T.Ed25519KeyHash
                            -- $ T.Bech32 "hbas_1xranhpfej50zdup5jy995dlj9juem9x36syld8wm465hz92acfp"
                            $ hexToByteArrayUnsafe "30fb3b8539951e26f034910a5a37f22cb99d94d1d409f69ddbaea971"
                        }
                    }
                , amount: Value.mkValue (Value.mkCoin 2353402) mempty
                , data_hash: Nothing
                }
            , T.TransactionOutput
                { address: T.Address
                    { "AddrType": T.BaseAddress
                        { network: UInt.fromInt 0
                        , stake: T.StakeCredentialKey $ T.Ed25519KeyHash
                            $ hexToByteArrayUnsafe "0f45aaf1b2959db6e5ff94dbb1f823bf257680c3c723ac2d49f97546"
                        , payment: T.PaymentCredentialKey $ T.Ed25519KeyHash
                            -- $ T.Bech32 "hbas_1xranhpfej50zdup5jy995dlj9juem9x36syld8wm465hz92acfp"
                            $ hexToByteArrayUnsafe "30fb3b8539951e26f034910a5a37f22cb99d94d1d409f69ddbaea971"
                        }
                    }
                , amount: Value.mkValue (Value.mkCoin 1000000) mempty
                , data_hash: Nothing
                }
            ]
        , fee: Value.mkCoin 177513
        , ttl: Nothing
        , certs: Nothing
        , withdrawals: Nothing
        , update: Nothing
        , auxiliary_data_hash: Nothing
        , validity_start_interval: Nothing
        , mint: Nothing
        , script_data_hash: Nothing
        , collateral: Nothing
        , required_signers: Nothing
        , network_id: Just T.Mainnet
        }
    , witness_set: T.TransactionWitnessSet
        { vkeys: Nothing
        , native_scripts: Nothing
        , bootstraps: Nothing
        , plutus_scripts: Nothing
        , plutus_data: Nothing
        , redeemers: Nothing
        }
    , is_valid: true
    , auxiliary_data: Nothing
    }

-- | This is a valid cborHex. To quickly check a serialized tx, create a file with the following contents:
-- |
-- |
-- | ```
-- | {
-- |   "type": "Tx AlonzoEra",
-- |   "description": "",
-- |   "cborHex": ...
-- | }
-- | ```
-- |
-- | And call `cardano-cli transaction view --tx-file ./that-file`
-- |
-- | TODO: integrate cardano-cli (or something else) into the testing toolchain to check validity of serialized TXs.
txBinaryFixture1 :: String
txBinaryFixture1 = "84a300818258205d677265fa5bb21ce6d8c7502aca70b9316d10e958611f3c6b758f65ad9599960001818258390030fb3b8539951e26f034910a5a37f22cb99d94d1d409f69ddbaea9711c12f03c1ef2e935acc35ec2e6f96c650fd3bfba3e96550504d5336100021a0002b569a0f5f6"

txBinaryFixture2 :: String
txBinaryFixture2 =
  "84a300818258205d677265fa5bb21ce6d8c7502aca70b9316d10e958611f3c6b758f65ad9599960001818258390030fb3b8539951e26f034910a5a37f22cb99d94d1d409f69ddbaea9711c12f03c1ef2e935acc35ec2e6f96c650fd3bfba3e96550504d533618200a1581c1d6445ddeda578117f393848e685128f1e78ad0c4e48129c5964dc2ea14a4974657374546f6b656e1a000f4240021a0002b569a0f5f6"

txBinaryFixture3 :: String
txBinaryFixture3 = "84a300818258205d677265fa5bb21ce6d8c7502aca70b9316d10e958611f3c6b758f65ad9599960001828258390030fb3b8539951e26f034910a5a37f22cb99d94d1d409f69ddbaea9710f45aaf1b2959db6e5ff94dbb1f823bf257680c3c723ac2d49f975461a0023e8fa8258390030fb3b8539951e26f034910a5a37f22cb99d94d1d409f69ddbaea9710f45aaf1b2959db6e5ff94dbb1f823bf257680c3c723ac2d49f975461a000f4240021a0002b569a0f5f6"
>>>>>>> c52788d2
<|MERGE_RESOLUTION|>--- conflicted
+++ resolved
@@ -2,17 +2,9 @@
 
 import Prelude
 
-<<<<<<< HEAD
 import Data.Maybe (Maybe(..))
 import Deserialization.FromBytes (fromBytesEffect)
-=======
-import Data.BigInt as BigInt
-import Data.Maybe (Maybe(Just, Nothing))
-import Data.Tuple.Nested ((/\))
-import Data.UInt as UInt
->>>>>>> c52788d2
 import Effect.Class (liftEffect)
-import Effect.Exception (throw)
 import Mote (group, test)
 import Serialization (addressPubKeyHash, convertTransaction, convertTxOutput, newAddressFromBech32, newBaseAddressFromAddress, toBytes)
 import Serialization.Types (TransactionHash)
@@ -49,218 +41,10 @@
         let bytes = toBytes (asOneOf tx)
         byteArrayToHex bytes `shouldEqual` txBinaryFixture1
       test "Transaction serialization #2 - tokens" $ liftEffect do
-        case txFixture2' of
-          Nothing -> throw "Couldn't create Fixture 2 amount"
-          Just txFixture2 -> do
-            tx <- convertTransaction txFixture2
-            let bytes = toBytes (asOneOf tx)
-            byteArrayToHex bytes `shouldEqual` txBinaryFixture2
+        tx <- convertTransaction txFixture2
+        let bytes = toBytes (asOneOf tx)
+        byteArrayToHex bytes `shouldEqual` txBinaryFixture2
       test "Transaction serialization #3 - ada" $ liftEffect do
         tx <- convertTransaction txFixture3
         let bytes = toBytes (asOneOf tx)
-<<<<<<< HEAD
-        byteArrayToHex bytes `shouldEqual` txBinaryFixture3
-=======
-        byteArrayToHex bytes `shouldEqual` txBinaryFixture3
-
-txInputFixture1 :: T.TransactionInput
-txInputFixture1 =
-  T.TransactionInput
-    { transaction_id: T.TransactionHash $
-        hexToByteArrayUnsafe "5d677265fa5bb21ce6d8c7502aca70b9316d10e958611f3c6b758f65ad959996"
-    , index: UInt.fromInt 0
-    }
-
-txOutputFixture1 :: T.TransactionOutput
-txOutputFixture1 =
-  T.TransactionOutput
-    { address: T.Address
-        { "AddrType": T.BaseAddress
-            { network: UInt.fromInt 0
-            , stake: T.StakeCredentialKey $ T.Ed25519KeyHash
-                -- $ T.Bech32 "hstk_1rsf0q0q77t5nttxrtmpwd7tvv58a80a686t92pgy65ekz0s8ncu"
-                $ hexToByteArrayUnsafe "1c12f03c1ef2e935acc35ec2e6f96c650fd3bfba3e96550504d53361"
-            , payment: T.PaymentCredentialKey $ T.Ed25519KeyHash
-                -- "hbas_1xranhpfej50zdup5jy995dlj9juem9x36syld8wm465hz92acfp"
-                $ hexToByteArrayUnsafe "30fb3b8539951e26f034910a5a37f22cb99d94d1d409f69ddbaea971"
-            }
-        }
-    , amount: mempty
-    , data_hash: Nothing
-    }
-
-txOutputFixture2' :: Maybe T.TransactionOutput
-txOutputFixture2' = do
-  let
-    currencySymbol1 = hexToByteArrayUnsafe "1d6445ddeda578117f393848e685128f1e78ad0c4e48129c5964dc2e"
-    tokenName1 = hexToByteArrayUnsafe "4974657374546f6b656e"
-  amount <- Value.mkValue mempty <$> Value.mkNonAdaAssets
-    [ currencySymbol1 /\ [ tokenName1 /\ BigInt.fromInt 1000000 ]
-    ]
-  pure $ T.TransactionOutput
-    { address: T.Address
-        { "AddrType": T.BaseAddress
-            { network: UInt.fromInt 0
-            , stake: T.StakeCredentialKey $ T.Ed25519KeyHash
-                -- "hstk_1rsf0q0q77t5nttxrtmpwd7tvv58a80a686t92pgy65ekz0s8ncu"
-                $ hexToByteArrayUnsafe "1c12f03c1ef2e935acc35ec2e6f96c650fd3bfba3e96550504d53361"
-            , payment: T.PaymentCredentialKey $ T.Ed25519KeyHash
-                -- "hbas_1xranhpfej50zdup5jy995dlj9juem9x36syld8wm465hz92acfp"
-                $ hexToByteArrayUnsafe "30fb3b8539951e26f034910a5a37f22cb99d94d1d409f69ddbaea971"
-            }
-        }
-    , amount: amount
-    , data_hash: Nothing
-    }
-
-txOutputBinaryFixture1 :: String
-txOutputBinaryFixture1 =
-  "8258390030fb3b8539951e26f034910a5a37f22cb99d94d1d409f69ddbaea9711c12f03c1ef2e935acc35ec2e6f96c650fd3bfba3e96550504d5336100"
-
-txFixture1 :: T.Transaction
-txFixture1 =
-  T.Transaction
-    { body: T.TxBody
-        { inputs: [ txInputFixture1 ]
-        , outputs: [ txOutputFixture1 ]
-        , fee: Value.mkCoin 177513
-        , ttl: Nothing
-        , certs: Nothing
-        , withdrawals: Nothing
-        , update: Nothing
-        , auxiliary_data_hash: Nothing
-        , validity_start_interval: Nothing
-        , mint: Nothing
-        , script_data_hash: Nothing
-        , collateral: Nothing
-        , required_signers: Nothing
-        , network_id: Just T.Mainnet
-        }
-    , witness_set: T.TransactionWitnessSet
-        { vkeys: Nothing
-        , native_scripts: Nothing
-        , bootstraps: Nothing
-        , plutus_scripts: Nothing
-        , plutus_data: Nothing
-        , redeemers: Nothing
-        }
-    , is_valid: true
-    , auxiliary_data: Nothing
-    }
-
-txFixture2' :: Maybe T.Transaction
-txFixture2' = do
-  txOutputFixture2 <- txOutputFixture2'
-  pure $ T.Transaction
-    { body: T.TxBody
-        { inputs: [ txInputFixture1 ]
-        , outputs: [ txOutputFixture2 ]
-        , fee: Value.mkCoin 177513
-        , ttl: Nothing
-        , certs: Nothing
-        , withdrawals: Nothing
-        , update: Nothing
-        , auxiliary_data_hash: Nothing
-        , validity_start_interval: Nothing
-        , mint: Nothing
-        , script_data_hash: Nothing
-        , collateral: Nothing
-        , required_signers: Nothing
-        , network_id: Just T.Mainnet
-        }
-    , witness_set: T.TransactionWitnessSet
-        { vkeys: Nothing
-        , native_scripts: Nothing
-        , bootstraps: Nothing
-        , plutus_scripts: Nothing
-        , plutus_data: Nothing
-        , redeemers: Nothing
-        }
-    , is_valid: true
-    , auxiliary_data: Nothing
-    }
-
-txFixture3 :: T.Transaction
-txFixture3 =
-  T.Transaction
-    { body: T.TxBody
-        { inputs: [ txInputFixture1 ]
-        , outputs:
-            [ T.TransactionOutput
-                { address: T.Address
-                    { "AddrType": T.BaseAddress
-                        { network: UInt.fromInt 0
-                        , stake: T.StakeCredentialKey $ T.Ed25519KeyHash
-                            $ hexToByteArrayUnsafe "0f45aaf1b2959db6e5ff94dbb1f823bf257680c3c723ac2d49f97546"
-                        , payment: T.PaymentCredentialKey $ T.Ed25519KeyHash
-                            -- $ T.Bech32 "hbas_1xranhpfej50zdup5jy995dlj9juem9x36syld8wm465hz92acfp"
-                            $ hexToByteArrayUnsafe "30fb3b8539951e26f034910a5a37f22cb99d94d1d409f69ddbaea971"
-                        }
-                    }
-                , amount: Value.mkValue (Value.mkCoin 2353402) mempty
-                , data_hash: Nothing
-                }
-            , T.TransactionOutput
-                { address: T.Address
-                    { "AddrType": T.BaseAddress
-                        { network: UInt.fromInt 0
-                        , stake: T.StakeCredentialKey $ T.Ed25519KeyHash
-                            $ hexToByteArrayUnsafe "0f45aaf1b2959db6e5ff94dbb1f823bf257680c3c723ac2d49f97546"
-                        , payment: T.PaymentCredentialKey $ T.Ed25519KeyHash
-                            -- $ T.Bech32 "hbas_1xranhpfej50zdup5jy995dlj9juem9x36syld8wm465hz92acfp"
-                            $ hexToByteArrayUnsafe "30fb3b8539951e26f034910a5a37f22cb99d94d1d409f69ddbaea971"
-                        }
-                    }
-                , amount: Value.mkValue (Value.mkCoin 1000000) mempty
-                , data_hash: Nothing
-                }
-            ]
-        , fee: Value.mkCoin 177513
-        , ttl: Nothing
-        , certs: Nothing
-        , withdrawals: Nothing
-        , update: Nothing
-        , auxiliary_data_hash: Nothing
-        , validity_start_interval: Nothing
-        , mint: Nothing
-        , script_data_hash: Nothing
-        , collateral: Nothing
-        , required_signers: Nothing
-        , network_id: Just T.Mainnet
-        }
-    , witness_set: T.TransactionWitnessSet
-        { vkeys: Nothing
-        , native_scripts: Nothing
-        , bootstraps: Nothing
-        , plutus_scripts: Nothing
-        , plutus_data: Nothing
-        , redeemers: Nothing
-        }
-    , is_valid: true
-    , auxiliary_data: Nothing
-    }
-
--- | This is a valid cborHex. To quickly check a serialized tx, create a file with the following contents:
--- |
--- |
--- | ```
--- | {
--- |   "type": "Tx AlonzoEra",
--- |   "description": "",
--- |   "cborHex": ...
--- | }
--- | ```
--- |
--- | And call `cardano-cli transaction view --tx-file ./that-file`
--- |
--- | TODO: integrate cardano-cli (or something else) into the testing toolchain to check validity of serialized TXs.
-txBinaryFixture1 :: String
-txBinaryFixture1 = "84a300818258205d677265fa5bb21ce6d8c7502aca70b9316d10e958611f3c6b758f65ad9599960001818258390030fb3b8539951e26f034910a5a37f22cb99d94d1d409f69ddbaea9711c12f03c1ef2e935acc35ec2e6f96c650fd3bfba3e96550504d5336100021a0002b569a0f5f6"
-
-txBinaryFixture2 :: String
-txBinaryFixture2 =
-  "84a300818258205d677265fa5bb21ce6d8c7502aca70b9316d10e958611f3c6b758f65ad9599960001818258390030fb3b8539951e26f034910a5a37f22cb99d94d1d409f69ddbaea9711c12f03c1ef2e935acc35ec2e6f96c650fd3bfba3e96550504d533618200a1581c1d6445ddeda578117f393848e685128f1e78ad0c4e48129c5964dc2ea14a4974657374546f6b656e1a000f4240021a0002b569a0f5f6"
-
-txBinaryFixture3 :: String
-txBinaryFixture3 = "84a300818258205d677265fa5bb21ce6d8c7502aca70b9316d10e958611f3c6b758f65ad9599960001828258390030fb3b8539951e26f034910a5a37f22cb99d94d1d409f69ddbaea9710f45aaf1b2959db6e5ff94dbb1f823bf257680c3c723ac2d49f975461a0023e8fa8258390030fb3b8539951e26f034910a5a37f22cb99d94d1d409f69ddbaea9710f45aaf1b2959db6e5ff94dbb1f823bf257680c3c723ac2d49f975461a000f4240021a0002b569a0f5f6"
->>>>>>> c52788d2
+        byteArrayToHex bytes `shouldEqual` txBinaryFixture3