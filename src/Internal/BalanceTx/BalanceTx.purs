module Ctl.Internal.BalanceTx
  ( module BalanceTxErrorExport
  , module FinalizedTransaction
  , balanceTxWithConstraints
  ) where

import Prelude

import Control.Monad.Error.Class (liftMaybe)
import Control.Monad.Except.Trans (ExceptT(ExceptT), except, runExceptT)
import Control.Monad.Logger.Class (class MonadLogger)
import Control.Monad.Logger.Class as Logger
import Ctl.Internal.BalanceTx.Collateral
  ( addTxCollateral
  , addTxCollateralReturn
  )
import Ctl.Internal.BalanceTx.Constraints (BalanceTxConstraintsBuilder)
import Ctl.Internal.BalanceTx.Constraints
  ( _maxChangeOutputTokenQuantity
  , _nonSpendableInputs
  , _ownAddresses
  ) as Constraints
import Ctl.Internal.BalanceTx.Error
  ( Actual(Actual)
  , BalanceTxError
      ( CouldNotConvertScriptOutputToTxInput
      , CouldNotGetCollateral
      , CouldNotGetUtxos
      , CouldNotGetWalletAddress
      , ExUnitsEvaluationFailed
      , InsufficientTxInputs
      , ReindexRedeemersError
      , UtxoLookupFailedFor
      , UtxoMinAdaValueCalculationFailed
      )
  , Expected(Expected)
  , printTxEvaluationFailure
  ) as BalanceTxErrorExport
import Ctl.Internal.BalanceTx.Error
  ( Actual(Actual)
  , BalanceTxError
      ( CouldNotConvertScriptOutputToTxInput
      , CouldNotGetCollateral
      , CouldNotGetUtxos
      , CouldNotGetWalletAddress
      , InsufficientTxInputs
      , UtxoLookupFailedFor
      , UtxoMinAdaValueCalculationFailed
      )
  , Expected(Expected)
  )
import Ctl.Internal.BalanceTx.ExUnitsAndMinFee
  ( evalExUnitsAndMinFee
  , finalizeTransaction
  )
import Ctl.Internal.BalanceTx.Helpers
  ( _body'
  , _redeemersTxIns
  , _transaction'
  , _unbalancedTx
  )
import Ctl.Internal.BalanceTx.Types
  ( BalanceTxM
  , FinalizedTransaction
  , PrebalancedTransaction(PrebalancedTransaction)
  , askCip30Wallet
  , askCoinsPerUtxoUnit
  , askNetworkId
  , asksConstraints
  , liftEitherQueryM
  , liftQueryM
  , withBalanceTxConstraints
  )
import Ctl.Internal.BalanceTx.Types (FinalizedTransaction(FinalizedTransaction)) as FinalizedTransaction
import Ctl.Internal.BalanceTx.UtxoMinAda (utxoMinAdaValue)
import Ctl.Internal.Cardano.Types.Transaction
  ( Certificate(StakeRegistration, StakeDeregistration)
  , Transaction(Transaction)
  , TransactionOutput(TransactionOutput)
  , TxBody(TxBody)
  , UtxoMap
  , _body
  , _certs
  , _fee
  , _inputs
  , _mint
  , _networkId
  , _outputs
  , _withdrawals
  )
import Ctl.Internal.Cardano.Types.Value
  ( Coin(Coin)
  , Value
  , coinToValue
  , equipartitionValueWithTokenQuantityUpperBound
  , geq
  , getNonAdaAsset
  , minus
  , mkValue
  , posNonAdaAsset
  , valueToCoin'
  )
import Ctl.Internal.QueryM (QueryM, getProtocolParameters)
import Ctl.Internal.QueryM (getWalletAddresses) as QueryM
import Ctl.Internal.QueryM.Utxos
  ( filterLockedUtxos
  , getWalletCollateral
  , utxosAt
  )
import Ctl.Internal.Serialization.Address
  ( Address
  , addressPaymentCred
  , withStakeCredential
  )
import Ctl.Internal.Types.OutputDatum (OutputDatum(NoOutputDatum))
import Ctl.Internal.Types.ScriptLookups (UnattachedUnbalancedTx)
import Ctl.Internal.Types.Transaction (TransactionInput)
import Ctl.Internal.Types.UnbalancedTransaction (_utxoIndex)
import Data.Array as Array
import Data.Array.NonEmpty (NonEmptyArray)
import Data.Array.NonEmpty (toArray) as NEArray
import Data.BigInt (BigInt)
import Data.Either (Either(Left, Right), hush, note)
import Data.Foldable (fold, foldMap, foldl, foldr, sum)
import Data.Lens.Getter ((^.))
import Data.Lens.Setter ((%~), (.~), (?~))
import Data.Log.Tag (tag)
import Data.Map (empty, filterKeys, lookup, toUnfoldable, union) as Map
import Data.Maybe (Maybe(Nothing, Just), fromMaybe, isJust, maybe)
import Data.Newtype (unwrap, wrap)
import Data.Set (Set)
import Data.Set as Set
import Data.Traversable (traverse, traverse_)
import Data.Tuple.Nested (type (/\), (/\))
import Effect.Class (class MonadEffect, liftEffect)

-- | Balances an unbalanced transaction using the specified balancer
-- | constraints.
balanceTxWithConstraints
  :: UnattachedUnbalancedTx
  -> BalanceTxConstraintsBuilder
  -> QueryM (Either BalanceTxError FinalizedTransaction)
balanceTxWithConstraints unbalancedTx constraintsBuilder = do
  pparams <- getProtocolParameters

  withBalanceTxConstraints constraintsBuilder $ runExceptT do
<<<<<<< HEAD
=======
    let
      getWalletAddresses :: BalanceTxM (Array Address)
      getWalletAddresses =
        liftEitherQueryM $
          QueryM.getWalletAddresses <#> note CouldNotGetWalletAddresses

      depositValuePerCert = (unwrap pparams).stakeAddressDeposit
      certsFee = getStakingBalance (unbalancedTx ^. _transaction')
        depositValuePerCert

>>>>>>> e8ab5915
    ownAddrs <-
      maybe (liftQueryM QueryM.getWalletAddresses) pure
        =<< asksConstraints Constraints._ownAddresses

    changeAddr <- liftMaybe CouldNotGetWalletAddress $ Array.head ownAddrs

    utxos <- liftEitherQueryM $ traverse utxosAt ownAddrs <#>
      traverse (note CouldNotGetUtxos) -- Maybe -> Either and unwrap UtxoM

        >>> map (foldr Map.union Map.empty) -- merge all utxos into one map

    unbalancedCollTx <-
      case Array.null (unbalancedTx ^. _redeemersTxIns) of
        true ->
          -- Don't set collateral if tx doesn't contain phase-2 scripts:
          unbalancedTxWithNetworkId
        false ->
          setTransactionCollateral changeAddr =<< unbalancedTxWithNetworkId
    let
      allUtxos :: UtxoMap
      allUtxos =
        -- Combine utxos at the user address and those from any scripts
        -- involved with the contract in the unbalanced transaction:
        utxos `Map.union` (unbalancedTx ^. _unbalancedTx <<< _utxoIndex)

    availableUtxos <- liftQueryM $ filterLockedUtxos allUtxos

    logTx "unbalancedCollTx" availableUtxos unbalancedCollTx

    -- Balance and finalize the transaction:
    runBalancer allUtxos availableUtxos changeAddr certsFee
      (unbalancedTx # _transaction' .~ unbalancedCollTx)
  where
  unbalancedTxWithNetworkId :: BalanceTxM Transaction
  unbalancedTxWithNetworkId = do
    let transaction = unbalancedTx ^. _transaction'
    networkId <- maybe askNetworkId pure (transaction ^. _body <<< _networkId)
    pure (transaction # _body <<< _networkId ?~ networkId)

  setTransactionCollateral :: Address -> Transaction -> BalanceTxM Transaction
  setTransactionCollateral changeAddr transaction = do
    collateral <-
      liftEitherQueryM $ note CouldNotGetCollateral <$> getWalletCollateral
    let collaterisedTx = addTxCollateral collateral transaction
    -- Don't mess with Cip30 collateral
    isCip30 <- isJust <$> askCip30Wallet
    if isCip30 then pure collaterisedTx
    else addTxCollateralReturn collateral collaterisedTx changeAddr

--------------------------------------------------------------------------------
-- Balancing Algorithm
--------------------------------------------------------------------------------

type ChangeAddress = Address
type TransactionChangeOutput = TransactionOutput
type MinFee = BigInt
type Iteration = Int

runBalancer
  :: UtxoMap
  -> UtxoMap
  -> ChangeAddress
  -> Coin
  -> UnattachedUnbalancedTx
  -> BalanceTxM FinalizedTransaction
runBalancer allUtxos utxos changeAddress certsFee =
  mainLoop one zero <=< addLovelacesToTransactionOutputs
  where
  mainLoop
    :: Iteration
    -> MinFee
    -> UnattachedUnbalancedTx
    -> BalanceTxM FinalizedTransaction
  mainLoop iteration minFee unbalancedTx = do
    let
      unbalancedTxWithMinFee =
        setTransactionMinFee minFee unbalancedTx

    unbalancedTxWithInputs <-
      addTransactionInputs changeAddress utxos certsFee unbalancedTxWithMinFee

    traceMainLoop "added transaction inputs" "unbalancedTxWithInputs"
      unbalancedTxWithInputs

    prebalancedTx <-
      addTransactionChangeOutputs changeAddress utxos certsFee
        unbalancedTxWithInputs

    traceMainLoop "added transaction change output" "prebalancedTx"
      prebalancedTx

    balancedTx /\ newMinFee <- evalExUnitsAndMinFee prebalancedTx allUtxos

    traceMainLoop "calculated ex units and min fee" "balancedTx" balancedTx

    case newMinFee == minFee of
      true -> do
        finalizedTransaction <- finalizeTransaction balancedTx allUtxos

        traceMainLoop "finalized transaction" "finalizedTransaction"
          finalizedTransaction

        pure finalizedTransaction
      false ->
        mainLoop (iteration + one) newMinFee unbalancedTxWithInputs
    where
    traceMainLoop
      :: forall (a :: Type). Show a => String -> String -> a -> BalanceTxM Unit
    traceMainLoop meta message object =
      let
        tagMessage :: String
        tagMessage =
          "mainLoop (iteration " <> show iteration <> "): " <> meta
      in
        Logger.trace (tag tagMessage "^") $ message <> ": " <> show object

setTransactionMinFee
  :: MinFee -> UnattachedUnbalancedTx -> UnattachedUnbalancedTx
setTransactionMinFee minFee = _body' <<< _fee .~ Coin minFee

-- | For each transaction output, if necessary, adds some number of lovelaces
-- | to cover the utxo min-ada-value requirement.
addLovelacesToTransactionOutputs
  :: UnattachedUnbalancedTx -> BalanceTxM UnattachedUnbalancedTx
addLovelacesToTransactionOutputs unbalancedTx =
  map (\txOutputs -> unbalancedTx # _body' <<< _outputs .~ txOutputs) $
    traverse addLovelacesToTransactionOutput
      (unbalancedTx ^. _body' <<< _outputs)

addLovelacesToTransactionOutput
  :: TransactionOutput -> BalanceTxM TransactionOutput
addLovelacesToTransactionOutput txOutput = do
  coinsPerUtxoUnit <- askCoinsPerUtxoUnit
  txOutputMinAda <- ExceptT $ liftEffect $
    utxoMinAdaValue coinsPerUtxoUnit txOutput
      <#> note UtxoMinAdaValueCalculationFailed
  let
    txOutputRec = unwrap txOutput

    txOutputValue :: Value
    txOutputValue = txOutputRec.amount

    newCoin :: Coin
    newCoin = Coin $ max (valueToCoin' txOutputValue) txOutputMinAda

  pure $ wrap txOutputRec
    { amount = mkValue newCoin (getNonAdaAsset txOutputValue) }

-- | Accounts for:
-- |
-- | - stake registration deposit
-- | - stake deregistration deposit returns
-- | - stake withdrawals fees
getStakingBalance :: Transaction -> Coin -> Coin
getStakingBalance tx depositLovelacesPerCert =
  let
    stakeDeposits :: BigInt
    stakeDeposits =
      (tx ^. _body <<< _certs) # fold
        >>> map
          case _ of
            StakeRegistration _ -> unwrap depositLovelacesPerCert
            StakeDeregistration _ -> negate $ unwrap depositLovelacesPerCert
            _ -> zero
        >>> sum
    stakeWithdrawals =
      unwrap $ fold $ fromMaybe Map.empty $ tx ^. _body <<<
        _withdrawals
    fee = stakeDeposits - stakeWithdrawals
  in
    Coin fee

-- | Generates change outputs to return all excess `Value` back to the owner's
-- | address. If necessary, adds lovelaces to the generated change outputs to
-- | cover the utxo min-ada-value requirement.
-- |
-- | If the `maxChangeOutputTokenQuantity` constraint is set, partitions the
-- | change `Value` into smaller `Value`s (where the Ada amount and the quantity
-- | of each token is equipartitioned across the resultant `Value`s; and no
-- | token quantity in any of the resultant `Value`s exceeds the given upper
-- | bound). Then builds `TransactionChangeOutput`s using those `Value`s.
genTransactionChangeOutputs
  :: ChangeAddress
  -> UtxoMap
  -> Coin
  -> UnattachedUnbalancedTx
  -> BalanceTxM (Array TransactionChangeOutput)
genTransactionChangeOutputs changeAddress utxos certsFee tx = do
  let
    txBody :: TxBody
    txBody = tx ^. _body'

    totalInputValue :: Value
    totalInputValue = getInputValue utxos txBody

    changeValue :: Value
    changeValue = posValue $
      (totalInputValue <> mintValue txBody)
        `minus`
          ( totalOutputValue txBody <> minFeeValue txBody <> coinToValue
              certsFee
          )

    mkChangeOutput :: Value -> TransactionChangeOutput
    mkChangeOutput amount =
      TransactionOutput
        { address: changeAddress
        , amount
        , datum: NoOutputDatum
        , scriptRef: Nothing
        }

  asksConstraints Constraints._maxChangeOutputTokenQuantity >>= case _ of
    Nothing ->
      Array.singleton <$>
        addLovelacesToTransactionOutput (mkChangeOutput changeValue)

    Just maxChangeOutputTokenQuantity ->
      let
        values :: NonEmptyArray Value
        values =
          equipartitionValueWithTokenQuantityUpperBound changeValue
            maxChangeOutputTokenQuantity
      in
        traverse (addLovelacesToTransactionOutput <<< mkChangeOutput)
          (NEArray.toArray values)

addTransactionChangeOutputs
  :: ChangeAddress
  -> UtxoMap
  -> Coin
  -> UnattachedUnbalancedTx
  -> BalanceTxM PrebalancedTransaction
addTransactionChangeOutputs changeAddress utxos certsFee unbalancedTx = do
  changeOutputs <- genTransactionChangeOutputs changeAddress utxos certsFee
    unbalancedTx
  pure $ PrebalancedTransaction $
    unbalancedTx # _body' <<< _outputs %~ flip append changeOutputs

-- | Selects a combination of unspent transaction outputs from the wallet's
-- | utxo set so that the total input value is sufficient to cover all
-- | transaction outputs, including the change that will be generated
-- | when using that particular combination of inputs.
-- |
-- | Prerequisites:
-- |   1. Must be called with a transaction with no change output.
-- |   2. The `fee` field of a transaction body must be set.
addTransactionInputs
  :: ChangeAddress
  -> UtxoMap
  -> Coin
  -> UnattachedUnbalancedTx
  -> BalanceTxM UnattachedUnbalancedTx
addTransactionInputs changeAddress utxos certsFee unbalancedTx = do
  let
    txBody :: TxBody
    txBody = unbalancedTx ^. _body'

    txInputs :: Set TransactionInput
    txInputs = txBody ^. _inputs

    nonMintedValue :: Value
    nonMintedValue = totalOutputValue txBody `minus` mintValue txBody

  txChangeOutputs <-
    genTransactionChangeOutputs changeAddress utxos certsFee unbalancedTx

  nonSpendableInputs <- asksConstraints Constraints._nonSpendableInputs

  let
    changeValue :: Value
    changeValue = foldMap getAmount txChangeOutputs

    requiredInputValue :: Value
    requiredInputValue = nonMintedValue <> minFeeValue txBody <> changeValue <>
      coinToValue certsFee

    spendableUtxos :: UtxoMap
    spendableUtxos =
      Map.filterKeys (not <<< flip Set.member nonSpendableInputs) utxos

  newTxInputs <-
    except $ collectTransactionInputs txInputs spendableUtxos requiredInputValue

  case newTxInputs == txInputs of
    true ->
      pure unbalancedTx
    false ->
      addTransactionInputs changeAddress utxos certsFee
        (unbalancedTx # _body' <<< _inputs %~ Set.union newTxInputs)

collectTransactionInputs
  :: Set TransactionInput
  -> UtxoMap
  -> Value
  -> Either BalanceTxError (Set TransactionInput)
collectTransactionInputs originalTxIns utxos value = do
  txInsValue <- updatedInputs >>= getTxInsValue utxos
  updatedInputs' <- updatedInputs
  case isSufficient updatedInputs' txInsValue of
    true ->
      pure $ Set.fromFoldable updatedInputs'
    false ->
      Left $ InsufficientTxInputs (Expected value) (Actual txInsValue)
  where
  updatedInputs :: Either BalanceTxError (Array TransactionInput)
  updatedInputs =
    foldl
      ( \newTxIns txIn -> do
          txIns <- newTxIns
          txInsValue <- getTxInsValue utxos txIns
          case Array.elem txIn txIns || isSufficient txIns txInsValue of
            true -> newTxIns
            false ->
              Right $ Array.insert txIn txIns -- treat as a set.
      )
      (Right $ Array.fromFoldable originalTxIns)
      $ utxosToTransactionInput utxos

  isSufficient :: Array TransactionInput -> Value -> Boolean
  isSufficient txIns' txInsValue =
    not (Array.null txIns') && txInsValue `geq` value

  getTxInsValue
    :: UtxoMap -> Array TransactionInput -> Either BalanceTxError Value
  getTxInsValue utxos' =
    map (Array.foldMap getAmount) <<<
      traverse (\x -> note (UtxoLookupFailedFor x) $ Map.lookup x utxos')

  utxosToTransactionInput :: UtxoMap -> Array TransactionInput
  utxosToTransactionInput =
    Array.mapMaybe (hush <<< getPublicKeyTransactionInput) <<< Map.toUnfoldable

getAmount :: TransactionOutput -> Value
getAmount = _.amount <<< unwrap

totalOutputValue :: TxBody -> Value
totalOutputValue txBody = foldMap getAmount (txBody ^. _outputs)

mintValue :: TxBody -> Value
mintValue txBody = maybe mempty (mkValue mempty <<< unwrap) (txBody ^. _mint)

minFeeValue :: TxBody -> Value
minFeeValue txBody = mkValue (txBody ^. _fee) mempty

posValue :: Value -> Value
posValue value = mkValue
  (Coin $ max (valueToCoin' value) zero)
  (posNonAdaAsset $ getNonAdaAsset value)

-- | Get `TransactionInput` such that it is associated to `PaymentCredentialKey`
-- | and not `PaymentCredentialScript`, i.e. we want wallets only
getPublicKeyTransactionInput
  :: TransactionInput /\ TransactionOutput
  -> Either BalanceTxError TransactionInput
getPublicKeyTransactionInput (txOutRef /\ txOut) =
  note CouldNotConvertScriptOutputToTxInput $ do
    paymentCred <- unwrap txOut # (_.address >>> addressPaymentCred)
    -- TEST ME: using StakeCredential to determine whether wallet or script
    paymentCred # withStakeCredential
      { onKeyHash: const $ pure txOutRef
      , onScriptHash: const Nothing
      }

getInputValue :: UtxoMap -> TxBody -> Value
getInputValue utxos (TxBody txBody) =
  Array.foldMap
    getAmount
    ( Array.mapMaybe (flip Map.lookup utxos)
        <<< Array.fromFoldable
        <<< _.inputs $ txBody
    )

--------------------------------------------------------------------------------
-- Logging Helpers
--------------------------------------------------------------------------------

-- Logging for Transaction type without returning Transaction
logTx
  :: forall (m :: Type -> Type)
   . MonadEffect m
  => MonadLogger m
  => String
  -> UtxoMap
  -> Transaction
  -> m Unit
logTx msg utxos (Transaction { body: body'@(TxBody body) }) =
  traverse_ (Logger.trace (tag msg mempty))
    [ "Input Value: " <> show (getInputValue utxos body')
    , "Output Value: " <> show (Array.foldMap getAmount body.outputs)
    , "Fees: " <> show body.fee
    ]<|MERGE_RESOLUTION|>--- conflicted
+++ resolved
@@ -144,8 +144,6 @@
   pparams <- getProtocolParameters
 
   withBalanceTxConstraints constraintsBuilder $ runExceptT do
-<<<<<<< HEAD
-=======
     let
       getWalletAddresses :: BalanceTxM (Array Address)
       getWalletAddresses =
@@ -156,7 +154,6 @@
       certsFee = getStakingBalance (unbalancedTx ^. _transaction')
         depositValuePerCert
 
->>>>>>> e8ab5915
     ownAddrs <-
       maybe (liftQueryM QueryM.getWalletAddresses) pure
         =<< asksConstraints Constraints._ownAddresses
