-- | Our domain type for byte arrays, a wrapper over `Uint8Array`.
module Types.ByteArray
  ( ByteArray(..)
  , byteArrayFromIntArray
  , byteArrayFromIntArrayUnsafe
  , byteArrayFromString
  , byteArrayToHex
  , byteArrayToIntArray
  , byteLength
  , hexToByteArray
  , hexToByteArrayUnsafe
  ) where

import Data.Argonaut (class DecodeJson)
import Data.Argonaut as Json
import Data.ArrayBuffer.Types (Uint8Array)
<<<<<<< HEAD
=======
import Data.Either (Either(Left), note)
>>>>>>> af9ca7dd
import Data.Maybe (Maybe(Just, Nothing))
import Data.Newtype (class Newtype, unwrap)
import Prelude
import Test.QuickCheck.Arbitrary (class Arbitrary, arbitrary)
import Data.Char (toCharCode)
import Data.String.CodeUnits (toCharArray)
import Data.Traversable (for)

newtype ByteArray = ByteArray Uint8Array

derive instance Newtype ByteArray _

instance Show ByteArray where
  show arr = "(byteArrayFromIntArrayUnsafe " <> show (byteArrayToIntArray arr) <> ")"

instance Eq ByteArray where
  eq a b = compare a b == EQ

instance Ord ByteArray where
  compare = \xs ys -> compare 0 (ord_ toDelta xs ys)
    where
    toDelta x y =
      case compare x y of
        EQ -> 0
        LT -> 1
        GT -> -1

instance Semigroup ByteArray where
  append = concat_

instance Monoid ByteArray where
  mempty = byteArrayFromIntArrayUnsafe []

instance DecodeJson ByteArray where
  decodeJson j = Json.caseJsonString
    (Left (Json.TypeMismatch "expected a hex-encoded CBOR string"))
    (note (Json.UnexpectedValue j) <<< hexToByteArray)
    j

foreign import ord_ :: (Int -> Int -> Int) -> ByteArray -> ByteArray -> Int

foreign import concat_ :: ByteArray -> ByteArray -> ByteArray

foreign import byteArrayToHex :: ByteArray -> String

foreign import hexToByteArray_ :: (forall a. Maybe a) -> (forall a. a -> Maybe a) -> String -> Maybe ByteArray

-- | Input string must consist of hexademical numbers.
-- | Length of the input string must be even (2 characters per byte).
hexToByteArray :: String -> Maybe ByteArray
hexToByteArray = hexToByteArray_ Nothing Just

-- | Characters not in range will be converted to zero.
foreign import hexToByteArrayUnsafe :: String -> ByteArray

-- | Overflowing integers will be silently accepted modulo 256.
foreign import byteArrayFromIntArrayUnsafe :: Array Int -> ByteArray

foreign import byteArrayFromIntArray_ :: (forall a. Maybe a) -> (forall a. a -> Maybe a) -> Array Int -> Maybe ByteArray

-- | A safer version of `byteArrayFromIntArrayUnsafe` that checks that elements are in range 0-255.
byteArrayFromIntArray :: Array Int -> Maybe ByteArray
byteArrayFromIntArray = byteArrayFromIntArray_ Nothing Just

foreign import byteArrayToIntArray :: ByteArray -> Array Int

foreign import _byteLength :: Uint8Array -> Int

byteLength :: ByteArray -> Int
byteLength = _byteLength <<< unwrap

instance Arbitrary ByteArray where
  arbitrary = byteArrayFromIntArrayUnsafe <$> arbitrary

-- | Convert characters in range `0-255` into a `ByteArray`.
-- | Fails with `Nothing` if there are characters out of this range in a string.
byteArrayFromString :: String -> Maybe ByteArray
byteArrayFromString str = do
  byteArrayFromIntArrayUnsafe <$> for (toCharArray str) \cp -> do
    let charCode = toCharCode cp
    if charCode <= 255 && charCode >= 0 then pure charCode
    else Nothing<|MERGE_RESOLUTION|>--- conflicted
+++ resolved
@@ -14,10 +14,7 @@
 import Data.Argonaut (class DecodeJson)
 import Data.Argonaut as Json
 import Data.ArrayBuffer.Types (Uint8Array)
-<<<<<<< HEAD
-=======
 import Data.Either (Either(Left), note)
->>>>>>> af9ca7dd
 import Data.Maybe (Maybe(Just, Nothing))
 import Data.Newtype (class Newtype, unwrap)
 import Prelude
