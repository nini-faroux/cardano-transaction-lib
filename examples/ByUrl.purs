--- conflicted
+++ resolved
@@ -95,20 +95,9 @@
 
 examples :: Array (String /\ Contract () Unit)
 examples =
-<<<<<<< HEAD
-  [ "AlwaysMints" /\ AlwaysMints.example
-  , "AlwaysSucceeds" /\ AlwaysSucceeds.example
-  , "AlwaysSucceedsV2" /\ AlwaysSucceedsV2.example
-  , "Datums" /\ Datums.example
-  , "Wallet" /\ Wallet.example
-  , "Pkh2Pkh" /\ Pkh2Pkh.example
-  , "SendsToken" /\ SendsToken.example
-  , "SignMultiple" /\ SignMultiple.example
-  , "MintsMultipleTokens" /\ MintsMultipleTokens.example
-  ]
-=======
   [ "AlwaysMints" /\ AlwaysMints.contract
   , "AlwaysSucceeds" /\ AlwaysSucceeds.contract
+  , "AlwaysSucceedsV2" /\ AlwaysSucceedsV2.contract
   , "Datums" /\ Datums.contract
   , "Wallet" /\ Wallet.contract
   , "Pkh2Pkh" /\ Pkh2Pkh.contract
@@ -139,5 +128,4 @@
       "description": "Stake Signing Key",
       "cborHex": "5820f0db841df6c7fbc4506c58fad6676db0354a02dfd26efca445715a8adeabc338"
     }
-  """
->>>>>>> e2d6eac8
+  """