-- | A module for `QueryM` queries related to utxos.
module QueryM.Utxos
  ( filterLockedUtxos
  , getUtxo
  , getWalletBalance
  , utxosAt
  , getWalletCollateral
  ) where

import Prelude

import Address (addressToOgmiosAddress)
import Cardano.Types.Transaction (TransactionOutput, UtxoM(UtxoM), Utxos)
import Cardano.Types.TransactionUnspentOutput (TransactionUnspentOutput)
import Cardano.Types.Value (Value)
import Control.Monad.Reader (withReaderT)
import Control.Monad.Reader.Trans (ReaderT, asks)
import Data.Array as Array
import Data.Bifunctor (bimap)
import Data.Bitraversable (bisequence)
import Data.Foldable (fold, foldr)
import Data.Map as Map
import Data.Maybe (Maybe(Nothing), fromMaybe, maybe)
import Data.Newtype (unwrap, wrap, over)
import Data.Traversable (for, for_, sequence, traverse)
import Data.Tuple.Nested (type (/\))
import Data.UInt as UInt
import Effect.Aff (Aff)
import Effect.Aff.Class (liftAff)
import Effect.Class (liftEffect)
import Effect.Exception (throw)
import Helpers as Helpers
import QueryM (QueryM, callCip30Wallet, getWalletAddress, mkOgmiosRequest)
import QueryM.Ogmios as Ogmios
import Serialization.Address (Address)
import TxOutput (ogmiosTxOutToTransactionOutput, txOutRefToTransactionInput)
import Types.Transaction (TransactionInput)
import Types.UsedTxOuts (UsedTxOuts, isTxOutRefUsed)
import Wallet (Wallet(Gero, Nami, KeyWallet))

--------------------------------------------------------------------------------
-- UtxosAt
--------------------------------------------------------------------------------

-- If required, we can change to Either with more granular error handling.
-- | Gets utxos at an (internal) `Address` in terms of (internal) `Cardano.Transaction.Types`.
-- | Results may vary depending on `Wallet` type.
utxosAt
  :: Address
  -> QueryM (Maybe UtxoM)
<<<<<<< HEAD
utxosAt = mkUtxoQuery
  <<< mkOgmiosRequest Ogmios.queryUtxosAtCall _.utxosAt
  <<< addressToOgmiosAddress
=======
utxosAt address =
  mkUtxoQuery
    <<< mkOgmiosRequest Ogmios.queryUtxosAtCall _.utxo
    $ addressToOgmiosAddress address
>>>>>>> 1ad808be

-- | Queries for UTxO given a transaction input.
getUtxo
  :: TransactionInput -> QueryM (Maybe TransactionOutput)
getUtxo ref =
  mkUtxoQuery
    (mkOgmiosRequest Ogmios.queryUtxoCall _.utxo ref) <#>
    (_ >>= unwrap >>> Map.lookup ref)

mkUtxoQuery :: QueryM Ogmios.UtxoQR -> QueryM (Maybe UtxoM)
mkUtxoQuery query = asks (_.runtime >>> _.wallet) >>= maybe allUtxosAt
  utxosAtByWallet
  where
  -- Add more wallet types here:
  utxosAtByWallet :: Wallet -> QueryM (Maybe UtxoM)
  utxosAtByWallet = case _ of
    Nami _ -> cip30UtxosAt
    Gero _ -> cip30UtxosAt
    KeyWallet _ -> allUtxosAt

  -- Gets all utxos at an (internal) Address in terms of (internal)
  -- Cardano.Transaction.Types.
  allUtxosAt :: QueryM (Maybe UtxoM)
  allUtxosAt = convertUtxos <$> query
    where
    convertUtxos :: Ogmios.UtxoQR -> Maybe UtxoM
    convertUtxos (Ogmios.UtxoQR utxoQueryResult) =
      let
        out'
          :: Array
               ( Maybe TransactionInput /\ Maybe
                   TransactionOutput
               )
        out' = Map.toUnfoldable utxoQueryResult
          <#> bimap
            txOutRefToTransactionInput
            ogmiosTxOutToTransactionOutput

        out
          :: Maybe
               ( Array
                   ( TransactionInput /\
                       TransactionOutput
                   )
               )
        out = out' <#> bisequence # sequence
      in
        wrap <<< Map.fromFoldable <$> out

  cip30UtxosAt :: QueryM (Maybe UtxoM)
  cip30UtxosAt = getWalletCollateral >>= maybe
    (liftEffect $ throw "CIP-30 wallet missing collateral")
    \collateralUtxos ->
      allUtxosAt <#> \utxos' ->
        foldr
          ( \collateralUtxo utxoAcc ->
              over UtxoM (Map.delete (unwrap collateralUtxo).input) <$> utxoAcc
          )
          utxos'
          collateralUtxos

--------------------------------------------------------------------------------
-- Used Utxos helpers
--------------------------------------------------------------------------------

filterLockedUtxos :: Utxos -> QueryM Utxos
filterLockedUtxos utxos =
  withTxRefsCache $
    flip Helpers.filterMapWithKeyM utxos
      (\k _ -> not <$> isTxOutRefUsed (unwrap k))

withTxRefsCache
  :: forall (m :: Type -> Type) (a :: Type)
   . ReaderT UsedTxOuts Aff a
  -> QueryM a
withTxRefsCache = wrap <<< withReaderT (_.runtime >>> _.usedTxOuts)

getWalletBalance
  :: QueryM (Maybe Value)
getWalletBalance = do
  asks (_.runtime >>> _.wallet) >>= map join <<< traverse case _ of
    Nami wallet -> liftAff $ wallet.getBalance wallet.connection
    Gero wallet -> liftAff $ wallet.getBalance wallet.connection
    KeyWallet _ -> do
      -- Implement via `utxosAt`
      mbAddress <- getWalletAddress
      map join $ for mbAddress \address -> do
        utxosAt address <#> map
          -- Combine `Value`s
          (fold <<< map _.amount <<< map unwrap <<< Map.values <<< unwrap)

getWalletCollateral :: QueryM (Maybe (Array TransactionUnspentOutput))
getWalletCollateral = do
  mbCollateralUTxOs <- asks (_.runtime >>> _.wallet) >>= maybe (pure Nothing)
    case _ of
      Nami nami -> liftAff $ callCip30Wallet nami _.getCollateral
      Gero gero -> liftAff $ callCip30Wallet gero _.getCollateral
      KeyWallet kw -> do
        networkId <- asks $ _.config >>> _.networkId
        addr <- liftAff $ (unwrap kw).address networkId
        utxos <- utxosAt addr <#> map unwrap >>> fromMaybe Map.empty
          >>= filterLockedUtxos
        pure $ Array.singleton <$> (unwrap kw).selectCollateral utxos
  for_ mbCollateralUTxOs \collateralUTxOs -> do
    pparams <- asks $ _.runtime >>> _.pparams
    let
      tooManyCollateralUTxOs =
        fromMaybe false do
          maxCollateralInputs <- (unwrap pparams).maxCollateralInputs
          pure $ UInt.fromInt (Array.length collateralUTxOs) >
            maxCollateralInputs
    when tooManyCollateralUTxOs do
      liftEffect $ throw tooManyCollateralUTxOsError
  pure mbCollateralUTxOs
  where
  tooManyCollateralUTxOsError =
    "Wallet returned too many UTxOs as collateral. This is likely a bug in \
    \the wallet."<|MERGE_RESOLUTION|>--- conflicted
+++ resolved
@@ -48,16 +48,10 @@
 utxosAt
   :: Address
   -> QueryM (Maybe UtxoM)
-<<<<<<< HEAD
-utxosAt = mkUtxoQuery
-  <<< mkOgmiosRequest Ogmios.queryUtxosAtCall _.utxosAt
-  <<< addressToOgmiosAddress
-=======
 utxosAt address =
   mkUtxoQuery
-    <<< mkOgmiosRequest Ogmios.queryUtxosAtCall _.utxo
+    <<< mkOgmiosRequest Ogmios.queryUtxosAtCall _.utxosAt
     $ addressToOgmiosAddress address
->>>>>>> 1ad808be
 
 -- | Queries for UTxO given a transaction input.
 getUtxo
