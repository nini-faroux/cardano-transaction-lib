module Metadata.Seabug
  ( SeabugMetadata(SeabugMetadata)
  , SeabugMetadataDelta(SeabugMetadataDelta)
  ) where

import Prelude

import Aeson
  ( class DecodeAeson
  , JsonDecodeError
      ( TypeMismatch
      )
  , caseAesonObject
  , decodeAeson
  , getField
  )
import Data.BigInt (fromInt) as BigInt
import Data.Either (Either(Left), note)
import Data.Generic.Rep (class Generic)
import Data.Map (toUnfoldable) as Map
import Data.Maybe (Maybe(Nothing), fromJust)
import Data.Newtype (class Newtype, wrap)
import Data.Show.Generic (genericShow)
import Data.Tuple (Tuple(Tuple))
import Data.Tuple.Nested ((/\))
import FromData (class FromData, fromData)
import Metadata.Helpers (unsafeMkKey, lookupKey, lookupMetadata)
import Metadata.Seabug.Share (Share, mkShare)
import Metadata.FromMetadata (class FromMetadata, fromMetadata)
import Metadata.MetadataType (class MetadataType, metadataLabel)
import Metadata.ToMetadata (class ToMetadata, toMetadata)
import Partial.Unsafe (unsafePartial)
import Plutus.Types.AssocMap (Map(Map)) as AssocMap
import ToData (class ToData, toData)
import Serialization.Hash (ScriptHash, scriptHashFromBytes)
import Type.Proxy (Proxy(Proxy))
import Types.ByteArray
  ( ByteArray
  , hexToByteArray
  )
import Types.RawBytes
  ( hexToRawBytesUnsafe
  )
import Types.Natural (Natural)
import Types.PlutusData (PlutusData(Map))
import Types.PubKeyHash (PubKeyHash)
import Types.Scripts (MintingPolicyHash, ValidatorHash)
import Cardano.Types.Value (CurrencySymbol, mkCurrencySymbol)
import Types.TokenName (TokenName, mkTokenName)
import Types.TransactionMetadata (TransactionMetadatum(MetadataMap))

newtype SeabugMetadata = SeabugMetadata
  { policyId :: MintingPolicyHash
  , mintPolicy :: ByteArray
  , collectionNftCS :: CurrencySymbol
  , collectionNftTN :: TokenName
  , lockingScript :: ValidatorHash
  , authorPkh :: PubKeyHash
  , authorShare :: Share
  , marketplaceScript :: ValidatorHash
  , marketplaceShare :: Share
  , ownerPkh :: PubKeyHash
  , ownerPrice :: Natural
  }

derive instance Generic SeabugMetadata _
derive instance Newtype SeabugMetadata _
derive instance Eq SeabugMetadata

instance Show SeabugMetadata where
  show = genericShow

instance MetadataType SeabugMetadata where
  metadataLabel _ = wrap (BigInt.fromInt 727)

instance ToMetadata SeabugMetadata where
  toMetadata (SeabugMetadata meta) = toMetadata
    [ meta.policyId /\
        [ "mintPolicy" /\ toMetadata meta.mintPolicy
        , "collectionNftCS" /\ toMetadata meta.collectionNftCS
        , "collectionNftTN" /\ toMetadata meta.collectionNftTN
        , "lockingScript" /\ toMetadata meta.lockingScript
        , "authorPkh" /\ toMetadata meta.authorPkh
        , "authorShare" /\ toMetadata meta.authorShare
        , "marketplaceScript" /\ toMetadata meta.marketplaceScript
        , "marketplaceShare" /\ toMetadata meta.marketplaceShare
        , "ownerPkh" /\ toMetadata meta.ownerPkh
        , "ownerPrice" /\ toMetadata meta.ownerPrice
        ]
    ]

instance FromMetadata SeabugMetadata where
  fromMetadata (MetadataMap mp) = do
    policyId /\ contents <- case Map.toUnfoldable mp of
      [ policyId /\ contents ] ->
        Tuple <$> fromMetadata policyId <*> pure contents
      _ -> Nothing
    mintPolicy <-
      lookupMetadata "mintPolicy" contents >>= fromMetadata
    collectionNftCS <-
      lookupMetadata "collectionNftCS" contents >>= fromMetadata
    collectionNftTN <-
      lookupMetadata "collectionNftTN" contents >>= fromMetadata
    lockingScript <-
      lookupMetadata "lockingScript" contents >>= fromMetadata
    authorPkh <-
      lookupMetadata "authorPkh" contents >>= fromMetadata
    authorShare <-
      lookupMetadata "authorShare" contents >>= fromMetadata
    marketplaceScript <-
      lookupMetadata "marketplaceScript" contents >>= fromMetadata
    marketplaceShare <-
      lookupMetadata "marketplaceShare" contents >>= fromMetadata
    ownerPkh <-
      lookupMetadata "ownerPkh" contents >>= fromMetadata
    ownerPrice <-
      lookupMetadata "ownerPrice" contents >>= fromMetadata
    pure $ SeabugMetadata
      { policyId
      , mintPolicy
      , collectionNftCS
      , collectionNftTN
      , lockingScript
      , authorPkh
      , authorShare
      , marketplaceScript
      , marketplaceShare
      , ownerPkh
      , ownerPrice
      }
  fromMetadata _ = Nothing

instance ToData SeabugMetadata where
  toData (SeabugMetadata meta) = unsafePartial $ toData $ AssocMap.Map
    [ unsafeMkKey "727" /\ AssocMap.Map
        [ meta.policyId /\ AssocMap.Map
            [ unsafeMkKey "mintPolicy" /\ toData meta.mintPolicy
            , unsafeMkKey "collectionNftCS" /\ toData meta.collectionNftCS
            , unsafeMkKey "collectionNftTN" /\ toData meta.collectionNftTN
            , unsafeMkKey "lockingScript" /\ toData meta.lockingScript
            , unsafeMkKey "authorPkh" /\ toData meta.authorPkh
            , unsafeMkKey "authorShare" /\ toData meta.authorShare
            , unsafeMkKey "marketplaceScript" /\ toData meta.marketplaceScript
            , unsafeMkKey "marketplaceShare" /\ toData meta.marketplaceShare
            , unsafeMkKey "ownerPkh" /\ toData meta.ownerPkh
            , unsafeMkKey "ownerPrice" /\ toData meta.ownerPrice
            ]
        ]
    ]

instance FromData SeabugMetadata where
  fromData sm = unsafePartial do
    policyId /\ contents <- lookupKey "727" sm >>= case _ of
      Map [ policyId /\ contents ] ->
        Tuple <$> fromData policyId <*> fromData contents
      _ -> Nothing
    mintPolicy <- lookupKey "mintPolicy" contents >>= fromData
    collectionNftCS <- lookupKey "collectionNftCS" contents >>= fromData
    collectionNftTN <- lookupKey "collectionNftTN" contents >>= fromData
    lockingScript <- lookupKey "lockingScript" contents >>= fromData
    authorPkh <- lookupKey "authorPkh" contents >>= fromData
    authorShare <- lookupKey "authorShare" contents >>= fromData
    marketplaceScript <- lookupKey "marketplaceScript" contents >>= fromData
    marketplaceShare <- lookupKey "marketplaceShare" contents >>= fromData
    ownerPkh <- lookupKey "ownerPkh" contents >>= fromData
    ownerPrice <- lookupKey "ownerPrice" contents >>= fromData
    pure $ SeabugMetadata
      { policyId
      , mintPolicy
      , collectionNftCS
      , collectionNftTN
      , lockingScript
      , authorPkh
      , authorShare
      , marketplaceScript
      , marketplaceShare
      , ownerPkh
      , ownerPrice
      }

instance DecodeAeson SeabugMetadata where
  decodeAeson =
    caseAesonObject
      (Left (TypeMismatch "Expected object"))
      $ \o -> do
          collectionNftCS <-
            note (TypeMismatch "Invalid ByteArray")
              <<< (mkCurrencySymbol <=< hexToByteArray)
              =<< getField o "collectionNftCS"
          collectionNftTN <-
            note (TypeMismatch "expected ASCII-encoded `TokenName`")
              <<< (mkTokenName <=< hexToByteArray)
              =<< getField o "collectionNftTN"
          lockingScript <-
            map wrap
              <<< decodeScriptHash =<< getField o "lockingScript"
          authorPkh <-
            map wrap
              <<< decodeAeson =<< getField o "authorPkh"
          authorShare <- decodeShare =<< getField o "authorShare"
          marketplaceScript <- map wrap <<< decodeScriptHash
            =<< getField o "marketplaceScript"
          marketplaceShare <- decodeShare =<< getField o "marketplaceShare"
          ownerPkh <- map wrap <<< decodeAeson =<< getField o
            "ownerPkh"
          ownerPrice <- getField o "ownerPrice"
          pure $ SeabugMetadata
            { -- Not used in the endpoints where we parse the metadata, so we
              -- can set a dummy value
              policyId: wrap
                $ unsafePartial
                $ fromJust
                $ scriptHashFromBytes
                $ hexToRawBytesUnsafe
                    "00000000000000000000000000000000000000000000000000000000"
            , mintPolicy: mempty
            , collectionNftCS
            , collectionNftTN
            , lockingScript
            , authorPkh
            , authorShare
            , marketplaceScript
            , marketplaceShare
            , ownerPkh
            , ownerPrice
            }
    where
    decodeShare :: Int -> Either JsonDecodeError Share
    decodeShare = note (TypeMismatch "Expected int between 0 and 10000")
      <<< mkShare

    decodeScriptHash :: String -> Either JsonDecodeError ScriptHash
    decodeScriptHash =
      note
<<<<<<< HEAD
        (Json.TypeMismatch "Expected hex-encoded script hash")
        <<< (scriptHashFromBytes <<< wrap <=< hexToByteArray)
=======
        (TypeMismatch "Expected hex-encoded script hash")
        <<< (scriptHashFromBytes <=< hexToByteArray)
>>>>>>> c33e939d

newtype SeabugMetadataDelta = SeabugMetadataDelta
  { policyId :: MintingPolicyHash
  , ownerPkh :: PubKeyHash
  , ownerPrice :: Natural
  }

derive instance Generic SeabugMetadataDelta _
derive instance Newtype SeabugMetadataDelta _
derive instance Eq SeabugMetadataDelta

instance Show SeabugMetadataDelta where
  show = genericShow

instance MetadataType SeabugMetadataDelta where
  metadataLabel _ = metadataLabel (Proxy :: Proxy SeabugMetadata)

instance ToMetadata SeabugMetadataDelta where
  toMetadata (SeabugMetadataDelta meta) = toMetadata
    [ meta.policyId /\
        [ "ownerPkh" /\ toMetadata meta.ownerPkh
        , "ownerPrice" /\ toMetadata meta.ownerPrice
        ]
    ]

instance FromMetadata SeabugMetadataDelta where
  fromMetadata (MetadataMap mp) = do
    policyId /\ contents <- case Map.toUnfoldable mp of
      [ policyId /\ contents ] ->
        Tuple <$> fromMetadata policyId <*> pure contents
      _ -> Nothing
    ownerPkh <- lookupMetadata "ownerPkh" contents >>= fromMetadata
    ownerPrice <- lookupMetadata "ownerPrice" contents >>= fromMetadata
    pure $ SeabugMetadataDelta { policyId, ownerPkh, ownerPrice }
  fromMetadata _ = Nothing

instance ToData SeabugMetadataDelta where
  toData (SeabugMetadataDelta meta) = unsafePartial $ toData $ AssocMap.Map
    [ unsafeMkKey "727" /\ AssocMap.Map
        [ meta.policyId /\ AssocMap.Map
            [ unsafeMkKey "ownerPkh" /\ toData meta.ownerPkh
            , unsafeMkKey "ownerPrice" /\ toData meta.ownerPrice
            ]
        ]
    ]

instance FromData SeabugMetadataDelta where
  fromData sm = unsafePartial do
    policyId /\ contents <- lookupKey "727" sm >>= case _ of
      Map [ policyId /\ contents ] ->
        Tuple <$> fromData policyId <*> fromData contents
      _ -> Nothing
    ownerPkh <- lookupKey "ownerPkh" contents >>= fromData
    ownerPrice <- lookupKey "ownerPrice" contents >>= fromData
    pure $ SeabugMetadataDelta { policyId, ownerPkh, ownerPrice }<|MERGE_RESOLUTION|>--- conflicted
+++ resolved
@@ -232,13 +232,8 @@
     decodeScriptHash :: String -> Either JsonDecodeError ScriptHash
     decodeScriptHash =
       note
-<<<<<<< HEAD
-        (Json.TypeMismatch "Expected hex-encoded script hash")
+        (TypeMismatch "Expected hex-encoded script hash")
         <<< (scriptHashFromBytes <<< wrap <=< hexToByteArray)
-=======
-        (TypeMismatch "Expected hex-encoded script hash")
-        <<< (scriptHashFromBytes <=< hexToByteArray)
->>>>>>> c33e939d
 
 newtype SeabugMetadataDelta = SeabugMetadataDelta
   { policyId :: MintingPolicyHash
