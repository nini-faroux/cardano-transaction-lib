module Plutip.Server
  ( runPlutipContract
  , withPlutipContractEnv
  , startPlutipCluster
  , stopPlutipCluster
  , startPlutipServer
  , stopChildProcessWithPort
  ) where

import Prelude

import Aeson (decodeAeson, encodeAeson, parseJsonStringToAeson, stringifyAeson)
import Affjax as Affjax
import Affjax.RequestBody as RequestBody
import Affjax.RequestHeader as Header
import Affjax.ResponseFormat as Affjax.ResponseFormat
import Contract.Address (NetworkId(MainnetId))
import Contract.Monad
  ( Contract
  , ContractEnv(ContractEnv)
  , liftContractM
  , runContractInEnv
  )
import Data.Array as Array
import Data.Bifunctor (lmap)
import Data.BigInt as BigInt
import Data.Either (Either(Left), either)
import Data.Foldable (sum)
import Data.HTTP.Method as Method
import Data.Maybe (Maybe(Just, Nothing), maybe)
import Data.Newtype (over, unwrap, wrap)
import Data.Posix.Signal (Signal(SIGINT))
import Data.String.CodeUnits as String
import Data.String.Pattern (Pattern(Pattern))
import Data.Traversable (foldMap, for, for_, traverse_)
import Data.Tuple.Nested (type (/\), (/\))
import Data.UInt (UInt)
import Data.UInt as UInt
import Effect (Effect)
import Effect.Aff (Aff, Milliseconds(Milliseconds), bracket)
import Effect.Aff.Class (liftAff)
import Effect.Aff.Retry
  ( RetryPolicy
  , constantDelay
  , limitRetriesByCumulativeDelay
  , recovering
  )
import Effect.Class (liftEffect)
import Effect.Exception (throw)
import Node.ChildProcess
  ( ChildProcess
  , defaultExecSyncOptions
  , defaultSpawnOptions
  , execSync
  , kill
  , spawn
  )
import Plutip.PortCheck (isPortAvailable)
import Plutip.Spawn
  ( NewOutputAction(Success, NoOp)
  , killOnExit
  , spawnAndWaitForOutput
  )
import Plutip.Types
  ( ClusterStartupParameters
  , ClusterStartupRequest(ClusterStartupRequest)
  , InitialUTxOs
  , PlutipConfig
  , PostgresConfig
  , PrivateKeyResponse(PrivateKeyResponse)
  , StartClusterResponse(ClusterStartupSuccess, ClusterStartupFailure)
  , StopClusterRequest(StopClusterRequest)
  , StopClusterResponse
  , InitialUTxODistribution
  )
import Plutip.Utils (tmpdir)
import Plutip.UtxoDistribution
  ( class UtxoDistribution
  , decodeWallets
  , encodeDistribution
  , keyWallets
  , transferFundsFromEnterpriseToBase
  )
import QueryM
  ( ClientError(ClientDecodeJsonError, ClientHttpError)
  , mkLogger
  , stopQueryRuntime
  )
import QueryM as QueryM
import QueryM.ProtocolParameters as Ogmios
import QueryM.UniqueId (uniqueId)
import Type.Prelude (Proxy(Proxy))
import Types.UsedTxOuts (newUsedTxOuts)
import Wallet.Key (PrivatePaymentKey(PrivatePaymentKey))

-- | Run a single `Contract` in Plutip environment.
runPlutipContract
  :: forall (distr :: Type) (wallets :: Type) (a :: Type)
   . UtxoDistribution distr wallets
  => PlutipConfig
  -> distr
  -> (wallets -> Contract () a)
  -> Aff a
runPlutipContract cfg distr cont = withPlutipContractEnv cfg distr
  \env wallets ->
    runContractInEnv env (cont wallets)

-- | Provide a `ContractEnv` connected to Plutip.
-- | can be used to run multiple `Contract`s using `runContractInEnv`.
withPlutipContractEnv
  :: forall (distr :: Type) (wallets :: Type) (a :: Type)
   . UtxoDistribution distr wallets
  => PlutipConfig
  -> distr
  -> (ContractEnv () -> wallets -> Aff a)
  -> Aff a
withPlutipContractEnv plutipCfg distr cont = do
  configCheck plutipCfg
  withPlutipServer $
    withPlutipCluster \(ourKey /\ response) ->
      withPostgres response
        $ withOgmios response
        $ withOgmiosDatumCache response
        $ withCtlServer
        $ withContractEnv \env ->
            withWallets env ourKey response (cont env)
  where
  withPlutipServer :: Aff a -> Aff a
  withPlutipServer =
    bracket (startPlutipServer plutipCfg)
      (stopChildProcessWithPort plutipCfg.port) <<< const

  withPlutipCluster
    :: (PrivatePaymentKey /\ ClusterStartupParameters -> Aff a) -> Aff a
  withPlutipCluster cc = do
    let
      distrArray =
        encodeDistribution $
          ourInitialUtxos (encodeDistribution distr) /\
            distr
    for_ distrArray $ traverse_ \n -> when (n < BigInt.fromInt 1_000_000) do
      liftEffect $ throw $ "UTxO is too low: " <> BigInt.toString n <>
        ", must be at least 1_000_000 Lovelace"
    bracket
      (startPlutipCluster plutipCfg distrArray)
      (const $ void $ stopPlutipCluster plutipCfg)
      cc

  withPostgres :: ClusterStartupParameters -> Aff a -> Aff a
  withPostgres response =
    bracket (startPostgresServer plutipCfg.postgresConfig response)
      (stopChildProcessWithPort plutipCfg.postgresConfig.port) <<< const

  withOgmios :: ClusterStartupParameters -> Aff a -> Aff a
  withOgmios response =
    bracket (startOgmios plutipCfg response)
      (stopChildProcessWithPort plutipCfg.ogmiosConfig.port) <<< const

  withOgmiosDatumCache :: ClusterStartupParameters -> Aff a -> Aff a
  withOgmiosDatumCache response =
    bracket (startOgmiosDatumCache plutipCfg response)
      (stopChildProcessWithPort plutipCfg.ogmiosDatumCacheConfig.port) <<< const

  withCtlServer :: Aff a -> Aff a
  withCtlServer =
    bracket (startCtlServer plutipCfg)
      (stopChildProcessWithPort plutipCfg.ctlServerConfig.port) <<< const

  withWallets
    :: ContractEnv ()
    -> PrivatePaymentKey
    -> ClusterStartupParameters
    -> (wallets -> Aff a)
    -> Aff a
  withWallets env ourKey response cc = do
    wallets <- runContractInEnv
      (over wrap (_ { config { customLogger = Just (const $ pure unit) } }) env)
      do
        wallets <-
          liftContractM
            "Impossible happened: could not decode wallets. Please report as bug"
            $ decodeWallets distr response.privateKeys
        let walletsArray = keyWallets (Proxy :: Proxy distr) wallets
        transferFundsFromEnterpriseToBase ourKey walletsArray
        pure wallets
    cc wallets

  withContractEnv :: (ContractEnv () -> Aff a) -> Aff a
  withContractEnv = bracket (mkClusterContractEnv plutipCfg)
    (liftEffect <<< stopContractEnv)

  -- a version of Contract.Monad.stopContractEnv without a compile-time warning
  stopContractEnv :: ContractEnv () -> Effect Unit
  stopContractEnv env = stopQueryRuntime (unwrap env).runtime

-- | Throw an exception if `PlutipConfig` contains ports that are occupied.
configCheck :: PlutipConfig -> Aff Unit
configCheck cfg = do
  let
    services =
      [ cfg.port /\ "plutip-server"
      , cfg.ogmiosConfig.port /\ "ogmios"
      , cfg.ogmiosDatumCacheConfig.port /\ "ogmios-datum-cache"
      , cfg.ctlServerConfig.port /\ "ctl-server"
      , cfg.postgresConfig.port /\ "postgres"
      ]
  occupiedServices <- Array.catMaybes <$> for services \(port /\ service) -> do
    isPortAvailable port <#> if _ then Nothing else Just (port /\ service)
  unless (Array.null occupiedServices) do
    liftEffect $ throw $
      "Unable to run the following services, because the ports are occupied:\
      \\n" <> foldMap printServiceEntry occupiedServices
  where
  printServiceEntry (port /\ service) =
    "- " <> service <> " (port: " <> show (UInt.toInt port) <> ")\n"

-- | Start the plutip cluster, initializing the state with the given
-- | utxo distribution. Also initializes an extra payment key (aka
-- | `ourKey`) with some utxos for use with further plutip
-- | setup. `ourKey` has funds proportional to the total amount of the
-- | utxos in the passed distribution, so it can be used to handle
-- | transaction fees.
startPlutipCluster
  :: PlutipConfig
  -> InitialUTxODistribution
  -> Aff (PrivatePaymentKey /\ ClusterStartupParameters)
startPlutipCluster cfg keysToGenerate = do
  let url = mkServerEndpointUrl cfg "start"
  res <- do
    response <- liftAff
      ( Affjax.request
          Affjax.defaultRequest
            { content = Just
                $ RequestBody.String
                $ stringifyAeson
                $ encodeAeson
                $ ClusterStartupRequest
                    { keysToGenerate }
            , responseFormat = Affjax.ResponseFormat.string
            , headers = [ Header.ContentType (wrap "application/json") ]
            , url = url
            , method = Left Method.POST
            }
      )
    pure $ response # either
      (Left <<< ClientHttpError)
      ( lmap ClientDecodeJsonError
          <<< (decodeAeson <=< parseJsonStringToAeson)
          <<< _.body
      )
  either (liftEffect <<< throw <<< show) pure res >>=
    case _ of
      ClusterStartupFailure _ -> do
        liftEffect $ throw "Failed to start up cluster"
      ClusterStartupSuccess response@{ privateKeys } ->
        case Array.uncons privateKeys of
          Nothing ->
            liftEffect $ throw $
              "Impossible happened: insufficient private keys provided by plutip. Please report as bug."
          Just { head: PrivateKeyResponse ourKey, tail } ->
            pure $ PrivatePaymentKey ourKey /\ response { privateKeys = tail }

-- | Calculate the initial utxos needed for `ourKey` to cover
-- | transaction costs for the given initial distribution
ourInitialUtxos :: InitialUTxODistribution -> InitialUTxOs
ourInitialUtxos utxoDistribution =
  let
    total = Array.foldr (sum >>> add) zero utxoDistribution
  in
    [ -- Take the total value of the utxos and add some extra on top
      -- of it to cover the possible transaction fees. Also make sure
      -- we don't request a 0 ada utxo
      total + BigInt.fromInt 1_000_000_000
    ]

stopPlutipCluster :: PlutipConfig -> Aff StopClusterResponse
stopPlutipCluster cfg = do
  let url = mkServerEndpointUrl cfg "stop"
  res <- do
    response <- liftAff
      ( Affjax.request
          Affjax.defaultRequest
            { content = Just
                $ RequestBody.String
                $ stringifyAeson
                $ encodeAeson
                $ StopClusterRequest
            , responseFormat = Affjax.ResponseFormat.string
            , headers = [ Header.ContentType (wrap "application/json") ]
            , url = url
            , method = Left Method.POST
            }
      )
    pure $ response # either
      (Left <<< ClientHttpError)
      ( lmap ClientDecodeJsonError
          <<< (decodeAeson <=< parseJsonStringToAeson)
          <<< _.body
      )
  either (liftEffect <<< throw <<< show) pure res

startOgmios :: PlutipConfig -> ClusterStartupParameters -> Aff ChildProcess
startOgmios cfg params = do
  -- We wait for any output, because CTL-server tries to connect to Ogmios
  -- repeatedly, and we can just wait for CTL-server to connect, instead of
  -- waiting for Ogmios first.
  child <- spawnAndWaitForOutput "ogmios" ogmiosArgs defaultSpawnOptions
    $ pure Success
  liftEffect $ killOnExit child
  pure child
  where
  ogmiosArgs :: Array String
  ogmiosArgs =
    [ "--host"
    , cfg.ogmiosConfig.host
    , "--port"
    , UInt.toString cfg.ogmiosConfig.port
    , "--node-socket"
    , params.nodeSocketPath
    , "--node-config"
    , params.nodeConfigPath
    ]

stopChildProcess :: ChildProcess -> Aff Unit
stopChildProcess = liftEffect <<< kill SIGINT

startPlutipServer :: PlutipConfig -> Aff ChildProcess
startPlutipServer cfg = do
  p <- liftEffect $ spawn "plutip-server" [ "-p", UInt.toString cfg.port ]
    defaultSpawnOptions
  liftEffect $ killOnExit p
  -- We are trying to call stopPlutipCluster endpoint to ensure that
  -- `plutip-server` has started.
  void
    $ recovering defaultRetryPolicy
        ([ \_ _ -> pure true ])
    $ const
    $ stopPlutipCluster cfg
  pure p

startPostgresServer
  :: PostgresConfig -> ClusterStartupParameters -> Aff ChildProcess
startPostgresServer pgConfig _ = do
  tmpDir <- liftEffect tmpdir
  randomStr <- liftEffect $ uniqueId ""
  let
    workingDir = tmpDir <> "/" <> randomStr
    databaseDir = workingDir <> "/postgres/data"
    postgresSocket = workingDir <> "/postgres"
  liftEffect $ void $ execSync ("initdb " <> databaseDir) defaultExecSyncOptions
  pgChildProcess <- liftEffect $ spawn "postgres"
    [ "-D"
    , databaseDir
    , "-p"
    , UInt.toString pgConfig.port
    , "-h"
    , pgConfig.host
    , "-k"
    , postgresSocket
    ]
    defaultSpawnOptions
  liftEffect $ killOnExit pgChildProcess
  void $ recovering defaultRetryPolicy ([ \_ _ -> pure true ])
    $ const
    $ liftEffect
    $ execSync
        ( "psql -h " <> pgConfig.host <> " -p " <> UInt.toString pgConfig.port
            <> " -d postgres"
        )
        defaultExecSyncOptions
  liftEffect $ void $ execSync
    ( "psql -h " <> pgConfig.host <> " -p " <> UInt.toString pgConfig.port
        <> " -d postgres"
        <> " -c \"CREATE ROLE "
        <> pgConfig.user
        <> " WITH LOGIN SUPERUSER CREATEDB PASSWORD '"
        <> pgConfig.password
        <> "';\""
    )
    defaultExecSyncOptions
  liftEffect $ void $ execSync
    ( "createdb -h " <> pgConfig.host <> " -p " <> UInt.toString pgConfig.port
        <> " -U "
        <> pgConfig.user
        <> " -O "
        <> pgConfig.user
        <> " "
        <> pgConfig.dbname
    )
    defaultExecSyncOptions
  pure pgChildProcess

-- | Kill a process and wait for it to stop listening on a specific port.
stopChildProcessWithPort :: UInt -> ChildProcess -> Aff Unit
stopChildProcessWithPort port childProcess = do
  stopChildProcess childProcess
  void $ recovering defaultRetryPolicy ([ \_ _ -> pure true ])
    \_ -> do
      isAvailable <- isPortAvailable port
      unless isAvailable do
        liftEffect $ throw "retry"

startOgmiosDatumCache
  :: PlutipConfig
  -> ClusterStartupParameters
  -> Aff ChildProcess
startOgmiosDatumCache cfg _params = do
  apiKey <- liftEffect $ uniqueId "token"
  let
    arguments :: Array String
    arguments =
      [ "--server-api"
      , apiKey
      , "--server-port"
      , UInt.toString cfg.ogmiosDatumCacheConfig.port
      , "--ogmios-address"
      , cfg.ogmiosDatumCacheConfig.host
      , "--ogmios-port"
      , UInt.toString cfg.ogmiosConfig.port
      , "--db-port"
      , UInt.toString cfg.postgresConfig.port
      , "--db-host"
      , cfg.postgresConfig.host
      , "--db-user"
      , cfg.postgresConfig.user
      , "--db-name"
      , cfg.postgresConfig.dbname
      , "--db-password"
      , cfg.postgresConfig.password
      , "--use-latest"
      , "--from-origin"
      ]
  child <-
    spawnAndWaitForOutput "ogmios-datum-cache" arguments defaultSpawnOptions
      -- Wait for "Intersection found" string in the output
      $ String.indexOf (Pattern "Intersection found")
          >>> maybe NoOp (const Success)
  liftEffect $ killOnExit child
  pure child

mkClusterContractEnv
  :: PlutipConfig
  -> Aff (ContractEnv ())
mkClusterContractEnv plutipCfg = do
<<<<<<< HEAD
  let
    logger = mkLogger plutipCfg.logLevel plutipCfg.customLogger
  ogmiosWs <- QueryM.mkOgmiosWebSocketAff logger
    QueryM.defaultOgmiosWsConfig
      { port = plutipCfg.ogmiosConfig.port
      , host = plutipCfg.ogmiosConfig.host
      }
=======
>>>>>>> 3eebda19
  datumCacheWs <-
    QueryM.mkDatumCacheWebSocketAff logger
      QueryM.defaultDatumCacheWsConfig
        { port = plutipCfg.ogmiosDatumCacheConfig.port
        , host = plutipCfg.ogmiosDatumCacheConfig.host
        }
  ogmiosWs <- QueryM.mkOgmiosWebSocketAff datumCacheWs plutipCfg.logLevel
    QueryM.defaultOgmiosWsConfig
      { port = plutipCfg.ogmiosConfig.port
      , host = plutipCfg.ogmiosConfig.host
      }
  usedTxOuts <- newUsedTxOuts
  pparams <- Ogmios.getProtocolParametersAff ogmiosWs logger
  pure $ ContractEnv
    { config:
        { ctlServerConfig: plutipCfg.ctlServerConfig
        , ogmiosConfig: plutipCfg.ogmiosConfig
        , datumCacheConfig: plutipCfg.ogmiosDatumCacheConfig
        , networkId: MainnetId
        , logLevel: plutipCfg.logLevel
        , walletSpec: Nothing
        , customLogger: plutipCfg.customLogger
        }
    , runtime:
        { ogmiosWs
        , datumCacheWs
        , wallet: Nothing
        , usedTxOuts
        , pparams
        }
    , extraConfig: {}
    }

startCtlServer :: PlutipConfig -> Aff ChildProcess
startCtlServer cfg = do
  let
    ctlServerArgs =
      [ "--port"
      , UInt.toString cfg.ctlServerConfig.port
      , "--ogmios-host"
      , cfg.ogmiosConfig.host
      , "--ogmios-port"
      , UInt.toString cfg.ogmiosConfig.port
      ]
  child <- spawnAndWaitForOutput "ctl-server" ctlServerArgs defaultSpawnOptions
    -- Wait for "Successfully connected to Ogmios" string in the output
    $ String.indexOf (Pattern "Successfully connected to Ogmios")
        >>> maybe NoOp (const Success)
  liftEffect $ killOnExit child
  pure child

defaultRetryPolicy :: RetryPolicy
defaultRetryPolicy = limitRetriesByCumulativeDelay (Milliseconds 3000.00) $
  constantDelay (Milliseconds 100.0)

mkServerEndpointUrl :: PlutipConfig -> String -> String
mkServerEndpointUrl cfg path = do
  "http://" <> cfg.host <> ":" <> UInt.toString cfg.port <> "/" <> path<|MERGE_RESOLUTION|>--- conflicted
+++ resolved
@@ -442,23 +442,15 @@
   :: PlutipConfig
   -> Aff (ContractEnv ())
 mkClusterContractEnv plutipCfg = do
-<<<<<<< HEAD
   let
     logger = mkLogger plutipCfg.logLevel plutipCfg.customLogger
-  ogmiosWs <- QueryM.mkOgmiosWebSocketAff logger
-    QueryM.defaultOgmiosWsConfig
-      { port = plutipCfg.ogmiosConfig.port
-      , host = plutipCfg.ogmiosConfig.host
-      }
-=======
->>>>>>> 3eebda19
   datumCacheWs <-
     QueryM.mkDatumCacheWebSocketAff logger
       QueryM.defaultDatumCacheWsConfig
         { port = plutipCfg.ogmiosDatumCacheConfig.port
         , host = plutipCfg.ogmiosDatumCacheConfig.host
         }
-  ogmiosWs <- QueryM.mkOgmiosWebSocketAff datumCacheWs plutipCfg.logLevel
+  ogmiosWs <- QueryM.mkOgmiosWebSocketAff datumCacheWs logger
     QueryM.defaultOgmiosWsConfig
       { port = plutipCfg.ogmiosConfig.port
       , host = plutipCfg.ogmiosConfig.host
