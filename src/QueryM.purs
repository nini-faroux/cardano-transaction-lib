--- conflicted
+++ resolved
@@ -78,11 +78,6 @@
 import Affjax.ResponseFormat as Affjax.ResponseFormat
 import Affjax.StatusCode as Affjax.StatusCode
 import Cardano.Types.Transaction as Transaction
-<<<<<<< HEAD
-import Cardano.Types.TransactionUnspentOutput (TransactionUnspentOutput)
-=======
-import Cardano.Types.Value (Coin)
->>>>>>> 6cdbad6e
 import Control.Monad.Error.Class
   ( class MonadError
   , class MonadThrow
@@ -93,11 +88,6 @@
 import Control.Monad.Reader.Trans (ReaderT, asks, runReaderT, withReaderT)
 import Control.Monad.Rec.Class (class MonadRec)
 import Control.Parallel (parallel, sequential)
-<<<<<<< HEAD
-import Data.Array as Array
-=======
-import Data.Array (length)
->>>>>>> 6cdbad6e
 import Data.Bifunctor (lmap)
 import Data.Either (Either(Left, Right), either, isRight)
 import Data.Foldable (foldl)
@@ -111,7 +101,6 @@
 import Data.Newtype (class Newtype, unwrap, wrap)
 import Data.Traversable (for, traverse, traverse_)
 import Data.Tuple.Nested ((/\), type (/\))
-import Data.UInt as UInt
 import Effect (Effect)
 import Effect.Aff
   ( Aff
