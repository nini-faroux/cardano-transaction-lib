/* global BROWSER_RUNTIME */

let lib;
if (typeof BROWSER_RUNTIME != "undefined" && BROWSER_RUNTIME) {
  lib = require("@emurgo/cardano-serialization-lib-browser");
} else {
  lib = require("@emurgo/cardano-serialization-lib-nodejs");
}

const setter = prop => obj => value => () => obj["set_" + prop](value);

exports.hashTransaction = body => () => lib.hash_transaction(body);

exports.newBigNum = maybe => string => {
  try {
    return maybe.just(lib.BigNum.from_str(string));
  } catch (_) {
    return maybe.nothing;
  }
};

exports.newValue = coin => () => lib.Value.new(coin);

exports.newValueFromAssets = multiasset => () =>
  lib.Value.new_from_assets(multiasset);

exports.valueSetCoin = setter("coin");

exports.newTransactionInput = transaction_id => index => () =>
  lib.TransactionInput.new(transaction_id, index);

exports.newTransactionInputs = () => lib.TransactionInputs.new();

exports.addTransactionInput = inputs => input => () => inputs.add(input);

exports.newTransactionOutput = address => amount => () =>
  lib.TransactionOutput.new(address, amount);

exports.newTransactionOutputs = () => lib.TransactionOutputs.new();

exports.addTransactionOutput = outputs => output => () => outputs.add(output);

exports.newTransactionBody = inputs => outputs => fee => () =>
  lib.TransactionBody.new_tx_body(inputs, outputs, fee);

exports.setTxIsValid = tx => isValid => () => tx.set_is_valid(isValid);

exports.newTransaction = body => witness_set => auxiliary_data => () =>
  lib.Transaction.new(body, witness_set, auxiliary_data);

exports.newTransaction_ = body => witness_set => () =>
  lib.Transaction.new(body, witness_set);

exports.newTransactionUnspentOutputFromBytes = bytes => () =>
  lib.TransactionUnspentOutput.from_bytes(bytes);

exports.newTransactionWitnessSetFromBytes = bytes => () =>
  lib.TransactionWitnessSet.from_bytes(bytes);

exports.newMultiAsset = () => lib.MultiAsset.new();

exports.insertMultiAsset = multiasset => key => value => () =>
  multiasset.insert(key, value);

exports.newAssets = () => lib.Assets.new();

exports.insertAssets = assets => key => value => () =>
  assets.insert(key, value);

exports.newAssetName = name => () => lib.AssetName.new(name);

exports.transactionOutputSetDataHash = setter("data_hash");

exports.transactionOutputSetPlutusData = setter("plutus_data");

exports.transactionOutputSetScriptRef = setter("script_ref");

exports.scriptRefNewNativeScript = nativeScript =>
  lib.ScriptRef.new_native_script(nativeScript);

exports.scriptRefNewPlutusScript = plutusScript =>
  lib.ScriptRef.new_plutus_script(plutusScript);

exports.newVkeywitnesses = () => lib.Vkeywitnesses.new();

exports.makeVkeywitness = hash => key => () => lib.make_vkey_witness(hash, key);

exports.newVkeywitness = vkey => signature => () =>
  lib.Vkeywitness.new(vkey, signature);

exports.addVkeywitness = witnesses => witness => () => witnesses.add(witness);

exports.newVkeyFromPublicKey = public_key => () => lib.Vkey.new(public_key);

exports._publicKeyFromBech32 = maybe => bech32 => {
  try {
    return maybe.just(lib.PublicKey.from_bech32(bech32));
  } catch (_) {
    return maybe.nothing;
  }
};

exports.publicKeyFromPrivateKey = private_key => () => {
  return private_key.to_public();
};

exports._privateKeyFromBytes = maybe => bytes => {
  try {
    return maybe.just(lib.PrivateKey.from_normal_bytes(bytes));
  } catch (_) {
    return maybe.nothing;
  }
};

exports.publicKeyHash = pk => pk.hash();

exports.newEd25519Signature = bech32 => () =>
  lib.Ed25519Signature.from_bech32(bech32);

exports.transactionWitnessSetSetVkeys = setter("vkeys");

exports.toBytes = sth => sth.to_bytes();

exports.newCostmdls = () => lib.Costmdls.new();

<<<<<<< HEAD
exports.defaultCostmdls = () =>
    lib.TxBuilderConstants.plutus_vasil_cost_models();

exports.costmdlsSetCostModel = cms => lang => cm => () =>
    cms.insert(lang, cm);
=======
exports.costmdlsSetCostModel = cms => lang => cm => () => cms.insert(lang, cm);
>>>>>>> cb263995

exports.newCostModel = () => lib.CostModel.new();

exports.costModelSetCost = cm => op => cost => () => cm.set(op, cost);

exports.newPlutusV1 = () => lib.Language.new_plutus_v1();

<<<<<<< HEAD
exports.newPlutusV2 = () =>
    lib.Language.new_plutus_v2();

exports.newInt32 = x => () =>
    lib.Int.new_i32(x);
=======
exports.newInt32 = x => () => lib.Int.new_i32(x);
>>>>>>> cb263995

exports._hashScriptData = rs => cms => ds => () => {
  const list = lib.PlutusList.new();
  ds.forEach(d => list.add(d));
  return lib.hash_script_data(rs, cms, list);
};

exports._hashScriptDataNoDatums = rs => cms => () =>
  lib.hash_script_data(rs, cms);

exports.newRedeemers = () => lib.Redeemers.new();

exports.addRedeemer = rs => r => () => rs.add(r);

exports.setTxBodyReferenceInputs = txBody => referenceInputs => () =>
  txBody.set_reference_inputs(referenceInputs);

exports.newScriptDataHashFromBytes = bytes => () =>
  lib.ScriptDataHash.from_bytes(bytes);

exports.setTxBodyScriptDataHash = setter("script_data_hash");

exports.setTxBodyMint = setter("mint");

exports.newMint = () => lib.Mint.new();

exports._bigIntToInt = maybe => bigInt => {
  try {
    const str = bigInt.to_str();
    if (str[0] == "-") {
      return maybe.just(
        lib.Int.new_negative(lib.BigNum.from_str(str.slice(1)))
      );
    } else {
      return maybe.just(lib.Int.new(lib.BigNum.from_str(str)));
    }
  } catch (_) {
    return maybe.nothing;
  }
};

exports.newMintAssets = lib.MintAssets.new;

exports.insertMintAssets = mint => scriptHash => mintAssets => () =>
  mint.insert(scriptHash, mintAssets);

exports.insertMintAsset = mintAssets => assetName => int => () =>
  mintAssets.insert(assetName, int);

exports.networkIdTestnet = () => lib.NetworkId.testnet();

exports.networkIdMainnet = () => lib.NetworkId.mainnet();

exports.setTxBodyCollateralReturn = txBody => collateralReturn => () =>
  txBody.set_collateral_return(collateralReturn);

exports.setTxBodyTotalCollateral = txBody => totalCollateral => () =>
  txBody.set_total_collateral(totalCollateral);

exports.setTxBodyTtl = setter("ttl");

exports.setTxBodyCerts = setter("certs");

exports.newCertificates = () => lib.Certificates.new();

exports.newStakeRegistrationCertificate = stakeCredential => () =>
  lib.Certificate.new_stake_registration(
    lib.StakeRegistration.new(stakeCredential)
  );

exports.newStakeDeregistrationCertificate = stakeCredential => () =>
  lib.Certificate.new_stake_deregistration(
    lib.StakeDeregistration.new(stakeCredential)
  );

exports.newStakeDelegationCertificate =
  stakeCredential => ed25519KeyHash => () =>
    lib.Certificate.new_stake_delegation(
      lib.StakeDelegation.new(stakeCredential, ed25519KeyHash)
    );

exports.newPoolRegistrationCertificate =
  operator =>
  vrfKeyhash =>
  pledge =>
  cost =>
  margin =>
  reward_account =>
  poolOwners =>
  relays =>
  poolMetadata =>
  () =>
    lib.Certificate.new_pool_registration(
      lib.PoolRegistration.new(
        lib.PoolParams.new(
          operator,
          vrfKeyhash,
          pledge,
          cost,
          margin,
          reward_account,
          poolOwners,
          relays,
          poolMetadata
        )
      )
    );

exports.newUnitInterval = numerator => denominator => () =>
  lib.UnitInterval.new(numerator, denominator);

exports.newPoolRetirementCertificate = poolKeyHash => epoch => () =>
  lib.Certificate.new_pool_retirement(
    lib.PoolRetirement.new(poolKeyHash, epoch)
  );

exports.newGenesisKeyDelegationCertificate =
  genesisHash => genesisDelegateHash => vrfKeyhash => () =>
    lib.Certificate.new_genesis_key_delegation(
      lib.GenesisKeyDelegation.new(genesisHash, genesisDelegateHash, vrfKeyhash)
    );

exports.addCert = certificates => certificate => () =>
  certificates.add(certificate);

exports.setTxBodyCollateral = setter("collateral");

exports.setTxBodyNetworkId = setter("network_id");

exports.transactionBodySetRequiredSigners =
  containerHelper => body => keyHashes => () =>
    body.set_required_signers(
      containerHelper.pack(lib.Ed25519KeyHashes, keyHashes)
    );

exports.transactionBodySetValidityStartInterval = setter(
  "validity_start_interval_bignum"
);

exports.transactionBodySetAuxiliaryDataHash = txBody => hashBytes => () =>
  txBody.set_auxiliary_data_hash(lib.AuxiliaryDataHash.from_bytes(hashBytes));

exports.convertPoolOwners = containerHelper => keyHashes => () =>
  containerHelper.pack(lib.Ed25519KeyHashes, keyHashes);

exports.packRelays = containerHelper => relays =>
  containerHelper.pack(lib.Relays, relays);

exports.newIpv4 = data => () => lib.Ipv4.new(data);

exports.newIpv6 = data => () => lib.Ipv6.new(data);

exports.newSingleHostAddr = port => ipv4 => ipv6 => () =>
  lib.Relay.new_single_host_addr(lib.SingleHostAddr.new(port, ipv4, ipv6));

exports.newSingleHostName = port => dnsName => () =>
  lib.Relay.new_single_host_name(
    lib.SingleHostName.new(port, lib.DNSRecordAorAAAA.new(dnsName))
  );

exports.newMultiHostName = dnsName => () =>
  lib.Relay.new_multi_host_name(
    lib.MultiHostName.new(lib.DNSRecordSRV.new(dnsName))
  );

exports.newPoolMetadata = url => hash => () =>
  lib.PoolMetadata.new(lib.URL.new(url), lib.PoolMetadataHash.from_bytes(hash));

exports.newGenesisHash = bytes => () => lib.GenesisHash.from_bytes(bytes);

exports.newGenesisDelegateHash = bytes => () =>
  lib.GenesisDelegateHash.from_bytes(bytes);

exports.newMoveInstantaneousRewardToOtherPot = pot => amount => () =>
  lib.MoveInstantaneousReward.new_to_other_pot(pot, amount);

exports.newMoveInstantaneousRewardToStakeCreds = pot => amounts => () =>
  lib.MoveInstantaneousReward.new_to_stake_creds(pot, amounts);

exports.newMIRToStakeCredentials = containerHelper => entries => () =>
  containerHelper.packMap(lib.MIRToStakeCredentials, entries);

exports.newMoveInstantaneousRewardsCertificate = mir => () =>
  lib.Certificate.new_move_instantaneous_rewards_cert(
    lib.MoveInstantaneousRewardsCert.new(mir)
  );

exports.newWithdrawals = containerHelper => entries => () =>
  containerHelper.packMap(lib.Withdrawals, entries);

exports.setTxBodyWithdrawals = setter("withdrawals");

exports.setTxBodyUpdate = setter("update");

exports.newUpdate = ppUpdates => epoch => () =>
  lib.Update.new(ppUpdates, epoch);

exports.ppuSetMinfeeA = setter("minfee_a");

exports.ppuSetMinfeeB = setter("minfee_b");

exports.ppuSetMaxBlockBodySize = setter("max_block_body_size");

exports.ppuSetMaxTxSize = setter("max_tx_size");

exports.ppuSetMaxBlockHeaderSize = setter("max_block_header_size");

exports.ppuSetKeyDeposit = setter("key_deposit");

exports.ppuSetPoolDeposit = setter("pool_deposit");

exports.ppuSetMaxEpoch = setter("max_epoch");

exports.ppuSetNOpt = setter("n_opt");

exports.ppuSetPoolPledgeInfluence = setter("pool_pledge_influence");

exports.ppuSetExpansionRate = setter("expansion_rate");

exports.ppuSetTreasuryGrowthRate = setter("treasury_growth_rate");

exports.newProtocolVersion = major => minor => () =>
  lib.ProtocolVersion.new(major, minor);

exports.ppuSetProtocolVersion = ppu => version => () =>
  ppu.set_protocol_version(version);

exports.ppuSetMinPoolCost = setter("min_pool_cost");

exports.ppuSetAdaPerUtxoByte = setter("ada_per_utxo_byte");

exports.ppuSetCostModels = setter("cost_models");

exports.newExUnitPrices = mem_price => step_price => () =>
  lib.ExUnitPrices.new(mem_price, step_price);

exports.ppuSetExecutionCosts = setter("execution_costs");

exports.ppuSetMaxTxExUnits = setter("max_tx_ex_units");

exports.ppuSetMaxBlockExUnits = setter("max_block_ex_units");

exports.ppuSetMaxValueSize = setter("max_value_size");

exports.newProtocolParamUpdate = () => lib.ProtocolParamUpdate.new();

exports.newProposedProtocolParameterUpdates = containerHelper => kvs => () =>
  containerHelper.packMap(lib.ProposedProtocolParameterUpdates, kvs);<|MERGE_RESOLUTION|>--- conflicted
+++ resolved
@@ -123,15 +123,10 @@
 
 exports.newCostmdls = () => lib.Costmdls.new();
 
-<<<<<<< HEAD
 exports.defaultCostmdls = () =>
-    lib.TxBuilderConstants.plutus_vasil_cost_models();
-
-exports.costmdlsSetCostModel = cms => lang => cm => () =>
-    cms.insert(lang, cm);
-=======
+  lib.TxBuilderConstants.plutus_vasil_cost_models();
+
 exports.costmdlsSetCostModel = cms => lang => cm => () => cms.insert(lang, cm);
->>>>>>> cb263995
 
 exports.newCostModel = () => lib.CostModel.new();
 
@@ -139,15 +134,9 @@
 
 exports.newPlutusV1 = () => lib.Language.new_plutus_v1();
 
-<<<<<<< HEAD
-exports.newPlutusV2 = () =>
-    lib.Language.new_plutus_v2();
-
-exports.newInt32 = x => () =>
-    lib.Int.new_i32(x);
-=======
+exports.newPlutusV2 = () => lib.Language.new_plutus_v2();
+
 exports.newInt32 = x => () => lib.Int.new_i32(x);
->>>>>>> cb263995
 
 exports._hashScriptData = rs => cms => ds => () => {
   const list = lib.PlutusList.new();
