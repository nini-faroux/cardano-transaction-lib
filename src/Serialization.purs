module Serialization
  ( convertTransaction
  , convertTxInput
  , convertTxOutput
  , toBytes
  , newTransactionUnspentOutputFromBytes
  , newTransactionWitnessSetFromBytes
  , hashScriptData
  , publicKeyHash
  , publicKeyFromBech32
  ) where

import Prelude

import Data.BigInt as BigInt
import Data.FoldableWithIndex (forWithIndex_)
import Data.Map as Map
import Data.Maybe (Maybe)
import Data.Newtype (unwrap)
import Data.Traversable (traverse_, for_, for)
import Data.Tuple (Tuple(Tuple))
import Data.Tuple.Nested (type (/\), (/\))
import Data.UInt (UInt)
import Data.UInt as UInt
import Deserialization.FromBytes (fromBytes, fromBytesEffect)
import Effect (Effect)
import FfiHelpers
  ( MaybeFfiHelper
  , maybeFfiHelper
  , ContainerHelper
  , containerHelper
  )
import Helpers (fromJustEff)
import Serialization.Address (Address, StakeCredential, RewardAddress)
import Serialization.Address (NetworkId(TestnetId, MainnetId)) as T
import Serialization.BigInt as Serialization
import Serialization.BigNum (bigNumFromBigInt)
import Serialization.Hash (ScriptHash, Ed25519KeyHash, scriptHashFromBytes)
import Serialization.PlutusData (packPlutusList)
import Serialization.Types
  ( AssetName
  , Assets
  , AuxiliaryData
  , BigNum
  , BigInt
  , Certificates
  , Certificate
  , Costmdls
  , CostModel
  , DataHash
  , Ed25519Signature
  , Int32
  , Language
  , Mint
  , MintAssets
  , MultiAsset
  , NativeScript
  , NetworkId
  , PlutusData
  , PlutusList
  , PlutusScripts
  , PublicKey
  , Redeemer
  , Redeemers
  , ScriptDataHash
  , Transaction
  , TransactionBody
  , TransactionHash
  , TransactionInput
  , TransactionInputs
  , TransactionOutput
  , TransactionOutputs
  , TransactionWitnessSet
  , Value
  , Vkey
  , Vkeywitnesses
  , Withdrawals
  , PlutusScript
  , Vkeywitness
  , UnitInterval
  , Ed25519KeyHashes
  , Relay
  , Relays
  , Ipv4
  , Ipv6
  , PoolMetadata
  , VRFKeyHash
  , GenesisHash
  , GenesisDelegateHash
  , MoveInstantaneousReward
  , MIRToStakeCredentials
  )
import Serialization.WitnessSet (convertWitnessSet, convertRedeemer)
import Types.Aliases (Bech32String)
import Types.ByteArray (ByteArray)
import Types.Int as Int
import Types.PlutusData as PlutusData
import Types.Transaction
  ( Certificate
      ( StakeRegistration
      , StakeDeregistration
      , StakeDelegation
      , PoolRegistration
      , PoolRetirement
      , GenesisKeyDelegation
      , MoveInstantaneousRewardsCert
      )
  , Costmdls(Costmdls)
  , Language(PlutusV1)
  , Mint(Mint)
  , Redeemer
  , Transaction(Transaction)
  , TransactionInput(TransactionInput)
  , TransactionOutput(TransactionOutput)
  , TxBody(TxBody)
  , Relay(SingleHostAddr, SingleHostName, MultiHostName)
  , PoolMetadata(PoolMetadata)
  , PoolMetadataHash(PoolMetadataHash)
  , URL(URL)
  , GenesisHash(GenesisHash)
  , GenesisDelegateHash(GenesisDelegateHash)
  , MoveInstantaneousReward(ToOtherPot, ToStakeCreds)
  , MIRToStakeCredentials(MIRToStakeCredentials)
  ) as T
import Types.TransactionUnspentOutput (TransactionUnspentOutput)
import Types.Value as Value
import Untagged.Union (type (|+|), UndefinedOr, maybeToUor)

foreign import newBigNum :: MaybeFfiHelper -> String -> Maybe BigNum
foreign import newValue :: BigNum -> Effect Value
foreign import valueSetCoin :: Value -> BigNum -> Effect Unit
foreign import newValueFromAssets :: MultiAsset -> Effect Value
foreign import newTransactionInput
  :: TransactionHash -> UInt -> Effect TransactionInput

foreign import newTransactionInputs :: Effect TransactionInputs
foreign import addTransactionInput
  :: TransactionInputs -> TransactionInput -> Effect Unit

foreign import newTransactionOutput
  :: Address -> Value -> Effect TransactionOutput

foreign import newTransactionOutputs :: Effect TransactionOutputs
foreign import addTransactionOutput
  :: TransactionOutputs -> TransactionOutput -> Effect Unit

foreign import newTransactionBody
  :: TransactionInputs
  -> TransactionOutputs
  -> BigNum
  -> UndefinedOr Int
  -> Effect TransactionBody

foreign import newTransaction
  :: TransactionBody -> TransactionWitnessSet -> Effect Transaction

foreign import newTransaction_
  :: TransactionBody
  -> TransactionWitnessSet
  -> AuxiliaryData
  -> Effect Transaction

foreign import newTransactionWitnessSet :: Effect TransactionWitnessSet
foreign import newTransactionWitnessSetFromBytes
  :: ByteArray -> Effect TransactionWitnessSet

foreign import newTransactionUnspentOutputFromBytes
  :: ByteArray -> Effect TransactionUnspentOutput

foreign import newMultiAsset :: Effect MultiAsset
foreign import insertMultiAsset
  :: MultiAsset -> ScriptHash -> Assets -> Effect Unit

foreign import newAssets :: Effect Assets
foreign import insertAssets :: Assets -> AssetName -> BigNum -> Effect Unit
foreign import newAssetName :: ByteArray -> Effect AssetName
foreign import transactionOutputSetDataHash
  :: TransactionOutput -> DataHash -> Effect Unit

foreign import newVkeywitnesses :: Effect Vkeywitnesses
foreign import newVkeywitness :: Vkey -> Ed25519Signature -> Effect Vkeywitness
foreign import addVkeywitness :: Vkeywitnesses -> Vkeywitness -> Effect Unit
foreign import newVkeyFromPublicKey :: PublicKey -> Effect Vkey
foreign import _publicKeyFromBech32
  :: MaybeFfiHelper -> Bech32String -> Maybe PublicKey

foreign import publicKeyHash :: PublicKey -> Ed25519KeyHash
foreign import newEd25519Signature :: Bech32String -> Effect Ed25519Signature
foreign import transactionWitnessSetSetVkeys
  :: TransactionWitnessSet -> Vkeywitnesses -> Effect Unit

foreign import newPlutusScript :: ByteArray -> Effect PlutusScript
foreign import newPlutusScripts :: Effect PlutusScripts
foreign import txWitnessSetSetPlutusScripts
  :: TransactionWitnessSet -> PlutusScripts -> Effect Unit

foreign import addPlutusScript :: PlutusScripts -> PlutusScript -> Effect Unit
foreign import newCostmdls :: Effect Costmdls
foreign import costmdlsSetCostModel
  :: Costmdls -> Language -> CostModel -> Effect Unit

foreign import newCostModel :: Effect CostModel
foreign import costModelSetCost :: CostModel -> Int -> Int32 -> Effect Unit
foreign import newPlutusV1 :: Effect Language
foreign import newInt32 :: Int -> Effect Int32
foreign import _hashScriptData
  :: Redeemers -> Costmdls -> PlutusList -> Effect ScriptDataHash

foreign import newRedeemers :: Effect Redeemers
foreign import addRedeemer :: Redeemers -> Redeemer -> Effect Unit
foreign import newScriptDataHashFromBytes :: ByteArray -> Effect ScriptDataHash
foreign import setTxBodyScriptDataHash
  :: TransactionBody -> ScriptDataHash -> Effect Unit

foreign import setTxBodyMint :: TransactionBody -> Mint -> Effect Unit
foreign import newMint :: Effect Mint
foreign import newMintAssets :: Effect MintAssets
foreign import _bigIntToInt :: MaybeFfiHelper -> BigInt -> Maybe Int
foreign import insertMintAssets
  :: Mint -> ScriptHash -> MintAssets -> Effect Unit

foreign import insertMintAsset :: MintAssets -> AssetName -> Int -> Effect Unit
foreign import setTxBodyNetworkId :: TransactionBody -> NetworkId -> Effect Unit
foreign import networkIdTestnet :: Effect NetworkId
foreign import networkIdMainnet :: Effect NetworkId

foreign import setTxBodyCerts :: TransactionBody -> Certificates -> Effect Unit
foreign import newCertificates :: Effect Certificates
foreign import newStakeRegistrationCertificate
  :: StakeCredential -> Effect Certificate

foreign import newStakeDeregistrationCertificate
  :: StakeCredential -> Effect Certificate

foreign import newStakeDelegationCertificate
  :: StakeCredential -> Ed25519KeyHash -> Effect Certificate

foreign import newPoolRegistrationCertificate
  :: Ed25519KeyHash
  -> VRFKeyHash
  -> BigNum
  -> BigNum
  -> UnitInterval
  -> RewardAddress
  -> Ed25519KeyHashes
  -> Relays
  -> UndefinedOr PoolMetadata
  -> Effect Certificate

foreign import newPoolRetirementCertificate
  :: Ed25519KeyHash -> Int -> Effect Certificate

foreign import newGenesisKeyDelegationCertificate
  :: GenesisHash -> GenesisDelegateHash -> VRFKeyHash -> Effect Certificate

foreign import addCert :: Certificates -> Certificate -> Effect Unit
foreign import newUnitInterval :: BigNum -> BigNum -> Effect UnitInterval
foreign import convertPoolOwners
  :: ContainerHelper -> Array Ed25519KeyHash -> Effect Ed25519KeyHashes

foreign import packRelays :: ContainerHelper -> Array Relay -> Relays
foreign import newIpv4 :: ByteArray -> Effect Ipv4
foreign import newIpv6 :: ByteArray -> Effect Ipv6
foreign import newSingleHostAddr
  :: UndefinedOr Int -> UndefinedOr Ipv4 -> UndefinedOr Ipv6 -> Effect Relay

foreign import newSingleHostName :: UndefinedOr Int -> String -> Effect Relay
foreign import newMultiHostName :: String -> Effect Relay
foreign import newPoolMetadata :: String -> ByteArray -> Effect PoolMetadata
foreign import newGenesisHash :: ByteArray -> Effect GenesisHash
foreign import newGenesisDelegateHash :: ByteArray -> Effect GenesisDelegateHash
foreign import newMoveInstantaneousRewardToOtherPot
  :: Number -> BigNum -> Effect MoveInstantaneousReward

foreign import newMoveInstantaneousRewardToStakeCreds
  :: Number -> MIRToStakeCredentials -> Effect MoveInstantaneousReward

foreign import newMIRToStakeCredentials
  :: ContainerHelper
  -> Array (StakeCredential /\ Int.Int)
  -> Effect MIRToStakeCredentials

foreign import newMoveInstantaneousRewardsCertificate
  :: MoveInstantaneousReward -> Effect Certificate

foreign import setTxBodyCollateral
  :: TransactionBody -> TransactionInputs -> Effect Unit

<<<<<<< HEAD
foreign import newWithdrawals
  :: ContainerHelper
  -> Array (RewardAddress /\ BigNum)
  -> Effect Withdrawals

foreign import setTxBodyWithdrawals
  :: TransactionBody -> Withdrawals -> Effect Unit
=======
foreign import transactionBodySetRequiredSigners
  :: ContainerHelper -> TransactionBody -> Array Ed25519KeyHash -> Effect Unit

foreign import transactionBodySetValidityStartInterval
  :: TransactionBody -> Int -> Effect Unit

foreign import transactionBodySetAuxiliaryDataHash
  :: TransactionBody -> ByteArray -> Effect Unit
>>>>>>> c49bb1a3

foreign import toBytes
  :: ( Transaction
         |+| TransactionOutput
         |+| TransactionHash
         |+| DataHash
         |+| PlutusData
         |+| TransactionWitnessSet
         |+| NativeScript
         |+| ScriptDataHash
         |+| Redeemers
     -- Add more as needed.
     )
  -> ByteArray

convertTransaction :: T.Transaction -> Effect Transaction
convertTransaction (T.Transaction { body: T.TxBody body, witnessSet }) = do
  inputs <- convertTxInputs body.inputs
  outputs <- convertTxOutputs body.outputs
  fee <- fromJustEff "Failed to convert fee" $ bigNumFromBigInt
    (unwrap body.fee)
  let ttl = body.ttl <#> unwrap >>> UInt.toInt
  txBody <- newTransactionBody inputs outputs fee (maybeToUor ttl)
  for_ body.validityStartInterval $
    unwrap >>> UInt.toInt >>> transactionBodySetValidityStartInterval txBody
  for_ body.requiredSigners $
    map unwrap >>> transactionBodySetRequiredSigners containerHelper txBody
  for_ body.auxiliaryDataHash $
    unwrap >>> transactionBodySetAuxiliaryDataHash txBody
  for_ body.networkId $ convertNetworkId >=> setTxBodyNetworkId txBody
  traverse_
    (unwrap >>> newScriptDataHashFromBytes >=> setTxBodyScriptDataHash txBody)
    body.scriptDataHash
  for_ body.withdrawals $ convertWithdrawals >=> setTxBodyWithdrawals txBody
  for_ body.mint $ convertMint >=> setTxBodyMint txBody
  for_ body.certs $ convertCerts >=> setTxBodyCerts txBody
  for_ body.collateral $ convertTxInputs >=> setTxBodyCollateral txBody
  ws <- convertWitnessSet witnessSet
  newTransaction txBody ws

<<<<<<< HEAD
convertWithdrawals :: Map.Map RewardAddress Value.Coin -> Effect Withdrawals
convertWithdrawals mp =
  newWithdrawals containerHelper =<< do
    for (Map.toUnfoldable mp) \(k /\ Value.Coin v) -> do
      Tuple k <$> fromJustEff "convertWithdrawals: Failed to convert BigNum"
        (bigNumFromBigInt v)
=======
publicKeyFromBech32 :: Bech32String -> Maybe PublicKey
publicKeyFromBech32 = _publicKeyFromBech32 maybeFfiHelper
>>>>>>> c49bb1a3

convertCerts :: Array T.Certificate -> Effect Certificates
convertCerts certs = do
  certificates <- newCertificates
  for_ certs $ convertCert >=> addCert certificates
  pure certificates

convertCert :: T.Certificate -> Effect Certificate
convertCert = case _ of
  T.StakeRegistration stakeCredential ->
    newStakeRegistrationCertificate stakeCredential
  T.StakeDeregistration stakeCredential ->
    newStakeDeregistrationCertificate stakeCredential
  T.StakeDelegation stakeCredential keyHash ->
    newStakeDelegationCertificate stakeCredential keyHash
  T.PoolRegistration
    { operator
    , vrfKeyhash
    , pledge
    , cost
    , margin
    , reward_account
    , poolOwners
    , relays
    , poolMetadata
    } -> do
    margin' <- newUnitInterval margin.numerator margin.denominator
    poolOwners' <- convertPoolOwners containerHelper poolOwners
    relays' <- convertRelays relays
    poolMetadata' <- for poolMetadata convertPoolMetadata
    newPoolRegistrationCertificate operator vrfKeyhash pledge cost margin'
      reward_account
      poolOwners'
      relays'
      (maybeToUor poolMetadata')
  T.PoolRetirement { poolKeyhash, epoch } ->
    newPoolRetirementCertificate poolKeyhash (UInt.toInt $ unwrap epoch)
  T.GenesisKeyDelegation
    { genesisHash: T.GenesisHash genesisHash
    , genesisDelegateHash: T.GenesisDelegateHash genesisDelegateHash
    , vrfKeyhash
    } -> do
    join $ newGenesisKeyDelegationCertificate
      <$> newGenesisHash genesisHash
      <*> newGenesisDelegateHash genesisDelegateHash
      <*>
        pure vrfKeyhash
  T.MoveInstantaneousRewardsCert mir -> do
    newMoveInstantaneousRewardsCertificate =<<
      convertMoveInstantaneousReward mir

convertMIRToStakeCredentials
  :: T.MIRToStakeCredentials -> Effect MIRToStakeCredentials
convertMIRToStakeCredentials (T.MIRToStakeCredentials mp) =
  newMIRToStakeCredentials containerHelper (Map.toUnfoldable mp)

convertMoveInstantaneousReward
  :: T.MoveInstantaneousReward -> Effect MoveInstantaneousReward
convertMoveInstantaneousReward (T.ToOtherPot { pot, amount }) =
  newMoveInstantaneousRewardToOtherPot pot amount
convertMoveInstantaneousReward (T.ToStakeCreds { pot, amounts }) =
  convertMIRToStakeCredentials amounts >>=
    newMoveInstantaneousRewardToStakeCreds pot

convertPoolMetadata :: T.PoolMetadata -> Effect PoolMetadata
convertPoolMetadata
  (T.PoolMetadata { url: T.URL url, hash: T.PoolMetadataHash hash }) =
  newPoolMetadata url hash

convertRelays :: Array T.Relay -> Effect Relays
convertRelays relays = do
  packRelays containerHelper <$> for relays \relay -> case relay of
    T.SingleHostAddr { port, ipv4, ipv6 } -> do
      ipv4' <- maybeToUor <$> for (unwrap <$> ipv4) newIpv4
      ipv6' <- maybeToUor <$> for (unwrap <$> ipv6) newIpv6
      newSingleHostAddr (maybeToUor port) ipv4' ipv6'
    T.SingleHostName { port, dnsName } ->
      newSingleHostName (maybeToUor port) dnsName
    T.MultiHostName { dnsName } ->
      newMultiHostName dnsName

convertNetworkId :: T.NetworkId -> Effect NetworkId
convertNetworkId = case _ of
  T.TestnetId -> networkIdTestnet
  T.MainnetId -> networkIdMainnet

convertMint :: T.Mint -> Effect Mint
convertMint (T.Mint (Value.NonAdaAsset m)) = do
  mint <- newMint
  forWithIndex_ m \scriptHashBytes' values -> do
    let
      mScripthash = scriptHashFromBytes $ Value.getCurrencySymbol
        scriptHashBytes'
    scripthash <- fromJustEff
      "scriptHashFromBytes failed while converting value"
      mScripthash
    assets <- newMintAssets
    forWithIndex_ values \tokenName' bigIntValue -> do
      let tokenName = Value.getTokenName tokenName'
      assetName <- newAssetName tokenName
      bigInt <- fromJustEff "convertMint: failed to convert BigInt" $
        Serialization.convertBigInt bigIntValue
      int <- fromJustEff "converMint: numeric overflow or underflow" $
        _bigIntToInt maybeFfiHelper bigInt
      insertMintAsset assets assetName int
    insertMintAssets mint scripthash assets
  pure mint

convertTxInputs :: Array T.TransactionInput -> Effect TransactionInputs
convertTxInputs arrInputs = do
  inputs <- newTransactionInputs
  traverse_ (convertTxInput >=> addTransactionInput inputs) arrInputs
  pure inputs

convertTxInput :: T.TransactionInput -> Effect TransactionInput
convertTxInput (T.TransactionInput { transactionId, index }) = do
  tx_hash <- fromBytesEffect (unwrap transactionId)
  newTransactionInput tx_hash index

convertTxOutputs :: Array T.TransactionOutput -> Effect TransactionOutputs
convertTxOutputs arrOutputs = do
  outputs <- newTransactionOutputs
  traverse_ (convertTxOutput >=> addTransactionOutput outputs) arrOutputs
  pure outputs

convertTxOutput :: T.TransactionOutput -> Effect TransactionOutput
convertTxOutput (T.TransactionOutput { address, amount, dataHash }) = do
  value <- convertValue amount
  txo <- newTransactionOutput address value
  for_ (unwrap <$> dataHash) \bytes -> do
    for_ (fromBytes bytes) $
      transactionOutputSetDataHash txo
  pure txo

convertValue :: Value.Value -> Effect Value
convertValue val = do
  let
    lovelace = Value.valueToCoin' val
    m = Value.getNonAdaAsset' val
  multiasset <- newMultiAsset
  forWithIndex_ m \scriptHashBytes' values -> do
    let
      mScripthash = scriptHashFromBytes $ Value.getCurrencySymbol
        scriptHashBytes'
    scripthash <- fromJustEff
      "scriptHashFromBytes failed while converting value"
      mScripthash
    assets <- newAssets
    forWithIndex_ values \tokenName' bigIntValue -> do
      let tokenName = Value.getTokenName tokenName'
      assetName <- newAssetName tokenName
      value <- fromJustEff "convertValue: number must not be negative" $
        newBigNum maybeFfiHelper (BigInt.toString bigIntValue)
      insertAssets assets assetName value
    insertMultiAsset multiasset scripthash assets
  value <- newValueFromAssets multiasset
  valueSetCoin value =<< fromJustEff
    "convertValue: coin value must not be negative"
    (newBigNum maybeFfiHelper (BigInt.toString lovelace))
  pure value

convertCostmdls :: T.Costmdls -> Effect Costmdls
convertCostmdls (T.Costmdls cs) = do
  costs <- map unwrap <<< fromJustEff "`PlutusV1` not found in `Costmdls`"
    $ Map.lookup T.PlutusV1 cs
  costModel <- newCostModel
  forWithIndex_ costs $ \operation cost ->
    costModelSetCost costModel operation =<< newInt32 (UInt.toInt cost)
  costmdls <- newCostmdls
  plutusV1 <- newPlutusV1
  costmdlsSetCostModel costmdls plutusV1 costModel
  pure costmdls

hashScriptData
  :: Array T.Redeemer
  -> T.Costmdls
  -> Array PlutusData.PlutusData
  -> Effect ScriptDataHash
hashScriptData rs cms ps = do
  plist <- fromJustEff "failed to convert datums" $ packPlutusList ps
  rs' <- newRedeemers
  cms' <- convertCostmdls cms
  traverse_ (addRedeemer rs' <=< convertRedeemer) rs
  _hashScriptData rs' cms' plist<|MERGE_RESOLUTION|>--- conflicted
+++ resolved
@@ -286,7 +286,15 @@
 foreign import setTxBodyCollateral
   :: TransactionBody -> TransactionInputs -> Effect Unit
 
-<<<<<<< HEAD
+foreign import transactionBodySetRequiredSigners
+  :: ContainerHelper -> TransactionBody -> Array Ed25519KeyHash -> Effect Unit
+
+foreign import transactionBodySetValidityStartInterval
+  :: TransactionBody -> Int -> Effect Unit
+
+foreign import transactionBodySetAuxiliaryDataHash
+  :: TransactionBody -> ByteArray -> Effect Unit
+
 foreign import newWithdrawals
   :: ContainerHelper
   -> Array (RewardAddress /\ BigNum)
@@ -294,16 +302,6 @@
 
 foreign import setTxBodyWithdrawals
   :: TransactionBody -> Withdrawals -> Effect Unit
-=======
-foreign import transactionBodySetRequiredSigners
-  :: ContainerHelper -> TransactionBody -> Array Ed25519KeyHash -> Effect Unit
-
-foreign import transactionBodySetValidityStartInterval
-  :: TransactionBody -> Int -> Effect Unit
-
-foreign import transactionBodySetAuxiliaryDataHash
-  :: TransactionBody -> ByteArray -> Effect Unit
->>>>>>> c49bb1a3
 
 foreign import toBytes
   :: ( Transaction
@@ -344,17 +342,15 @@
   ws <- convertWitnessSet witnessSet
   newTransaction txBody ws
 
-<<<<<<< HEAD
 convertWithdrawals :: Map.Map RewardAddress Value.Coin -> Effect Withdrawals
 convertWithdrawals mp =
   newWithdrawals containerHelper =<< do
     for (Map.toUnfoldable mp) \(k /\ Value.Coin v) -> do
       Tuple k <$> fromJustEff "convertWithdrawals: Failed to convert BigNum"
         (bigNumFromBigInt v)
-=======
+
 publicKeyFromBech32 :: Bech32String -> Maybe PublicKey
 publicKeyFromBech32 = _publicKeyFromBech32 maybeFfiHelper
->>>>>>> c49bb1a3
 
 convertCerts :: Array T.Certificate -> Effect Certificates
 convertCerts certs = do
