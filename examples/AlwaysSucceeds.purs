--- conflicted
+++ resolved
@@ -35,11 +35,8 @@
 import Contract.Value as Value
 import Data.BigInt as BigInt
 import Data.Map as Map
-<<<<<<< HEAD
 import Effect.Aff (delay)
 import Contract.Test.Feedback (publishTestFeedback)
-=======
->>>>>>> e9e84e49
 
 main :: Effect Unit
 main = launchAff_ $ do
