# E2E Testing in the Browser

CTL comes with advanced machinery for E2E testing in the browser, which can be used to either run the included examples (in `examples`) or create a custom test suite for E2E testing.

**Table of Contents**

<!-- START doctoc generated TOC please keep comment here to allow auto update -->
<!-- DON'T EDIT THIS SECTION, INSTEAD RE-RUN doctoc TO UPDATE -->

- [Parts Involved](#parts-involved)
- [How to Run the Included Examples](#how-to-run-the-included-examples)
- [How Wallets are Used](#how-wallets-are-used)
  - [Where to Find the Installed Extensions](#where-to-find-the-installed-extensions)
  - [How to Use a Different User Wallet](#how-to-use-a-different-user-wallet)
- [Using a reproducible `chromium` version](#using-a-reproducible-chromium-version)
- [Configuring E2E test suite](#configuring-e2e-test-suite)
- [Creating a custom test suite](#creating-a-custom-test-suite)
  - [How to configure the wallet](#how-to-configure-the-wallet)
  - [Re-Packing an Extension as a CRX File](#re-packing-an-extension-as-a-crx-file)
  - [Getting the extension ID](#getting-the-extension-id)
  - [Using custom unauthorized extensions](#using-custom-unauthorized-extensions)
  - [Serving the Contract to be tested](#serving-the-contract-to-be-tested)
  - [Mocking CIP-30 interface](#mocking-cip-30-interface)
  - [Using CIP-30 mock with Plutip](#using-cip-30-mock-with-plutip)

<!-- END doctoc generated TOC please keep comment here to allow auto update -->

## Parts Involved

[Puppeteer](https://github.com/puppeteer/puppeteer) (driven by [Toppokki](https://github.com/justinwoo/purescript-toppokki))
is used to drive the tests. Supported browsers are [Chromium](https://www.chromium.org/) and Google Chrome.
The browser can be run headless (default) or headful (useful during test development).

Any programs that should be tested must be deployed and running on some testserver (e.g. for the included examples we use `make run-dev`). The test suite accepts a list of URLs.

The test suite requires a set of CRX (chrome extension) files, as well as an archive with user settings. Extension and wallet settings can optionally be configured to be fetched from a URL.

Each extension should be provided with its extension ID and wallet password.

For a working example see `test/E2E.purs`. It can be run conveniently using `npm run e2e-test`.

## How to Run the Included Examples

The process is as follows:

1. run `make run-dev`.
2. In another shell, run `npm run e2e-test`.

## How Wallets are Used

For purposes of testing, there are two parts to using a wallet: providing the right software version and importing a wallet with enough tAda and a known password.

- The software just needs to be unpacked to some directory. This can either be the location where the browser unpacks it, or the result of unpacking a CRX file (see below).
- We provide the wallet data as a single tarball which will be unpacked into the chrome profile before a test run (`test-data/settings.tar.gz`)

### Where to Find the Installed Extensions

1. Locate your browser profile directory. Commonly used locations include: `~/.config/{google-chrome,chromium}/Default` (where `Default` is the profile name), `~/snap/chromium/common/chromium/Default`.
2. Make sure that inside the profile, your desired extension is unpacked. Nami should be in `Extensions/lpfcbjknijpeeillifnkikgncikgfhdo`, Gero (testnet version) in `Extensions/iifeegfcfhlhhnilhfoeihllenamcfgc`.
3. Add the version as a subdirectory, too. The final path may look like `/home/user/.config/google-chrome/Default/Extensions/iifeegfcfhlhhnilhfoeihllenamcfgc/1.10.9_0`

### How to Use a Different User Wallet

In the test suite, the wallet settings are just unpacked using `tar`.

A new settings tarball can be easily created:

1. Run the browser with `npm run e2e-browser`
2. Set up a wallet extension, create and fund the wallet, and set the collateral.
3. Close the browser.
4. Run `npm run e2e-pack-settings`. The file located at `test-data/settings.tar.gz` will be updated.

## Using a reproducible `chromium` version

Although most users will have some version of Chromium or Google Chrome installed system-wide, it can be a good idea to use the same version for all e2e testing. When creating your project's `devShell` using `purescriptProject`, you can set the `shell.withChromium` flag to `true` to include it in the shell's packages. This will be the version of `chromium` present in the `nixpkgs` you pass to create your project:

```nix
{
  projectFor = system:
    let
      pkgs = nixpkgsFor system;
    in
    pkgs.purescriptProject {
      inherit pkgs;
      projectName = "my-project";
      shell = {
        withChromium = true;
        # ...
      };
      # ...
    };
}
```

## Configuring E2E test suite

The tests can set up using CLI arguments, environment variables, or both. CLI arguments have higher priority.

| Parameter                                                              | CLI argument                | Environment variable       |
|------------------------------------------------------------------------|-----------------------------|----------------------------|
| Temporary directory                                                    | `--tmp-dir`                 | `E2E_TMPDIR`               |
| Test specs (`wallet:url` format)                                       | `--test` (multiple allowed) | `E2E_TESTS`                |
| Test timeout                                                           | `--test-timeout`            | `E2E_TEST_TIMEOUT`         |
| Browser binary path or name                                            | `--browser`                 | `E2E_BROWSER`              |
| Don't use headless mode                                                | `--no-headless`             | `E2E_NO_HEADLESS`          |
| Path to the user settings archive                                      | `--settings-archive`        | `E2E_SETTINGS_ARCHIVE`     |
| URL of settings archive asset                                          | `--settings-archive-url`    | `E2E_SETTINGS_ARCHIVE_URL` |
| Path to the user data directory                                        | `--chrome-user-data`        | `E2E_CHROME_USER_DATA`     |
| Extra browser CLI arguments                                            | `--extra-browser-args`      | `E2E_EXTRA_BROWSER_ARGS`   |
| Skip downloading jQuery (allows to run E2E+Plutip tests fully offline) | `--skip-jquery-download`    | `E2E_SKIP_JQUERY_DOWNLOAD` |
|------------------------------------------------------------------------|-----------------------------|----------------------------|
| Eternl CRX URL                                                         | `--eternl-crx-url`          | `ETERNL_CRX_URL`           |
| Eternl CRX file                                                        | `--eternl-crx`              | `ETERNL_CRX`               |
| Eternl password                                                        | `--eternl-password`         | `ETERNL_PASSWORD`          |
| Eternl Extension ID                                                    | `--eternl-extid`            | `ETERNL_EXTID`             |
| Lode CRX URL                                                           | `--lode-crx-url`            | `LODE_CRX_URL`             |
| Lode password                                                          | `--lode-password`           | `LODE_PASSWORD`            |
| Lode Extension ID                                                      | `--lode-extid`              | `LODE_EXTID`               |
| Nami CRX URL                                                           | `--nami-crx-url`            | `NAMI_CRX_URL`             |
| Nami CRX file                                                          | `--nami-crx`                | `NAMI_CRX`                 |
| Nami password                                                          | `--nami-password`           | `NAMI_PASSWORD`            |
| Nami Extension ID                                                      | `--nami-extid`              | `NAMI_EXTID`               |
| Flint CRX URL                                                          | `--flint-crx-url`           | `FLINT_CRX_URL`            |
| Flint CRX file                                                         | `--flint-crx`               | `FLINT_CRX`                |
| Flint password                                                         | `--flint-password`          | `FLINT_PASSWORD`           |
| Flint Extension ID                                                     | `--flint-extid`             | `FLINT_EXTID`              |
| Gero CRX URL                                                           | `--gero-crx-url`            | `GERO_CRX_URL`             |
| Gero CRX file                                                          | `--gero-crx`                | `GERO_CRX`                 |
| Gero password                                                          | `--gero-password`           | `GERO_PASSWORD`            |
| Gero Extension ID                                                      | `--gero-extid`              | `GERO_EXTID`               |
|------------------------------------------------------------------------|-----------------------------|----------------------------|
| E2E+Plutip: Plutip port number                                         | `--plutip-port`             | `PLUTIP_PORT`              |
| E2E+Plutip: Ogmios port number                                         | `--ogmios-port`             | `OGMIOS_PORT`              |
<<<<<<< HEAD
| E2E+Plutip: CTL server port                                            | `--ctl-server-port`         | `CTL_SERVER_PORT`          |
=======
| E2E+Plutip: ODC port number                                            | `--ogmios-datum-cache-port` | `OGMIOS_DATUM_CACHE_PORT`  |
| E2E+Plutip: Postgres port                                              | `--postgres-port`           | `POSTGRES_PORT`            |
>>>>>>> b7d4c891
| E2E+Plutip: Kupo port                                                  | `--kupo-port`               | `KUPO_PORT`                |

The default configuration can be found in `test/e2e.env`.

## Creating a custom test suite

In order to test your own application while using CTL as a library, some extra steps need to be performed.

### How to configure the wallet

Since E2E tests are executed on one of the public testnets, some setup is needed to allow spending funds from the testnet.

1. Run `npm run e2e-browser`.
2. Install the needed extension
3. Click through the wallet setup interface, use the [testnet faucet](https://docs.cardano.org/cardano-testnet/tools/faucet) to fund your address, and set the collateral.
4. Now, **without running the browser again**, execute `npm run e2e-pack-settings`.

As a result, you will get a settings archive with the wallet in a particular state.

### Re-Packing an Extension as a CRX File

While some wallets, like Eternl, provide a single extension that works with `preprod`, `preview` and `mainnet`, others (e.g. Lode) are distributed separately for each of the testnets.

If you need to use `preprod` instead of `preview`, perform the following steps to get the `.crx` file:

1. Make sure your browser is using the desired extension version.
2. Navigate to chrome://extensions/
3. Click the extension.
4. Switch on "Developer mode" (upper right corner).
5. Click "Pack extension".
6. Paste the extension's directory (see above) into "Extension root directory". You can leave "Private key file" empty.
7. Click "Pack extension".
8. The path of the CRX file is displayed in the browser.

### Getting the extension ID

After packing the extension, the test suite must be provided with its ID.

1. Open list of extensions in the browser settings
2. Enable Developer Mode (top-right corner)
3. The IDs will become visible

### Using custom unauthorized extensions

However, the approach above only works for extensions installed directly from Chrome Web Store.

If an extension is not published on Chrome Web Store (e.g. it's a custom or private build), it may not have a stable ID. Look into `manifest.json` `key` property to check - if it is not present, the ID will change on each reload, which makes automation impossible.

To freeze the ID, first unpack the `.crx` archive, load the extension unpacked (in developer mode), and then pack it back. It will give you a new `.crx` as well as a `.pem` file with the same name. The ID can now be derived from this key using this command:

```bash
openssl rsa -in key.pem -pubout -outform DER | openssl base64 -A
```

Unarchive the CRX, put the encoded public key to `key` property of `manifest.json` file, and archive the directory back. You can then reopen the browser and the ID will remain the same.

[More on extension IDS](https://stackoverflow.com/questions/37317779/making-a-unique-extension-id-and-key-for-chrome-extension)

### Serving the Contract to be tested

The test suite accepts URLs, which means that the Contract you want to test must be served.

It's up to the user how to set up the web server (see `make run-dev` for an example), but in order for the testing engine to "see" the contract, the configuration parameters must be changed:

```purescript
runContract config { hooks = Contract.Test.E2E.e2eFeedbackHooks } do
  ...
```

Hooks are a special feature that allows to run arbitrary code during various stages of `Contract` execution. `e2eFeedbackHooks` notify the engine of wallet actions that can be triggered while the `Contract` is running, for example, when an extension pop-up appears. The testing engine can react to that by issuing commands to interact with the wallet UI, e.g. to enter the password and click "sign".

Note that the test closes successfully after the first successful `Contract` execution, so if your scenario involves multiple `Contract`s, remove `onSuccess` hooks from every `Contract` except the last one, or manually run `e2eFeedbackHooks.onSuccess` (it's just an `Effect` action).

CTL offers a function to serve the `Contract`s to be tested with a router, that dispatches contracts and configuration parameters based on query part of the URL.

See [this file](../templates/ctl-scaffold/test/E2E.purs) for a quick example:

```purescript
main :: Effect Unit
main = do
  -- Adds links to all available tests to the DOM for convenience
  addLinks configs tests
  -- Serves the appropriate `Contract` with e2eTestHooks
  route configs tests

configs :: Map E2EConfigName (ContractParams /\ Maybe WalletMock)
configs = Map.fromFoldable
  [ "nami" /\ testnetNamiConfig /\ Nothing
  , "gero" /\ testnetGeroConfig /\ Nothing
  , "flint" /\ testnetFlintConfig /\ Nothing
  , "eternl" /\ testnetEternlConfig /\ Nothing
  , "lode" /\ testnetLodeConfig /\ Nothing
  , "nami-mock" /\ testnetNamiConfig /\ Just MockNami
  , "gero-mock" /\ testnetGeroConfig /\ Just MockGero
  , "flint-mock" /\ testnetFlintConfig /\ Just MockFlint
  , "lode-mock" /\ testnetLodeConfig /\ Just MockLode
  ]

tests :: Map E2ETestName (Contract Unit)
tests = Map.fromFoldable
  [ "Contract" /\ Scaffold.contract
  -- Add more `Contract`s here
  ]
```

Now, the `Scaffold.contract` can be used as a test:

```bash
E2E_TESTS="
nami:http://localhost:4008/?nami:Contract
"
```

The `nami:` prefix specifies which browser extension to load for the test, and the query parameter is for the router to be able to find the appropriate config.

Refer to the docs for `Contract.Test.E2E.route` function for an overview of the URL structure.

### Mocking CIP-30 interface

It is possible to test the contracts without having a single wallet extension installed, just by providing a private payment key, and (optionally) a private stake key, that correspond to a testnet address with some tAda. CTL test suite can mock (partially) the functionality of a CIP-30 wallet given just the keys.

Note that different wallets implement different *application logic* despite using a uniform interface, for example, Eternl uses multiple addresses, while all the other wallets are single-address. For now, CIP-30 mock implements single-address logic only. There is no guarantee that the logic that is implemented by the mock is the same as one of a real wallet: subtle differences or bugs can affect the execution path of your application.

To provide the keys, they first need to be generated.

Follow this guide to generate key pairs:

https://developers.cardano.org/docs/stake-pool-course/handbook/keys-addresses/

As a result, you will get json files that look like this:

```json
{
  "type": "PaymentSigningKeyShelley_ed25519",
  "description": "Payment Signing Key",
  "cborHex": "58200b07c066ba037344acee5431e6df41f6034bf1c5ffd6f803751e356807c6a209"
}
```

Simply copy the `cborHex` from payment and stake signing keys (the order is important), and add them to the URL, separating by `:`:

```
http://localhost:4008/?nami-mock:Contract:58200b07c066ba037344acee5431e6df41f6034bf1c5ffd6f803751e356807c6a209:5820f0db841df6c7fbc4506c58fad6676db0354a02dfd26efca445715a8adeabc338
```

The `nami:` prefix should not be specified, otherwise CTL will refuse to overwrite the existing wallet with a mock.

In order to use the keys, their corresponding address must be pre-funded using the [faucet](https://docs.cardano.org/cardano-testnet/tools/faucet) (beware of IP-based rate-limiting) or from another wallet. Most contracts require at least two UTxOs to run (one will be used as collateral), so it's best to make two transactions.

### Using CIP-30 mock with Plutip

It's possible to run headless browser tests on top of a temporary plutip cluster. In this case, key generation and pre-funding will be handled by `plutip-server`, as well as deployment of all the query layer services.

To do that, it's enough to define a config name that:

- uses a `ContractParams` value with `networkId` set to `MainnetId`.
- Specifies a wallet mock (e.g. `MockNami`)

E.g.:

```purescript
wallets :: Map E2EConfigName (ContractParams /\ Maybe WalletMock)
wallets = Map.fromFoldable
  [ "plutip-nami-mock" /\ mainnetNamiConfig /\ Just MockNami
  , "plutip-gero-mock" /\ mainnetGeroConfig /\ Just MockGero
  , "plutip-flint-mock" /\ mainnetFlintConfig /\ Just MockFlint
  , "plutip-lode-mock" /\ mainnetLodeConfig /\ Just MockLode
  ]
```

Then a test entry *without* specifying any private key can be used:

```bash
export E2E_TESTS="
plutip:http://localhost:4008/?plutip-nami-mock:SomeContract
"
```

Full example can be found [in the template](../templates/ctl-scaffold/test/E2E.purs).

There are a few important caveats/limitations:

- We only allow base addresses (with a stake pubkey hash present) to be used. If there's a need to use enterprise addresses, the users should move some ada to their own enterprise address, e.g. with `mustPayToPubKey`
- The amount of tAda is fixed to `1000000000000` and divided into 5 UTxOs equally<|MERGE_RESOLUTION|>--- conflicted
+++ resolved
@@ -131,12 +131,6 @@
 |------------------------------------------------------------------------|-----------------------------|----------------------------|
 | E2E+Plutip: Plutip port number                                         | `--plutip-port`             | `PLUTIP_PORT`              |
 | E2E+Plutip: Ogmios port number                                         | `--ogmios-port`             | `OGMIOS_PORT`              |
-<<<<<<< HEAD
-| E2E+Plutip: CTL server port                                            | `--ctl-server-port`         | `CTL_SERVER_PORT`          |
-=======
-| E2E+Plutip: ODC port number                                            | `--ogmios-datum-cache-port` | `OGMIOS_DATUM_CACHE_PORT`  |
-| E2E+Plutip: Postgres port                                              | `--postgres-port`           | `POSTGRES_PORT`            |
->>>>>>> b7d4c891
 | E2E+Plutip: Kupo port                                                  | `--kupo-port`               | `KUPO_PORT`                |
 
 The default configuration can be found in `test/e2e.env`.
