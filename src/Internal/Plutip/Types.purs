module Ctl.Internal.Plutip.Types
  ( ClusterStartupParameters
  , ErrorMessage
  , FilePath
  , InitialUTxOs
  , InitialUTxODistribution
  , InitialUTxOsWithStakeKey(InitialUTxOsWithStakeKey)
  , PlutipConfig
  , PostgresConfig
  , ClusterStartupRequest(ClusterStartupRequest)
  , PrivateKeyResponse(PrivateKeyResponse)
  , ClusterStartupFailureReason
      ( ClusterIsRunningAlready
      , NegativeLovelaces
      , NodeConfigNotFound
      )
  , StartClusterResponse
      ( ClusterStartupFailure
      , ClusterStartupSuccess
      )
  , StopClusterRequest(StopClusterRequest)
  , StopClusterResponse(StopClusterSuccess, StopClusterFailure)
  , UtxoAmount
  ) where

import Prelude

import Aeson
  ( class DecodeAeson
  , class EncodeAeson
  , JsonDecodeError(TypeMismatch, UnexpectedValue)
  , decodeAeson
  , encodeAeson'
  , toStringifiedNumbersJson
  , (.:)
  )
import Ctl.Internal.Deserialization.Keys (privateKeyFromBytes)
import Ctl.Internal.QueryM (Hooks)
import Ctl.Internal.QueryM.ServerConfig (ServerConfig)
import Ctl.Internal.Serialization.Types (PrivateKey)
import Ctl.Internal.Types.ByteArray (hexToByteArray)
import Ctl.Internal.Types.RawBytes (RawBytes(RawBytes))
import Ctl.Internal.Wallet.Key (PrivateStakeKey)
import Data.BigInt (BigInt)
import Data.Either (Either(Left), note)
import Data.Generic.Rep (class Generic)
import Data.Log.Level (LogLevel)
import Data.Log.Message (Message)
import Data.Maybe (Maybe)
import Data.Newtype (class Newtype)
import Data.Show.Generic (genericShow)
import Data.String as String
import Data.Time.Duration (Seconds(Seconds))
import Data.UInt (UInt)
import Effect.Aff (Aff)

type PlutipConfig =
  { host :: String
  , port :: UInt
  , logLevel :: LogLevel
  -- Server configs are used to deploy the corresponding services:
  , ogmiosConfig :: ServerConfig
  , ogmiosDatumCacheConfig :: ServerConfig
  -- Set this to `Nothing` to avoid spawning `ctl-server`
  , ctlServerConfig :: Maybe ServerConfig
  -- Should be synchronized with `defaultConfig.postgres` in `flake.nix`
  , postgresConfig :: PostgresConfig
  , customLogger :: Maybe (LogLevel -> Message -> Aff Unit)
  , suppressLogs :: Boolean
<<<<<<< HEAD
  , clusterConfig ::
      { slotLength :: Seconds
      , epochSize :: UInt
      }
=======
  , hooks :: Hooks
>>>>>>> 28c51929
  }

type PostgresConfig =
  { host :: String
  , port :: UInt
  , user :: String
  , password :: String
  , dbname :: String
  }

type FilePath = String

type ErrorMessage = String

-- | UTxO amount in Lovelaces
type UtxoAmount = BigInt

type InitialUTxOs = Array UtxoAmount

data InitialUTxOsWithStakeKey =
  InitialUTxOsWithStakeKey PrivateStakeKey InitialUTxOs

type InitialUTxODistribution = Array InitialUTxOs

newtype ClusterStartupRequest = ClusterStartupRequest
  { keysToGenerate :: InitialUTxODistribution
  , epochSize :: UInt
  , slotLength :: Seconds
  }

instance EncodeAeson ClusterStartupRequest where
  encodeAeson'
    ( ClusterStartupRequest
        { keysToGenerate, epochSize, slotLength: Seconds slotLength }
    ) =
    encodeAeson' { keysToGenerate, epochSize, slotLength }

newtype PrivateKeyResponse = PrivateKeyResponse PrivateKey

derive instance Newtype PrivateKeyResponse _
derive instance Generic PrivateKeyResponse _

instance Show PrivateKeyResponse where
  show _ = "(PrivateKeyResponse \"<private key>\")"

instance DecodeAeson PrivateKeyResponse where
  decodeAeson json = do
    cborStr <- decodeAeson json
    let splitted = String.splitAt 4 cborStr
    -- 5820 prefix comes from Cbor
    if splitted.before == "5820" then do
      cborBytes <- note err $ hexToByteArray splitted.after
      PrivateKeyResponse <$> note err (privateKeyFromBytes (RawBytes cborBytes))
    else Left err
    where
    err :: JsonDecodeError
    err = TypeMismatch "PrivateKey"

type ClusterStartupParameters =
  { privateKeys :: Array PrivateKeyResponse
  , nodeSocketPath :: FilePath
  , nodeConfigPath :: FilePath
  , keysDirectory :: FilePath
  }

data ClusterStartupFailureReason
  = ClusterIsRunningAlready
  | NegativeLovelaces
  | NodeConfigNotFound

derive instance Generic ClusterStartupFailureReason _

instance Show ClusterStartupFailureReason where
  show = genericShow

instance DecodeAeson ClusterStartupFailureReason where
  decodeAeson aeson = do
    decodeAeson aeson >>= case _ of
      "ClusterIsRunningAlready" -> do
        pure ClusterIsRunningAlready
      "NegativeLovelaces" -> pure NegativeLovelaces
      "NodeConfigNotFound" -> pure NodeConfigNotFound
      _ -> do
        Left (UnexpectedValue (toStringifiedNumbersJson aeson))

data StartClusterResponse
  = ClusterStartupFailure ClusterStartupFailureReason
  | ClusterStartupSuccess ClusterStartupParameters

derive instance Generic StartClusterResponse _

instance Show StartClusterResponse where
  show = genericShow

instance DecodeAeson StartClusterResponse where
  decodeAeson aeson = do
    obj <- decodeAeson aeson
    obj .: "tag" >>= case _ of
      "ClusterStartupSuccess" -> do
        contents <- obj .: "contents"
        ClusterStartupSuccess <$> decodeAeson contents
      "ClusterStartupFailure" -> do
        failure <- obj .: "contents"
        ClusterStartupFailure <$> decodeAeson failure
      _ -> do
        Left (UnexpectedValue (toStringifiedNumbersJson aeson))

data StopClusterRequest = StopClusterRequest

derive instance Generic StopClusterRequest _

instance Show StopClusterRequest where
  show = genericShow

instance EncodeAeson StopClusterRequest where
  encodeAeson' _ = encodeAeson' ([] :: Array Int)

data StopClusterResponse = StopClusterSuccess | StopClusterFailure ErrorMessage

derive instance Generic StopClusterResponse _

instance Show StopClusterResponse where
  show = genericShow

instance DecodeAeson StopClusterResponse where
  decodeAeson aeson = do
    obj <- decodeAeson aeson
    obj .: "tag" >>= case _ of
      "StopClusterSuccess" -> pure StopClusterSuccess
      "StopClusterFailure" -> do
        failure <- obj .: "contents"
        StopClusterFailure <$> decodeAeson failure
      _ -> do
        Left (UnexpectedValue (toStringifiedNumbersJson aeson))<|MERGE_RESOLUTION|>--- conflicted
+++ resolved
@@ -67,14 +67,11 @@
   , postgresConfig :: PostgresConfig
   , customLogger :: Maybe (LogLevel -> Message -> Aff Unit)
   , suppressLogs :: Boolean
-<<<<<<< HEAD
   , clusterConfig ::
       { slotLength :: Seconds
       , epochSize :: UInt
       }
-=======
   , hooks :: Hooks
->>>>>>> 28c51929
   }
 
 type PostgresConfig =
