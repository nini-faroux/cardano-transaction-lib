module Ctl.Internal.Types.Scripts
  ( MintingPolicy(PlutusMintingPolicy, NativeMintingPolicy)
  , MintingPolicyHash(MintingPolicyHash)
  , PlutusScript(PlutusScript)
  , PlutusScriptStakeValidator(PlutusScriptStakeValidator)
  , NativeScriptStakeValidator(NativeScriptStakeValidator)
  , StakeValidatorHash(StakeValidatorHash)
  , Validator(Validator)
  , ValidatorHash(ValidatorHash)
  , Language(PlutusV1, PlutusV2)
  , plutusV1Script
  , plutusV2Script
  , stakeValidatorHashToBech32
  , stakeValidatorHashRewardAddress
  ) where

import Prelude

import Aeson
  ( class DecodeAeson
  , class EncodeAeson
  , Aeson
  , JsonDecodeError(TypeMismatch, UnexpectedValue)
  , caseAesonObject
  , caseAesonString
  , decodeAeson
  , encodeAeson'
  , fromString
  , getField
  , toStringifiedNumbersJson
  )
<<<<<<< HEAD
=======
import Control.Alt ((<|>))
>>>>>>> 28c51929
import Ctl.Internal.Cardano.Types.NativeScript (NativeScript)
import Ctl.Internal.FromData (class FromData)
import Ctl.Internal.Metadata.FromMetadata (class FromMetadata)
import Ctl.Internal.Metadata.ToMetadata (class ToMetadata)
import Ctl.Internal.Serialization.Address
  ( NetworkId
  , RewardAddress
  , rewardAddress
  , scriptHashCredential
  )
import Ctl.Internal.Serialization.Hash (ScriptHash, scriptHashToBech32Unsafe)
import Ctl.Internal.ToData (class ToData)
import Ctl.Internal.Types.Aliases (Bech32String)
import Ctl.Internal.Types.ByteArray (ByteArray)
import Data.Either (Either(Left))
import Data.Generic.Rep (class Generic)
import Data.Newtype (class Newtype, unwrap)
import Data.Show.Generic (genericShow)
import Data.Tuple.Nested (type (/\), (/\))

data Language
  = PlutusV1
  | PlutusV2

derive instance Eq Language
derive instance Ord Language
derive instance Generic Language _

instance DecodeAeson Language where
  decodeAeson = caseAesonString
    (Left $ TypeMismatch "Expected string")
    case _ of
      "PlutusV1" -> pure PlutusV1
      "PlutusV2" -> pure PlutusV2
      other -> Left $ UnexpectedValue $ toStringifiedNumbersJson $ fromString
        other

instance EncodeAeson Language where
  encodeAeson' = encodeAeson' <<< case _ of
    PlutusV1 -> "PlutusV1"
    PlutusV2 -> "PlutusV2"

instance Show Language where
  show = genericShow

--------------------------------------------------------------------------------
-- `PlutusScript` newtypes and `TypedValidator`
--------------------------------------------------------------------------------
-- | Corresponds to "Script" in Plutus
newtype PlutusScript = PlutusScript (ByteArray /\ Language)

derive instance Generic PlutusScript _
derive instance Newtype PlutusScript _
derive newtype instance Eq PlutusScript
derive newtype instance Ord PlutusScript
derive newtype instance DecodeAeson PlutusScript
derive newtype instance EncodeAeson PlutusScript

instance Show PlutusScript where
  show = genericShow

plutusV1Script :: ByteArray -> PlutusScript
plutusV1Script ba = PlutusScript (ba /\ PlutusV1)

plutusV2Script :: ByteArray -> PlutusScript
plutusV2Script ba = PlutusScript (ba /\ PlutusV2)

decodeAesonHelper
  :: ∀ (a :: Type) (b :: Type)
   . DecodeAeson a
  => String
  -> (a -> b)
  -> Aeson
  -> Either JsonDecodeError b
decodeAesonHelper constrName constr = caseAesonObject
  (Left $ TypeMismatch "Expected object")
  (flip getField constrName >=> decodeAeson >>> map constr)

-- | `MintingPolicy` is a sum type of `PlutusScript` and `NativeScript` which are used as
-- | validators for minting constraints.
data MintingPolicy
  = PlutusMintingPolicy PlutusScript
  | NativeMintingPolicy NativeScript

derive instance Generic MintingPolicy _
derive instance Eq MintingPolicy

instance DecodeAeson MintingPolicy where
  decodeAeson aes =
    decodeAesonHelper "getPlutusMintingPolicy" PlutusMintingPolicy aes <|>
      decodeAesonHelper "getNativeMintingPolicy" NativeMintingPolicy aes

instance EncodeAeson MintingPolicy where
  encodeAeson' (NativeMintingPolicy nscript) =
    encodeAeson' { "getNativeMintingPolicy": nscript }
  encodeAeson' (PlutusMintingPolicy script) = do
    encodeAeson' { "getPlutusMintingPolicy": script }

instance Show MintingPolicy where
  show = genericShow

newtype Validator = Validator PlutusScript

derive instance Generic Validator _
derive instance Newtype Validator _
derive newtype instance Eq Validator
derive newtype instance Ord Validator

instance DecodeAeson Validator where
  decodeAeson = decodeAesonHelper "getValidator" Validator

instance EncodeAeson Validator where
  encodeAeson' (Validator script) =
    encodeAeson' { "getValidator": script }

instance Show Validator where
  show = genericShow

-- | `NativeScriptStakeValidator`s are used as validators for withdrawals and
-- | stake address certificates.
newtype NativeScriptStakeValidator = NativeScriptStakeValidator NativeScript

derive instance Newtype NativeScriptStakeValidator _
derive instance Generic NativeScriptStakeValidator _
derive instance Eq NativeScriptStakeValidator

instance Show NativeScriptStakeValidator where
  show = genericShow

-- | `PlutusScriptStakeValidator`s are used as validators for withdrawals and
-- | stake address certificates.
newtype PlutusScriptStakeValidator = PlutusScriptStakeValidator PlutusScript

derive instance Newtype PlutusScriptStakeValidator _
derive instance Generic PlutusScriptStakeValidator _
derive instance Eq PlutusScriptStakeValidator

instance DecodeAeson PlutusScriptStakeValidator where
  decodeAeson = decodeAesonHelper "getStakeValidator" PlutusScriptStakeValidator

instance EncodeAeson PlutusScriptStakeValidator where
  encodeAeson' (PlutusScriptStakeValidator script) =
    encodeAeson' { "getStakeValidator": script }

instance Show PlutusScriptStakeValidator where
  show = genericShow

--------------------------------------------------------------------------------
-- `ScriptHash` newtypes
--------------------------------------------------------------------------------
newtype MintingPolicyHash = MintingPolicyHash ScriptHash

derive instance Generic MintingPolicyHash _
derive instance Newtype MintingPolicyHash _
derive newtype instance Eq MintingPolicyHash
derive newtype instance Ord MintingPolicyHash
derive newtype instance FromData MintingPolicyHash
derive newtype instance ToData MintingPolicyHash
derive newtype instance FromMetadata MintingPolicyHash
derive newtype instance ToMetadata MintingPolicyHash

instance DecodeAeson MintingPolicyHash where
  decodeAeson = decodeAesonHelper "getMintingPolicyHash" MintingPolicyHash

instance EncodeAeson MintingPolicyHash where
  encodeAeson' (MintingPolicyHash hash) =
    encodeAeson' { "getMintingPolicyHash": hash }

instance Show MintingPolicyHash where
  show = genericShow

newtype ValidatorHash = ValidatorHash ScriptHash

derive instance Generic ValidatorHash _
derive instance Newtype ValidatorHash _
derive newtype instance Eq ValidatorHash
derive newtype instance Ord ValidatorHash
derive newtype instance FromData ValidatorHash
derive newtype instance ToData ValidatorHash
derive newtype instance FromMetadata ValidatorHash
derive newtype instance ToMetadata ValidatorHash
derive newtype instance EncodeAeson ValidatorHash
derive newtype instance DecodeAeson ValidatorHash

instance Show ValidatorHash where
  show = genericShow

newtype StakeValidatorHash = StakeValidatorHash ScriptHash

derive instance Generic StakeValidatorHash _
derive instance Newtype StakeValidatorHash _
derive newtype instance Eq StakeValidatorHash
derive newtype instance Ord StakeValidatorHash
derive newtype instance ToData StakeValidatorHash
derive newtype instance FromData StakeValidatorHash

instance DecodeAeson StakeValidatorHash where
  decodeAeson = decodeAesonHelper "getStakeValidatorHash" StakeValidatorHash

instance EncodeAeson StakeValidatorHash where
  encodeAeson' (StakeValidatorHash hash) =
    encodeAeson' { "getStakeValidatorHash": hash }

instance Show StakeValidatorHash where
  show = genericShow

stakeValidatorHashToBech32 :: StakeValidatorHash -> Bech32String
stakeValidatorHashToBech32 = unwrap >>> scriptHashToBech32Unsafe "script"

stakeValidatorHashRewardAddress
  :: NetworkId -> StakeValidatorHash -> RewardAddress
stakeValidatorHashRewardAddress network stakeValidatorHash = rewardAddress
  { network
  , paymentCred: scriptHashCredential (unwrap stakeValidatorHash)
  }<|MERGE_RESOLUTION|>--- conflicted
+++ resolved
@@ -29,10 +29,7 @@
   , getField
   , toStringifiedNumbersJson
   )
-<<<<<<< HEAD
-=======
 import Control.Alt ((<|>))
->>>>>>> 28c51929
 import Ctl.Internal.Cardano.Types.NativeScript (NativeScript)
 import Ctl.Internal.FromData (class FromData)
 import Ctl.Internal.Metadata.FromMetadata (class FromMetadata)
