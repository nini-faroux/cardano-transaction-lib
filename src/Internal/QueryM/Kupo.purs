--- conflicted
+++ resolved
@@ -148,11 +148,8 @@
     <<< map (Map.catMaybes <<< Map.fromFoldable)
     <<< parTraverse (\sh -> Tuple sh <$> ExceptT (getScriptByHash sh))
 
-<<<<<<< HEAD
-=======
 -- FIXME: This can only confirm transactions with at least one output.
 -- https://github.com/Plutonomicon/cardano-transaction-lib/issues/1293
->>>>>>> 73dd6732
 isTxConfirmed :: TransactionHash -> QueryM (Either ClientError Boolean)
 isTxConfirmed (TransactionHash txHash) = do
   let endpoint = "/matches/*@" <> byteArrayToHex txHash
