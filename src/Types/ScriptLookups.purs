--- conflicted
+++ resolved
@@ -1,27 +1,8 @@
 module Types.ScriptLookups
   ( MkUnbalancedTxError
-<<<<<<< HEAD
       ( CannotConvertPOSIXTimeRange
       , CannotConvertPaymentPubKeyHash
-=======
-      ( TypeCheckFailed
-      , ModifyTx
-      , TxOutRefNotFound
-      , TxOutRefWrongType
-      , DatumNotFound
-      , MintingPolicyNotFound
-      , MintingPolicyHashNotCurrencySymbol
-      , CannotMakeValue
-      , ValidatorHashNotFound
-      , WrongRefScriptHash
-      , OwnPubKeyAndStakeKeyMissing
-      , TypedValidatorMissing
-      , DatumWrongHash
       , CannotFindDatum
-      , CannotQueryDatum
-      , CannotHashDatum
-      , CannotConvertPOSIXTimeRange
->>>>>>> 8ff11aec
       , CannotGetMintingPolicyScriptIndex
       , CannotGetValidatorHashFromAddress
       , CannotHashDatum
@@ -29,6 +10,7 @@
       , CannotHashValidator
       , CannotMakeValue
       , CannotQueryDatum
+      , CannotSatisfyAny
       , DatumNotFound
       , DatumWrongHash
       , MintingPolicyHashNotCurrencySymbol
@@ -42,7 +24,7 @@
       , TypedTxOutHasNoDatumHash
       , TypedValidatorMissing
       , ValidatorHashNotFound
-      , CannotSatisfyAny
+      , WrongRefScriptHash
       )
   , ScriptLookups(ScriptLookups)
   , UnattachedUnbalancedTx(UnattachedUnbalancedTx)
@@ -191,37 +173,22 @@
   , OutputConstraint(OutputConstraint)
   , TxConstraints(TxConstraints)
   , TxConstraint
-<<<<<<< HEAD
-      ( MustIncludeDatum
-      , MustValidateIn
-      , MustBeSignedBy
-=======
       ( MustBeSignedBy
       , MustHashDatum
       , MustIncludeDatum
       , MustMintValue
+      , MustNotBeValid
+      , MustPayToNativeScript
+      , MustPayToPubKeyAddress
       , MustPayToScript
-      , MustPayToPubKeyAddress
       , MustProduceAtLeast
       , MustReferenceOutput
       , MustSatisfyAnyOf
->>>>>>> 8ff11aec
       , MustSpendAtLeast
-      , MustProduceAtLeast
+      , MustSpendNativeScriptOutput
       , MustSpendPubKeyOutput
       , MustSpendScriptOutput
-<<<<<<< HEAD
-      , MustSpendNativeScriptOutput
-      , MustMintValue
-      , MustPayToPubKeyAddress
-      , MustPayToScript
-      , MustPayToNativeScript
-      , MustHashDatum
-      , MustSatisfyAnyOf
-=======
       , MustValidateIn
-      , MustNotBeValid
->>>>>>> 8ff11aec
       )
   )
 import Types.TypedTxOut
@@ -1017,15 +984,9 @@
             _redeemersTxIns <>= Array.singleton (redeemer /\ Just txo)
             -- Attach redeemer to witness set.
             ExceptT $ attachToCps attachRedeemer redeemer
-<<<<<<< HEAD
-        _ -> liftEither $ throwError $ TxOutRefWrongType txo
     MustSpendNativeScriptOutput txo ns -> runExceptT do
       _cpsToTxBody <<< _inputs %= Set.insert txo
       ExceptT $ attachToCps attachNativeScript ns
-    MustMintValue mpsHash red tn i -> runExceptT do
-      plutusScript <-
-        ExceptT $ lookupMintingPolicy mpsHash mpsMap <#> map unwrap
-=======
     MustReferenceOutput refInput -> runExceptT do
       _cpsToTxBody <<< _referenceInputs %= Set.insert refInput
     MustMintValue mpsHash red tn i scriptRefUnspentOut -> runExceptT do
@@ -1036,7 +997,6 @@
           ExceptT $ attachToCps attachPlutusScript plutusScript
         Just scriptRefUnspentOut' ->
           ExceptT $ processScriptRefUnspentOut mpsHash scriptRefUnspentOut'
->>>>>>> 8ff11aec
       cs <-
         liftM (MintingPolicyHashNotCurrencySymbol mpsHash) (mpsSymbol mpsHash)
       let value = mkSingletonValue' cs tn
@@ -1119,7 +1079,8 @@
           txOut = TransactionOutput
             { address: nativeScriptHashEnterpriseAddress networkId nsh
             , amount
-            , dataHash: Nothing
+            , datum: NoOutputDatum
+            , scriptRef: Nothing
             }
         _cpsToTxBody <<< _outputs %= Array.(:) txOut
         _valueSpentBalancesOutputs <>= provideValue amount
