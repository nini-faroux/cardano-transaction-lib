-- | `plutip-server` PR:
-- | https://github.com/mlabs-haskell/plutip/pull/79 (run with `cabal run plutip-server`)
module Test.Plutip
  ( main
  ) where

import Prelude

import Contract.Address
  ( PaymentPubKeyHash
  , StakePubKeyHash
  , getWalletCollateral
  , ownPaymentPubKeyHash
  , ownStakePubKeyHash
  )
import Contract.Log (logInfo')
import Contract.Monad
  ( Contract
  , liftContractAffM
  , liftContractM
  , liftedE
  , liftedM
  )
import Contract.PlutusData
  ( PlutusData(Integer)
  , Redeemer(Redeemer)
  , getDatumByHash
  , getDatumsByHashes
  )
import Contract.Prelude (mconcat)
import Contract.Prim.ByteArray (byteArrayFromAscii, hexToByteArrayUnsafe)
import Contract.ScriptLookups as Lookups
import Contract.Scripts (MintingPolicy, validatorHash)
import Contract.Test.Plutip
  ( InitialUTxOs
  , runContractInEnv
  , runPlutipContract
  , withPlutipContractEnv
  , withStakeKey
  )
import Contract.Transaction
  ( BalancedSignedTransaction
  , DataHash
  , awaitTxConfirmed
  , balanceAndSignTx
  , balanceAndSignTxE
  , getTxByHash
  , submit
  , withBalancedAndSignedTxs
  )
import Contract.TxConstraints as Constraints
import Contract.Value (CurrencySymbol, TokenName, Value)
import Contract.Value as Value
<<<<<<< HEAD
import Contract.Wallet (KeyWallet, withKeyWallet)
import Control.Monad.Error.Class (withResource)
=======
import Contract.Wallet (withKeyWallet)
>>>>>>> 37dd169e
import Control.Monad.Reader (asks)
import Control.Parallel (parallel, sequential)
import Data.BigInt as BigInt
import Data.Map as Map
import Data.Maybe (Maybe(Just, Nothing), isNothing)
import Data.Newtype (unwrap, wrap)
import Data.Traversable (traverse_)
import Data.Tuple (snd)
import Data.Tuple.Nested (type (/\), (/\))
import Effect (Effect)
import Effect.Aff (launchAff_, bracket)
import Effect.Class (liftEffect)
import Effect.Console as Console
import Effect.Exception (throw)
import Effect.Ref as Ref
import Examples.AlwaysMints (alwaysMintsPolicy)
import Examples.AlwaysSucceeds as AlwaysSucceeds
import Examples.MintsMultipleTokens
  ( mintingPolicyRdmrInt1
  , mintingPolicyRdmrInt2
  , mintingPolicyRdmrInt3
  )
import Mote (group, test)
import Plutip.Server
  ( startPlutipCluster
  , startPlutipServer
  , stopChildProcessWithPort
  , stopPlutipCluster
  )
import Plutip.Types (StopClusterResponse(StopClusterSuccess))
import Plutus.Types.Transaction (TransactionOutput(TransactionOutput))
import Plutus.Types.TransactionUnspentOutput
  ( TransactionUnspentOutput(TransactionUnspentOutput)
  )
import Plutus.Types.Value (lovelaceValueOf)
import Test.Plutip.Common (config, privateStakeKey)
import Test.Plutip.UtxoDistribution (checkUtxoDistribution)
import Test.Plutip.UtxoDistribution as UtxoDistribution
import Test.Spec.Assertions (shouldSatisfy)
import Test.Spec.Runner (defaultConfig)
import Test.Utils as Utils
import TestM (TestPlanM)
import Types.UsedTxOuts (TxOutRefCache)

-- Run with `spago test --main Test.Plutip`
main :: Effect Unit
main = launchAff_ do
  Utils.interpretWithConfig
    -- we don't want to exit because we need to clean up after failure by
    -- timeout
<<<<<<< HEAD
    defaultConfig { timeout = Just $ wrap 30_000.0, exit = true }
    do
      suite
      UtxoDistribution.suite
=======
    defaultConfig { timeout = Just $ wrap 30_000.0, exit = false }
    suite

config :: PlutipConfig
config =
  { host: "127.0.0.1"
  , port: UInt.fromInt 8082
  , logLevel: Trace
  -- Server configs are used to deploy the corresponding services.
  , ogmiosConfig:
      { port: UInt.fromInt 1338
      , host: "127.0.0.1"
      , secure: false
      , path: Nothing
      }
  , ogmiosDatumCacheConfig:
      { port: UInt.fromInt 10000
      , host: "127.0.0.1"
      , secure: false
      , path: Nothing
      }
  , ctlServerConfig:
      { port: UInt.fromInt 8083
      , host: "127.0.0.1"
      , secure: false
      , path: Nothing
      }
  , postgresConfig:
      { host: "127.0.0.1"
      , port: UInt.fromInt 5433
      , user: "ctxlib"
      , password: "ctxlib"
      , dbname: "ctxlib"
      }
  }
>>>>>>> 37dd169e

suite :: TestPlanM Unit
suite = do
  group "Plutip" do
    test "startPlutipCluster / stopPlutipCluster" do
      bracket (startPlutipServer config)
        (stopChildProcessWithPort config.port) $ const do
        startRes <- startPlutipCluster config unit
        liftEffect $ Console.log $ "startPlutipCluster: " <> show (snd startRes)
        stopRes <- stopPlutipCluster config
        stopRes `shouldSatisfy` case _ of
          StopClusterSuccess -> true
          _ -> false
        liftEffect $ Console.log $ "stopPlutipCluster: " <> show stopRes

    test "runPlutipContract" do
      let
        distribution :: InitialUTxOs /\ InitialUTxOs
        distribution =
          [ BigInt.fromInt 1_000_000_000
          , BigInt.fromInt 2_000_000_000
          ] /\
            [ BigInt.fromInt 2_000_000_000 ]
      runPlutipContract config distribution \(alice /\ bob) -> do
        withKeyWallet alice do
          getWalletCollateral >>= liftEffect <<< case _ of
            Nothing -> throw "Unable to get collateral"
            Just
              [ TransactionUnspentOutput
                  { output: TransactionOutput { amount } }
              ] -> do
              unless (amount == lovelaceValueOf (BigInt.fromInt 1_000_000_000))
                $ throw "Wrong UTxO selected as collateral"
            Just _ -> do
              -- not a bug, but unexpected
              throw "More than one UTxO in collateral"
        withKeyWallet bob do
          pure unit -- sign, balance, submit, etc.

    test "runPlutipContract: Pkh2Pkh" do
      let
        distribution :: InitialUTxOs
        distribution =
          [ BigInt.fromInt 1_000_000_000
          , BigInt.fromInt 2_000_000_000
          ]
      runPlutipContract config distribution \alice -> do
        checkUtxoDistribution distribution alice
        withKeyWallet alice $ pkh2PkhContract alice

    test "runPlutipContract: Pkh2Pkh with stake key" do
      let
        aliceUtxos =
          [ BigInt.fromInt 2_000_000_000
          , BigInt.fromInt 2_000_000_000
          ]
        distribution = withStakeKey privateStakeKey aliceUtxos

      runPlutipContract config distribution \alice -> do
        checkUtxoDistribution distribution alice
        withKeyWallet alice $ pkh2PkhContract alice

    test "runPlutipContract: parallel Pkh2Pkh" do
      let
        aliceUtxos =
          [ BigInt.fromInt 1_000_000_000
          , BigInt.fromInt 2_000_000_000
          ]
        bobUtxos =
          [ BigInt.fromInt 1_000_000_000
          , BigInt.fromInt 2_000_000_000
          ]

        distribution :: InitialUTxOs /\ InitialUTxOs
        distribution = aliceUtxos /\ bobUtxos
      withPlutipContractEnv config distribution \env wallets@(alice /\ bob) ->
        do
          runContractInEnv env $
            checkUtxoDistribution distribution wallets
          sequential ado
            parallel $ runContractInEnv env $ withKeyWallet alice $
              pkh2PkhContract bob
            parallel $ runContractInEnv env $ withKeyWallet bob $
              pkh2PkhContract alice
            in unit

    test "runPlutipContract: parallel Pkh2Pkh with stake keys" do
      let
        aliceUtxos =
          [ BigInt.fromInt 1_000_000_000
          , BigInt.fromInt 2_000_000_000
          ]
        bobUtxos =
          [ BigInt.fromInt 1_000_000_000
          , BigInt.fromInt 2_000_000_000
          ]
        distribution =
          withStakeKey privateStakeKey aliceUtxos
            /\ withStakeKey privateStakeKey bobUtxos
      withPlutipContractEnv config distribution \env wallets@(alice /\ bob) ->
        do
          runContractInEnv env $
            checkUtxoDistribution distribution wallets
          sequential ado
            parallel $ runContractInEnv env $ withKeyWallet alice $
              pkh2PkhContract bob
            parallel $ runContractInEnv env $ withKeyWallet bob $
              pkh2PkhContract alice
            in unit

    test "runPlutipContract: AlwaysMints" do
      let
        distribution :: InitialUTxOs
        distribution =
          [ BigInt.fromInt 5_000_000
          , BigInt.fromInt 2_000_000_000
          ]
      runPlutipContract config distribution \alice -> do
        withKeyWallet alice do
          mp <- alwaysMintsPolicy
          cs <- liftContractAffM "Cannot get cs" $ Value.scriptCurrencySymbol mp
          tn <- liftContractM "Cannot make token name"
            $ Value.mkTokenName
                =<< byteArrayFromAscii "TheToken"

          let
            constraints :: Constraints.TxConstraints Void Void
            constraints = Constraints.mustMintValue
              $ Value.singleton cs tn
              $ BigInt.fromInt 100

            lookups :: Lookups.ScriptLookups Void
            lookups = Lookups.mintingPolicy mp

          ubTx <- liftedE $ Lookups.mkUnbalancedTx lookups constraints
          bsTx <-
            liftedM "Failed to balance/sign tx" $ balanceAndSignTx ubTx
          submitAndLog bsTx

    test "runPlutipContract: Datums" do
      runPlutipContract config unit \_ -> do
        let
          mkDatumHash :: String -> DataHash
          mkDatumHash = wrap <<< hexToByteArrayUnsafe
        -- Nothing is expected, because we are in an empty chain.
        -- This test only checks for ability to connect to ODC
        logInfo' <<< show =<< getDatumByHash
          ( mkDatumHash
              "42be572a6d9a8a2ec0df04f14b0d4fcbe4a7517d74975dfff914514f12316252"
          )
        logInfo' <<< show =<< getDatumsByHashes
          [ mkDatumHash
              "777093fe6dfffdb3bd2033ad71745f5e2319589e36be4bc9c8cca65ac2bfeb8f"
          , mkDatumHash
              "e8cb7d18e81b0be160c114c563c020dcc7bf148a1994b73912db3ea1318d488b"
          ]

    test "runPlutipContract: MintsMultipleTokens" do
      let
        distribution :: InitialUTxOs
        distribution =
          [ BigInt.fromInt 5_000_000
          , BigInt.fromInt 2_000_000_000
          ]
      runPlutipContract config distribution \alice -> do
        withKeyWallet alice do
          tn1 <- mkTokenName "Token with a long name"
          tn2 <- mkTokenName "Token"
          mp1 /\ cs1 <- mkCurrencySymbol mintingPolicyRdmrInt1
          mp2 /\ cs2 <- mkCurrencySymbol mintingPolicyRdmrInt2
          mp3 /\ cs3 <- mkCurrencySymbol mintingPolicyRdmrInt3

          let
            constraints :: Constraints.TxConstraints Void Void
            constraints = mconcat
              [ Constraints.mustMintValueWithRedeemer
                  (Redeemer $ Integer (BigInt.fromInt 1))
                  (Value.singleton cs1 tn1 one <> Value.singleton cs1 tn2 one)
              , Constraints.mustMintValueWithRedeemer
                  (Redeemer $ Integer (BigInt.fromInt 2))
                  (Value.singleton cs2 tn1 one <> Value.singleton cs2 tn2 one)
              , Constraints.mustMintValueWithRedeemer
                  (Redeemer $ Integer (BigInt.fromInt 3))
                  (Value.singleton cs3 tn1 one <> Value.singleton cs3 tn2 one)
              ]

            lookups :: Lookups.ScriptLookups Void
            lookups =
              Lookups.mintingPolicy mp1
                <> Lookups.mintingPolicy mp2
                <> Lookups.mintingPolicy mp3

          ubTx <- liftedE $ Lookups.mkUnbalancedTx lookups constraints
          bsTx <-
            liftedM "Failed to balance/sign tx" $ balanceAndSignTx ubTx
          submitAndLog bsTx

    test "runPlutipContract: SignMultiple" do
      let
        distribution :: InitialUTxOs
        distribution =
          [ BigInt.fromInt 5_000_000
          , BigInt.fromInt 100_000_000
          ]
      runPlutipContract config distribution \alice -> do
        checkUtxoDistribution distribution alice
        withKeyWallet alice signMultipleContract

    test "runPlutipContract: SignMultiple with stake key" do
      let
        aliceUtxos =
          [ BigInt.fromInt 5_000_000
          , BigInt.fromInt 100_000_000
          ]
        distribution = withStakeKey privateStakeKey aliceUtxos
      runPlutipContract config distribution \alice -> do
        checkUtxoDistribution distribution alice
        withKeyWallet alice signMultipleContract

    test "runPlutipContract: AlwaysSucceeds" do
      let
        distribution :: InitialUTxOs
        distribution =
          [ BigInt.fromInt 5_000_000
          , BigInt.fromInt 2_000_000_000
          ]
      runPlutipContract config distribution \alice -> do
        withKeyWallet alice do
          validator <- AlwaysSucceeds.alwaysSucceedsScript
          vhash <- liftContractAffM "Couldn't hash validator"
            $ validatorHash validator
          logInfo' "Attempt to lock value"
          txId <- AlwaysSucceeds.payToAlwaysSucceeds vhash
          awaitTxConfirmed txId
          logInfo' "Try to spend locked values"
          AlwaysSucceeds.spendFromAlwaysSucceeds vhash validator txId

signMultipleContract :: forall (r :: Row Type). Contract r Unit
signMultipleContract = do
  pkh <- liftedM "Failed to get own PKH" ownPaymentPubKeyHash
  stakePkh <- ownStakePubKeyHash
  let
    constraints :: Constraints.TxConstraints Void Void
    constraints = mustPayToPubKeyStakeAddress pkh stakePkh
      $ Value.lovelaceValueOf
      $ BigInt.fromInt 2_000_000

    lookups :: Lookups.ScriptLookups Void
    lookups = mempty

  ubTx1 <- liftedE $ Lookups.mkUnbalancedTx lookups constraints
  ubTx2 <- liftedE $ Lookups.mkUnbalancedTx lookups constraints

  withBalancedAndSignedTxs [ ubTx1, ubTx2 ] $ \txs -> do
    locked <- getLockedInputs
    logInfo' $ "Locked inputs inside bracket (should be nonempty): "
      <> show locked
    traverse_ submitAndLog txs

  locked <- getLockedInputs
  logInfo' $ "Locked inputs after bracket (should be empty): "
    <> show locked
  unless (locked # Map.isEmpty) do
    liftEffect $ throw "locked inputs map is not empty"

pkh2PkhContract :: forall (r :: Row Type). KeyWallet -> Contract r Unit
pkh2PkhContract payToWallet = do
  pkh <- liftedM "Failed to get PKH" $ withKeyWallet payToWallet
    ownPaymentPubKeyHash
  stakePkh <- withKeyWallet payToWallet ownStakePubKeyHash
  let
    constraints :: Constraints.TxConstraints Void Void
    constraints = mustPayToPubKeyStakeAddress pkh stakePkh
      $ Value.lovelaceValueOf
      $ BigInt.fromInt 2_000_000

    lookups :: Lookups.ScriptLookups Void
    lookups = mempty
  ubTx <- liftedE $ Lookups.mkUnbalancedTx lookups constraints
  bsTx <-
    liftedE $ balanceAndSignTxE ubTx
  submitAndLog bsTx

submitAndLog
  :: forall (r :: Row Type). BalancedSignedTransaction -> Contract r Unit
submitAndLog bsTx = do
  txId <- submit bsTx
  logInfo' $ "Tx ID: " <> show txId
  awaitTxConfirmed txId
  mbTransaction <- getTxByHash txId
  logInfo' $ "Tx: " <> show mbTransaction
  liftEffect $ when (isNothing mbTransaction) do
    void $ throw "Unable to get Tx contents"
    when (mbTransaction /= Just (unwrap bsTx)) do
      throw "Tx contents do not match"

getLockedInputs :: forall (r :: Row Type). Contract r TxOutRefCache
getLockedInputs = do
  cache <- asks (_.usedTxOuts <<< _.runtime <<< unwrap)
  liftEffect $ Ref.read $ unwrap cache

mkTokenName :: forall (r :: Row Type). String -> Contract r TokenName
mkTokenName =
  liftContractM "Cannot make token name"
    <<< (Value.mkTokenName <=< byteArrayFromAscii)

mkCurrencySymbol
  :: forall (r :: Row Type)
   . Contract r MintingPolicy
  -> Contract r (MintingPolicy /\ CurrencySymbol)
mkCurrencySymbol mintingPolicy = do
  mp <- mintingPolicy
  cs <- liftContractAffM "Cannot get cs" $ Value.scriptCurrencySymbol mp
  pure (mp /\ cs)

mustPayToPubKeyStakeAddress
  :: forall (o :: Type) (i :: Type)
   . PaymentPubKeyHash
  -> Maybe StakePubKeyHash
  -> Value
  -> Constraints.TxConstraints i o
mustPayToPubKeyStakeAddress pkh Nothing = Constraints.mustPayToPubKey pkh
mustPayToPubKeyStakeAddress pkh (Just stk) =
  Constraints.mustPayToPubKeyAddress pkh stk<|MERGE_RESOLUTION|>--- conflicted
+++ resolved
@@ -51,12 +51,7 @@
 import Contract.TxConstraints as Constraints
 import Contract.Value (CurrencySymbol, TokenName, Value)
 import Contract.Value as Value
-<<<<<<< HEAD
 import Contract.Wallet (KeyWallet, withKeyWallet)
-import Control.Monad.Error.Class (withResource)
-=======
-import Contract.Wallet (withKeyWallet)
->>>>>>> 37dd169e
 import Control.Monad.Reader (asks)
 import Control.Parallel (parallel, sequential)
 import Data.BigInt as BigInt
@@ -107,48 +102,10 @@
   Utils.interpretWithConfig
     -- we don't want to exit because we need to clean up after failure by
     -- timeout
-<<<<<<< HEAD
-    defaultConfig { timeout = Just $ wrap 30_000.0, exit = true }
+    defaultConfig { timeout = Just $ wrap 30_000.0, exit = false }
     do
       suite
       UtxoDistribution.suite
-=======
-    defaultConfig { timeout = Just $ wrap 30_000.0, exit = false }
-    suite
-
-config :: PlutipConfig
-config =
-  { host: "127.0.0.1"
-  , port: UInt.fromInt 8082
-  , logLevel: Trace
-  -- Server configs are used to deploy the corresponding services.
-  , ogmiosConfig:
-      { port: UInt.fromInt 1338
-      , host: "127.0.0.1"
-      , secure: false
-      , path: Nothing
-      }
-  , ogmiosDatumCacheConfig:
-      { port: UInt.fromInt 10000
-      , host: "127.0.0.1"
-      , secure: false
-      , path: Nothing
-      }
-  , ctlServerConfig:
-      { port: UInt.fromInt 8083
-      , host: "127.0.0.1"
-      , secure: false
-      , path: Nothing
-      }
-  , postgresConfig:
-      { host: "127.0.0.1"
-      , port: UInt.fromInt 5433
-      , user: "ctxlib"
-      , password: "ctxlib"
-      , dbname: "ctxlib"
-      }
-  }
->>>>>>> 37dd169e
 
 suite :: TestPlanM Unit
 suite = do
