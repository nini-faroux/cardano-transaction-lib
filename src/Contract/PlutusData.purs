-- | This module that defines query functionality via Ogmios to get `PlutusData`
-- | from `DatumHash` along with related `PlutusData` newtype wrappers such as
-- | `Datum` and `Redeemer`. It also contains typeclasses like `FromData` and
-- | `ToData`.
module Contract.PlutusData
  ( cancelFetchBlocks
  , getDatumByHash
  , getDatumsByHashes
  , startFetchBlocks
  , module DataSchema
  , module Datum
  , module ExportQueryM
  , module PlutusData
  , module Redeemer
  , module FromData
  , module ToData
  ) where

import Prelude

import Contract.Monad (Contract, wrapContract)
import Data.Map (Map)
import Data.Maybe (Maybe)
import FromData
  ( FromDataError
      ( ArgsWantedButGot
      , FromDataFailed
      , BigIntToIntFailed
      , IndexWantedButGot
      , WantedConstrGot
      )
  , class FromData
  , class FromDataArgs
  , class FromDataArgsRL
  , class FromDataWithSchema
  , fromData
  , fromDataArgs
  , fromDataArgsRec
  , fromDataWithSchema
  , genericFromData
  ) as FromData
import Plutus.Types.DataSchema
  ( ApPCons
  , Field
  , I
  , Id
  , IxK
  , MkField
  , MkField_
  , MkIxK
  , MkIxK_
  , PCons
  , PNil
  , PSchema
  , class AllUnique2
  , class HasPlutusSchema
  , class PlutusSchemaToRowListI
  , class SchemaToRowList
  , class ValidPlutusSchema
  , type (:+)
  , type (:=)
  , type (@@)
  ) as DataSchema
import QueryM
  ( DatumCacheListeners
  , DatumCacheWebSocket
  , defaultDatumCacheWsConfig
  , mkDatumCacheWebSocketAff
  ) as ExportQueryM
import QueryM
  ( cancelFetchBlocks
  , getDatumByHash
  , getDatumsByHashes
  , startFetchBlocks
  ) as QueryM
import Serialization.Address (Slot)
import ToData
  ( class ToData
  , class ToDataArgs
  , class ToDataWithSchema
  , class ToDataArgsRL
  , class ToDataArgsRLHelper
  , genericToData
  , toDataArgsRec
  , toDataArgsRec'
  , toData
  , toDataArgs
  , toDataWithSchema
  ) as ToData
import Types.Chain (BlockHeaderHash)
import Types.Datum (DataHash(DataHash), Datum(Datum), unitDatum) as Datum
import Types.Datum (DataHash)
import Types.PlutusData
  ( PlutusData(Constr, Map, List, Integer, Bytes)
  ) as PlutusData
import Types.Redeemer
  ( Redeemer(Redeemer)
  , RedeemerHash(RedeemerHash)
  , redeemerHash
  , unitRedeemer
  ) as Redeemer

-- | Get a `PlutusData` given a `DatumHash`.
getDatumByHash
  :: forall (r :: Row Type)
   . DataHash
  -> Contract r (Maybe Datum.Datum)
getDatumByHash = wrapContract <<< QueryM.getDatumByHash

-- | Get `PlutusData`s given a an `Array` of `DataHash`.
getDatumsByHashes
  :: forall (r :: Row Type)
   . Array DataHash
  -> Contract r (Map DataHash Datum.Datum)
getDatumsByHashes = wrapContract <<< QueryM.getDatumsByHashes

startFetchBlocks
  :: forall (r :: Row Type)
   . { slot :: Slot, id :: BlockHeaderHash }
  -> Contract r Unit
startFetchBlocks = wrapContract <<< QueryM.startFetchBlocks

-- | Cancels a running block fetcher job. Throws on no fetchers running
cancelFetchBlocks :: forall (r :: Row Type). Contract r Unit
<<<<<<< HEAD
cancelFetchBlocks = wrapContract QueryM.cancelFetchBlocks
=======
cancelFetchBlocks = wrapContract QueryM.cancelFetchBlocks

-- | Hashes a Plutus-style Datum
datumHash :: forall (r :: Row Type). Datum.Datum -> Contract r (Maybe DataHash)
datumHash = wrapContract <<< QueryM.datumHash
>>>>>>> 410b1ad2
<|MERGE_RESOLUTION|>--- conflicted
+++ resolved
@@ -122,12 +122,4 @@
 
 -- | Cancels a running block fetcher job. Throws on no fetchers running
 cancelFetchBlocks :: forall (r :: Row Type). Contract r Unit
-<<<<<<< HEAD
-cancelFetchBlocks = wrapContract QueryM.cancelFetchBlocks
-=======
-cancelFetchBlocks = wrapContract QueryM.cancelFetchBlocks
-
--- | Hashes a Plutus-style Datum
-datumHash :: forall (r :: Row Type). Datum.Datum -> Contract r (Maybe DataHash)
-datumHash = wrapContract <<< QueryM.datumHash
->>>>>>> 410b1ad2
+cancelFetchBlocks = wrapContract QueryM.cancelFetchBlocks