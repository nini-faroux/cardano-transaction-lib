module Wallet
  ( NamiConnection
  , NamiWallet
  , KeyWallet'
  , Wallet(..)
  , mkNamiWalletAff
  , mkKeyWallet
  , dummySign
  ) where

import Prelude

import Cardano.Types.Transaction
  ( Ed25519Signature(Ed25519Signature)
  , PublicKey(PublicKey)
  , Transaction(Transaction)
  , TransactionWitnessSet(TransactionWitnessSet)
  , Vkey(Vkey)
  , Vkeywitness(Vkeywitness)
  )
import Cardano.Types.TransactionUnspentOutput (TransactionUnspentOutput)
import Control.Promise (Promise)
import Control.Promise as Promise
import Data.Maybe (Maybe(Just, Nothing), isNothing)
import Data.Newtype (over, unwrap)
import Data.Tuple.Nested ((/\))
import Data.Lens (set)
import Deserialization.FromBytes (fromBytesEffect)
import Deserialization.UnspentOutput as Deserialization.UnspentOuput
import Deserialization.WitnessSet as Deserialization.WitnessSet
import Effect (Effect)
import Effect.Aff (Aff)
import Effect.Class (liftEffect)
import Effect.Exception (throw)
import Effect.Ref as Ref
import FfiHelpers (MaybeFfiHelper, maybeFfiHelper)
import Helpers ((<<>>))
import Serialization as Serialization
import Serialization.Address (Address, addressFromBytes)
<<<<<<< HEAD
import Serialization.Types (PrivateKey)
import Types.ByteArray (ByteArray, hexToByteArray, byteArrayToHex)
import Types.Transaction
  ( Ed25519Signature(Ed25519Signature)
  , PublicKey(PublicKey)
  , Transaction(Transaction)
  , TransactionHash(TransactionHash)
  , TransactionWitnessSet(TransactionWitnessSet)
  , Vkey(Vkey)
  , Vkeywitness(Vkeywitness)
  , _vkeys
=======
import Types.ByteArray (byteArrayToHex)
import Types.CborBytes
  ( CborBytes
  , cborBytesToHex
  , rawBytesAsCborBytes
>>>>>>> a57d6578
  )
import Types.RawBytes (RawBytes, hexToRawBytes)
import Types.Transaction (TransactionHash(TransactionHash))
import Untagged.Union (asOneOf)

-- At the moment, we only support Nami's wallet. In the future we will expand
-- this with more constructors to represent out-of-browser wallets (e.g. WBE)
data Wallet
  = Nami NamiWallet
  | KeyWallet KeyWallet'

type KeyWallet' =
  { address :: Address
  , collateral :: TransactionUnspentOutput
  , signTx :: Transaction -> Aff Transaction
  }

mkKeyWallet :: Address -> TransactionUnspentOutput -> PrivateKey -> Wallet
mkKeyWallet address collateral key =
  KeyWallet
    { address
    , collateral
    , signTx
    }
  where
  signTx :: Transaction -> Aff Transaction
  signTx (Transaction tx) = liftEffect do
    txBody <- Serialization.convertTxBody tx.body
    hash <- Serialization.hashTransaction txBody
    wit <- Deserialization.WitnessSet.convertVkeyWitness <$>
      Serialization.makeVkeywitness hash key
    let witnessSet' = set _vkeys (pure $ pure wit) mempty
    pure $ Transaction $ tx { witnessSet = witnessSet' <> tx.witnessSet }

-------------------------------------------------------------------------------
-- Nami backend
-------------------------------------------------------------------------------
-- Record-of-functions for real or mocked Nami wallet, includes `Ref` to
-- connection (e.g. with `window.cardano.nami` as a `NamiConnection`)
type NamiWallet =
  { -- A reference to a connection with Nami, i.e. `window.cardano.nami`
    connection :: Ref.Ref NamiConnection
  -- Get the address associated with the wallet (Nami does not support
  -- multiple addresses)
  , getWalletAddress :: NamiConnection -> Aff (Maybe Address)
  -- Get the collateral UTxO associated with the Nami wallet
  , getCollateral :: NamiConnection -> Aff (Maybe TransactionUnspentOutput)
  -- Sign a transaction with the current wallet
  , signTx :: NamiConnection -> Transaction -> Aff (Maybe Transaction)
  -- Sign a transaction with the current wallet
  , signTxBytes :: NamiConnection -> CborBytes -> Aff (Maybe CborBytes)
  -- Submit a (balanced) transaction
  , submitTx :: NamiConnection -> Transaction -> Aff (Maybe TransactionHash)
  }

mkNamiWalletAff :: Aff Wallet
mkNamiWalletAff = do
  nami <- enable
  -- Ensure the Nami wallet has collateral set up
  whenM (isNothing <$> getCollateral nami)
    (liftEffect $ throw "Nami wallet missing collateral")
  connection <- liftEffect $ Ref.new nami
  pure $ Nami
    { connection
    , getWalletAddress
    , getCollateral
    , signTx
    , signTxBytes
    , submitTx
    }

  where
  enable :: Aff NamiConnection
  enable = Promise.toAffE $ _enableNami

  getWalletAddress :: NamiConnection -> Aff (Maybe Address)
  getWalletAddress nami = fromNamiHexString _getNamiAddress nami <#>
    (_ >>= addressFromBytes <<< rawBytesAsCborBytes)

  getCollateral :: NamiConnection -> Aff (Maybe TransactionUnspentOutput)
  getCollateral nami = fromNamiMaybeHexString getNamiCollateral nami >>=
    case _ of
      Nothing -> pure Nothing
      Just bytes -> do
        liftEffect $
          Deserialization.UnspentOuput.convertUnspentOutput
            <$> fromBytesEffect (unwrap bytes)

  signTx :: NamiConnection -> Transaction -> Aff (Maybe Transaction)
  signTx nami tx = do
    txHex <- txToHex tx
    fromNamiHexString (_signTxNami txHex) nami >>= case _ of
      Nothing -> pure Nothing
      Just bytes -> map (combineWitnessSet tx) <$> liftEffect
        ( Deserialization.WitnessSet.convertWitnessSet
            <$> fromBytesEffect (unwrap bytes)
        )
    where
    -- We have to combine the newly returned witness set with the existing one
    -- Otherwise, any datums, etc... won't be retained
    combineWitnessSet :: Transaction -> TransactionWitnessSet -> Transaction
    combineWitnessSet (Transaction tx'@{ witnessSet: oldWits }) newWits =
      Transaction $ tx' { witnessSet = oldWits <> newWits }

  signTxBytes :: NamiConnection -> CborBytes -> Aff (Maybe CborBytes)
  signTxBytes nami txBytes = do
    fromNamiHexString (_signTxNami (cborBytesToHex txBytes)) nami >>= case _ of
      Nothing -> pure Nothing
      Just witBytes -> Just <$> liftEffect
        (_attachSignature txBytes (rawBytesAsCborBytes witBytes))

  submitTx :: NamiConnection -> Transaction -> Aff (Maybe TransactionHash)
  submitTx nami tx = do
    txHex <- txToHex tx
    map (TransactionHash <<< unwrap) <$> fromNamiHexString (_submitTxNami txHex)
      nami

  txToHex :: Transaction -> Aff String
  txToHex =
    liftEffect
      <<< map (byteArrayToHex <<< Serialization.toBytes <<< asOneOf)
      <<< Serialization.convertTransaction

  fromNamiHexString
    :: (NamiConnection -> Effect (Promise String))
    -> NamiConnection
    -> Aff (Maybe RawBytes)
  fromNamiHexString act = map hexToRawBytes <<< Promise.toAffE <<< act

  fromNamiMaybeHexString
    :: (NamiConnection -> Effect (Promise (Maybe String)))
    -> NamiConnection
    -> Aff (Maybe RawBytes)
  fromNamiMaybeHexString act =
    map (flip bind hexToRawBytes) <<< Promise.toAffE <<< act

-- Attach a dummy vkey witness to a transaction. Helpful for when we need to
-- know the number of witnesses (e.g. fee calculation) but the wallet hasn't
-- signed (or cannot sign) yet
dummySign :: Transaction -> Transaction
dummySign tx@(Transaction { witnessSet: tws@(TransactionWitnessSet ws) }) =
  over Transaction _
    { witnessSet = over TransactionWitnessSet
        _
          { vkeys = ws.vkeys <<>> Just [ vk ]
          }
        tws
    }
    $ tx
  where
  vk :: Vkeywitness
  vk = Vkeywitness
    ( Vkey
        ( PublicKey
            "ed25519_pk1eamrnx3pph58yr5l4z2wghjpu2dt2f0rp0zq9qquqa39p52ct0xsudjp4e"
        )
        /\ Ed25519Signature
          "ed25519_sig1ynufn5umzl746ekpjtzt2rf58ep0wg6mxpgyezh8vx0e8jpgm3kuu3tgm453wlz4rq5yjtth0fnj0ltxctaue0dgc2hwmysr9jvhjzswt86uk"
    )

-------------------------------------------------------------------------------
-- FFI stuff
-------------------------------------------------------------------------------
foreign import data NamiConnection :: Type

foreign import _enableNami :: Effect (Promise NamiConnection)

foreign import _getNamiAddress :: NamiConnection -> Effect (Promise String)

foreign import _getNamiCollateral
  :: MaybeFfiHelper -> NamiConnection -> Effect (Promise (Maybe String))

getNamiCollateral :: NamiConnection -> Effect (Promise (Maybe String))
getNamiCollateral = _getNamiCollateral maybeFfiHelper

foreign import _signTxNami
  :: String -- Hex-encoded cbor of tx
  -> NamiConnection
  -> Effect (Promise String)

foreign import _submitTxNami
  :: String -- Hex-encoded cbor of tx
  -> NamiConnection
  -> Effect (Promise String) -- Submitted tx hash

foreign import _attachSignature
  :: CborBytes -- CBOR bytes of tx
  -> CborBytes -- CBOR bytes of witness set
  -> Effect CborBytes<|MERGE_RESOLUTION|>--- conflicted
+++ resolved
@@ -17,6 +17,7 @@
   , TransactionWitnessSet(TransactionWitnessSet)
   , Vkey(Vkey)
   , Vkeywitness(Vkeywitness)
+  , _vkeys
   )
 import Cardano.Types.TransactionUnspentOutput (TransactionUnspentOutput)
 import Control.Promise (Promise)
@@ -37,25 +38,12 @@
 import Helpers ((<<>>))
 import Serialization as Serialization
 import Serialization.Address (Address, addressFromBytes)
-<<<<<<< HEAD
 import Serialization.Types (PrivateKey)
-import Types.ByteArray (ByteArray, hexToByteArray, byteArrayToHex)
-import Types.Transaction
-  ( Ed25519Signature(Ed25519Signature)
-  , PublicKey(PublicKey)
-  , Transaction(Transaction)
-  , TransactionHash(TransactionHash)
-  , TransactionWitnessSet(TransactionWitnessSet)
-  , Vkey(Vkey)
-  , Vkeywitness(Vkeywitness)
-  , _vkeys
-=======
 import Types.ByteArray (byteArrayToHex)
 import Types.CborBytes
   ( CborBytes
   , cborBytesToHex
   , rawBytesAsCborBytes
->>>>>>> a57d6578
   )
 import Types.RawBytes (RawBytes, hexToRawBytes)
 import Types.Transaction (TransactionHash(TransactionHash))
