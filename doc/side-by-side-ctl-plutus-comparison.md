# Side by side comparison of CTL and Plutus off-chain contracts

We are going to compare two different off-chain contracts
both in Plutus and CTL.

For this discussion, we need to go through an overview of
both of them.

**Table of contents**
<!-- START doctoc generated TOC please keep comment here to allow auto update -->
<!-- DON'T EDIT THIS SECTION, INSTEAD RE-RUN doctoc TO UPDATE -->

- [About `Contract` in CTL and Plutus](#about-contract-in-ctl-and-plutus)
- [Contract comparison](#contract-comparison)
  - [Signature and submit](#signature-and-submit)
  - [MustPayTo functions](#mustpayto-functions)
  - [The `give` contract](#the-give-contract)
  - [The `grab` contract](#the-grab-contract)

<!-- END doctoc generated TOC please keep comment here to allow auto update -->

## About `Contract` in CTL and Plutus

The current definition of `Contract` in CTL is :

```PureScript
type ContractEnv =
  { -- Internal type holding holding connections to backend services, ledger
    -- constants which are fixed during contract evaluation, and user defined
    -- values like the choice of wallet and logger.
  }

newtype Contract (a :: Type) = Contract (ReaderT ContractEnv Aff a)
```

The parameter `a`, as in `Plutus` also, refers to a return value wrapped by `Contract`.

Note that in Plutus right now we have the following definition for `Contract`:

```Haskell
type ContractEffs w e =
    '[ Error e
    ,  LogMsg Value
    ,  Writer w
    ,  Checkpoint
    ,  Resumable PABResp PABReq
    ]

type ContractEnv = (IterationID, RequestID)

newtype Contract w (s :: Row *) e a = Contract { unContract :: Eff (ContractEffs w e) a }
  deriving newtype (Functor, Applicative, Monad)
```

The Plutus `Contract` environment is specialized to just two values and is fixed.
Also, Plutus `Contract` uses a phantom type `s` for the contract schema
and parameters `w` for a writer and `e` for errors.
In the case of CTL we don't have the contract schema parameter or the writer
parameter since the definition of CTL allows performing arbitrary effects, from
the use of `Aff`. `Aff` allows us to use asynchronous effects, which has a
similar effect as using `IO` in Haskell, although isn't the same. While most
effectful actions are defined directly in terms of those provided by `Aff`,
logging is provided by a configurable logger stored in `ContractEnv`.


## Contract comparison

We can now begin to compare contracts.

The most famous contracts are those contained as part of
the [Plutus pioneer program](https://plutus-pioneer-program.readthedocs.io/en/latest/pioneer/week2.html) in week2.
Both of them use the same on-chain contract that allows an arbitrary
datum and arbitrary redeemer.

<<<<<<< HEAD
### Signature and submit

We are going to need the auxiliary PureScript function that isn't part
of CTL:

```PureScript
module ExampleModule where

import Contract.Prelude
import Contract.Log (logInfo')
import Contract.Monad (Contract, liftedE)
import Contract.ScriptLookups (ScriptLookups, mkUnbalancedTx)
import Contract.PlutusData (PlutusData)
import Contract.Transaction
  ( balanceTx
  , TransactionHash
  , signTransaction
  , submit
  )
import Contract.TxConstraints (TxConstraints)

buildBalanceSignAndSubmitTx
  :: ScriptLookups PlutusData
  -> TxConstraints Unit Unit
  -> Contract TransactionHash
buildBalanceSignAndSubmitTx lookups constraints = do
  ubTx <- liftedE $ mkUnbalancedTx lookups constraints
  bsTx <- signTransaction =<< liftedE (balanceTx ubTx)
  txId <- submit bsTx
  logInfo' $ "Tx ID: " <> show txId
  pure txId
```


This function takes our lookups and constraints, then it:

- Constructs an unbalanced transaction.
- Attempts to balance the transaction.
- Request the user to sign this transaction.
- Submits the transaction.
- Returns the Id for the submitted transaction.

Note that some errors could happen in this process and
the use of the functions `liftedE` and `liftedM` to
propagate those errors and internalize them in the `Contract` monad.
Also, as when we work with Haskell `IO` values, some other
errors could happen performing the operations inside
and `Aff` effect (some server could be unreachable,
the user could fail provide the signature, etc).

This is a separate function as is almost boilerplate once we
have set our environment.

We can see this function as a more explicit version of the
process made by Plutus with the `submitTx` function:

```Haskell
-- | Build a transaction that satisfies the constraints, then submit it to
-- | the network. The constraints do not refer to any
-- | typed script inputs or outputs.
submitTx
  :: forall w s e. AsContractError e
    => TxConstraints Void Void -> Contract w s e CardanoTx
```

A major difference in both functions is the fact that we
are also signing the transaction as part of the balance of
the transaction.


=======
>>>>>>> 22752c08
### MustPayTo functions


In the case of Plutus `Contract`, we use the function
`mustPayToOtherScript`, according to Plutus ledger, is defined as:

```Haskell
{-# INLINABLE mustPayToOtherScript #-}
-- | @mustPayToOtherScript vh d v@ locks the value @v@ with the given script
-- hash @vh@ alonside a datum @d@.
--
-- If used in 'Ledger.Constraints.OffChain', this constraint creates a script
-- output with @vh@, @d@ and @v@ and adds @d@ in the transaction's datum
-- witness set.
--
-- If used in 'Ledger.Constraints.OnChain', this constraint verifies that @d@ is
-- part of the datum witness set and that the script transaction output with
-- @vh@, @d@ and @v@ is part of the transaction's outputs.
mustPayToOtherScript
  :: forall i o. ValidatorHash -> Datum -> Value -> TxConstraints i o
```

While in the case of CTL we would use `mustPayToScript`:

```PureScript
-- | Note that CTL does not have explicit equivalents of Plutus'
-- | `mustPayToTheScript` or `mustPayToOtherScript`, as we have no notion
-- | of a "current" script. Thus, we have the single constraint
-- | `mustPayToScript`, and all scripts must be explicitly provided to build
-- | the transaction.
mustPayToScript
  :: forall (i :: Type) (o :: Type)
   . ValidatorHash
  -> Datum
  -> Value
  -> TxConstraints i o
```

### The `give` contract

Now we can write and compare the `give` contract.
This contract takes and amount of Ada from our wallet
an lock it to the script that validates any
transactions.

```Haskell
-- Haskell
give ::
  forall (w :: Type) (s :: Type) (e :: Type).
    AsContractError e =>
      Integer -> Contract w s e ()
give amount = do
   let tx = mustPayToOtherScript vHash (Datum $ Constr 0 [])
              $ Ada.lovelaceValueOf amount
   ledgerTx <- submitTx tx
   void $ awaitTxConfirmed $ txId ledgerTx
   logInfo @String $ printf "made a gift of %d lovelace" amount
```

We include some of the imports for the PureScript
contract.

```PureScript
-- PureScript
import Contract.PlutusData (PlutusData, unitDatum)
import Contract.ScriptLookups as Lookups
import Contract.TxConstraints as Constraints
import Contract.Prelude
import Data.BigInt as BigInt

give :: ValidatorHash -> Contract TransactionHash
give vhash = do
  let
    constraints :: Constraints.TxConstraints Unit Unit
    constraints = Constraints.mustPayToScript vhash unitDatum
      $ Value.lovelaceValueOf
      $ BigInt.fromInt 2_000_000

    lookups :: Lookups.ScriptLookups PlutusData
    lookups = mempty

  submitTxFromConstraints lookups constraints
```


### The `grab` contract

The Plutus `grab` example takes all the UTxOs locked by
the on-chain contract that always validates a transaction, and spends
them to get all in the wallet of the user running the example.
This isn't a problem as the example is intended to run inside a
Plutus `EmulatorTrace` in a local toy environment.

```Haskell
-- Haskell
grab :: forall w s e. AsContractError e => Contract w s e ()
grab = do
   utxos <- utxoAt scrAddress
   let orefs = fst <$> Map.toList utxos
      lookups = Constraints.unspentOutputs utxos <>
                 Constraints.otherScript validator
      tx :: TxConstraints Void Void
      tx =
        mconcat [mustSpendScriptOutput oref $ Redeemer $ I 17 | oref <- orefs]
   ledgerTx <- submitTxFromConstraints @Void lookups tx
   void $ awaitTxConfirmed $ txId ledgerTx
   logInfo @String $ "collected gifts"
```

To talk about the grab contract in CTL we need to talk about some
functions and types of CTL first.

```PureScript
module Ctl.Internal.Plutus.Types.Transaction ...
.
.
.
type UtxoMap = Map TransactionInput TransactionOutputWithRefScript
```

```PureScript
module Contract.Utxos ...
.
.
.
-- | Queries for utxos at the given Plutus `Address`.
utxosAt
  :: forall (address :: Type)
   . PlutusAddress address
  => address
  -> Contract UtxoMap
```


In the case of the CTL version of `grab`, we cannot use all the UTxOs locked by
the validator that always validates, since the example is
intended to run in the `testnet` and other people could have some
values locked by the script.
This is the reason we assume we have already run the `give` contract to
pay some `testAda` to the validator first, and then We got a `TransactionHash`.
We would use the `TransactionHash` to locate the right UTxO to spend.

```PureScript
-- PureScript
grab
  :: ValidatorHash
  -> Validator
  -> TransactionHash
  -> Contract Unit
grab vhash validator txId = do
  let scriptAddress = scriptHashAddress vhash Nothing
  utxos <- fromMaybe Map.empty <$> utxosAt scriptAddress
  case fst <$> find hasTransactionId (Map.toUnfoldable utxos :: Array _) of
    Just txInput ->
      let
        lookups :: Lookups.ScriptLookups PlutusData
        lookups = Lookups.validator validator
          <> Lookups.unspentOutputs utxos

        constraints :: TxConstraints Unit Unit
        constraints =
          Constraints.mustSpendScriptOutput txInput unitRedeemer
      in
        void $ submitTxFromConstraints lookups constraints
    _ ->
      logInfo' $ "The id "
        <> show txId
        <> " does not have output locked at: "
        <> show scriptAddress
  where
  hasTransactionId :: TransactionInput /\ _ -> Boolean
  hasTransactionId (TransactionInput tx /\ _) =
    tx.transactionId == txId
```

Notice the explicit signature in:

```PureScript
  fst <$> find hasTransactionId (Map.toUnfoldable utxos :: Array _)
```

Since PureScript has JS as the backend, `Array` is the most used container
(instead of `List` as in Haskell), so, we prefer the use of `Array` over `List`
whenever it's adequate.
A downside of this is the lack of pattern matching over arbitrary arrays.


Both versions of the contract use the same kind of constraints.
Both need to add the validator and the UTxOs to the `lookups`
and both need the `SpendScriptOutput` constraint.
In the case of Plutus, this is done by a special function
that accept lookups, while in CTL this is done by the explicit
construction of an unbalanced transaction.
<|MERGE_RESOLUTION|>--- conflicted
+++ resolved
@@ -72,79 +72,6 @@
 Both of them use the same on-chain contract that allows an arbitrary
 datum and arbitrary redeemer.
 
-<<<<<<< HEAD
-### Signature and submit
-
-We are going to need the auxiliary PureScript function that isn't part
-of CTL:
-
-```PureScript
-module ExampleModule where
-
-import Contract.Prelude
-import Contract.Log (logInfo')
-import Contract.Monad (Contract, liftedE)
-import Contract.ScriptLookups (ScriptLookups, mkUnbalancedTx)
-import Contract.PlutusData (PlutusData)
-import Contract.Transaction
-  ( balanceTx
-  , TransactionHash
-  , signTransaction
-  , submit
-  )
-import Contract.TxConstraints (TxConstraints)
-
-buildBalanceSignAndSubmitTx
-  :: ScriptLookups PlutusData
-  -> TxConstraints Unit Unit
-  -> Contract TransactionHash
-buildBalanceSignAndSubmitTx lookups constraints = do
-  ubTx <- liftedE $ mkUnbalancedTx lookups constraints
-  bsTx <- signTransaction =<< liftedE (balanceTx ubTx)
-  txId <- submit bsTx
-  logInfo' $ "Tx ID: " <> show txId
-  pure txId
-```
-
-
-This function takes our lookups and constraints, then it:
-
-- Constructs an unbalanced transaction.
-- Attempts to balance the transaction.
-- Request the user to sign this transaction.
-- Submits the transaction.
-- Returns the Id for the submitted transaction.
-
-Note that some errors could happen in this process and
-the use of the functions `liftedE` and `liftedM` to
-propagate those errors and internalize them in the `Contract` monad.
-Also, as when we work with Haskell `IO` values, some other
-errors could happen performing the operations inside
-and `Aff` effect (some server could be unreachable,
-the user could fail provide the signature, etc).
-
-This is a separate function as is almost boilerplate once we
-have set our environment.
-
-We can see this function as a more explicit version of the
-process made by Plutus with the `submitTx` function:
-
-```Haskell
--- | Build a transaction that satisfies the constraints, then submit it to
--- | the network. The constraints do not refer to any
--- | typed script inputs or outputs.
-submitTx
-  :: forall w s e. AsContractError e
-    => TxConstraints Void Void -> Contract w s e CardanoTx
-```
-
-A major difference in both functions is the fact that we
-are also signing the transaction as part of the balance of
-the transaction.
-
-
-=======
->>>>>>> 22752c08
 ### MustPayTo functions
 
 
