module Types.Transaction where

import Prelude
<<<<<<< HEAD
import Data.BigInt (BigInt)
=======
import Data.ArrayBuffer.Types
import Data.BigInt as BigInt
import Data.Maybe (Maybe(..))
import Data.Tuple.Nested ((/\), type (/\))
import Data.Map (Map(..))
>>>>>>> 1023e7c7
import Data.Generic.Rep (class Generic)
import Data.Map (Map)
import Data.Maybe (Maybe)
import Data.Newtype (class Newtype)
import Data.Show.Generic (genericShow)
import Data.Tuple.Nested (type (/\))

import Types.Value (Value)

newtype Transaction = Transaction {
  body :: TxBody,
  witness_set :: TransactionWitnessSet,
  is_valid :: Boolean,
  auxiliary_data :: Maybe AuxiliaryData
}
derive instance newtypeTransaction :: Newtype Transaction _

newtype TxBody = TxBody
  { inputs :: Array TransactionInput,
    outputs :: Array TransactionOutput,
    fee :: Coin,
    ttl :: Maybe Slot,
    certs :: Maybe Unit, -- Certificates,
    withdrawals :: Maybe Unit, -- Withdrawals,
    update :: Maybe Unit, -- Update,
    auxiliary_data_hash :: Maybe String, -- AuxiliaryDataHash, - script hashes
    validity_start_interval :: Maybe Slot,
    mint :: Maybe Value, -- Mint
    script_data_hash :: Maybe String, -- ScriptDataHash,
    collateral :: Maybe (Array TransactionInput),
    required_signers :: Maybe (Array RequiredSigner),
    network_id :: Maybe NetworkId
  }
derive instance newtypeTxBody :: Newtype TxBody _
derive newtype instance eqTxBody :: Eq TxBody

newtype TransactionWitnessSet = TransactionWitnessSet
  { vkeys :: Maybe (Array Vkeywitness),
    native_scripts :: Maybe Unit, -- NativeScripts,
    bootstraps :: Maybe Unit, -- BootstrapWitnesses,
    plutus_scripts :: Maybe (Array PlutusScript),
    plutus_data :: Maybe (Array PlutusData),
    redeemers :: Maybe (Array Redeemer)
  }

newtype NetworkId = NetworkId Int
derive instance newtypeNetworkId :: Newtype NetworkId _
derive newtype instance eqNetworkId :: Eq NetworkId

newtype RequiredSigner = RequiredSigner String
<<<<<<< HEAD
derive instance newtypeRequiredSigner :: Newtype RequiredSigner _
derive newtype instance eqRequiredSigner :: Eq RequiredSigner
=======

newtype CurrencySymbol = CurrencySymbol Uint8Array

derive instance genericCurrencySymbol :: Generic CurrencySymbol _

instance showCurrencySymbol :: Show CurrencySymbol where
  show (CurrencySymbol symbol) = showUint8Array symbol

newtype TokenName = TokenName Uint8Array

derive instance genericTokenName :: Generic TokenName _

foreign import showUint8Array :: Uint8Array -> String

instance showTokenName :: Show TokenName where
  show (TokenName name) = showUint8Array name

newtype Value = Value (Map CurrencySymbol (Map TokenName BigInt.BigInt))

derive instance genericValue :: Generic Value _

instance showValue :: Show Value where
  show = genericShow
>>>>>>> 1023e7c7

newtype Vkeywitness = Vkeywitness (Vkey /\ Ed25519Signature)

newtype Vkey = Vkey String -- (bech32)

newtype Ed25519Signature = Ed25519Signature String -- (bech32)

newtype PlutusScript = PlutusScript String

newtype PlutusData = PlutusData String
-- TODO - we need a capability to encode/decode Datum from/to serialized format
-- see `makeIsDataIndexed`

newtype Redeemer = Redeemer
  { tag :: RedeemerTag, -- ScriptPurpose: 'spending' 'minting' etc
    index :: BigInt,
    data :: PlutusData,
    ex_units :: (MemExUnits /\ CpuExUnits)
  }

newtype MemExUnits = MemExUnits BigInt

newtype CpuExUnits = CpuExUnits BigInt

data RedeemerTag = Spend | Mint | Cert | Reward

type AuxiliaryData = Unit -- this is big and weird in serialization-lib

newtype TransactionInput = TransactionInput
<<<<<<< HEAD
  { transaction_id :: String, -- TransactionHash
    index :: BigInt -- u32 TransactionIndex
=======
  { transaction_id :: TransactionHash
  , index :: BigInt.BigInt -- u32 TransactionIndex
>>>>>>> 1023e7c7
  }
derive instance newtypeTransactionInput :: Newtype TransactionInput _
derive instance genericTransactionInput :: Generic TransactionInput _
derive newtype instance eqTransactionInput :: Eq TransactionInput
derive newtype instance ordTransactionInput :: Ord TransactionInput

instance showTransactionInput :: Show TransactionInput where
  show = genericShow

newtype TransactionOutput = TransactionOutput
  { address :: Address,
    amount :: Value,
    data_hash :: Maybe DataHash
  }
derive instance genericTransactionOutput :: Generic TransactionOutput _
derive instance newtypeTransactionOutput :: Newtype TransactionOutput _
derive newtype instance eqTransactionOutput :: Eq TransactionOutput

instance showTransactionOutput :: Show TransactionOutput where
  show = genericShow

newtype UtxoM = UtxoM Utxo
derive instance newtypeUtxoM :: Newtype UtxoM _
derive newtype instance showUtxoM :: Show UtxoM

type Utxo = Map TransactionInput TransactionOutput

<<<<<<< HEAD
newtype Coin = Coin BigInt
derive instance newtypeCoin :: Newtype Coin _
derive newtype instance eqCoin :: Eq Coin
=======
newtype TransactionHash = TransactionHash Uint8Array

instance showTransactionHash :: Show TransactionHash where
  show (TransactionHash hash) = showUint8Array hash

newtype DataHash = DataHash Uint8Array

instance showDataHash :: Show DataHash where
  show (DataHash hash) = showUint8Array hash

newtype Coin = Coin BigInt.BigInt
>>>>>>> 1023e7c7

newtype Slot = Slot BigInt
derive instance newtypeSlot :: Newtype Slot _
derive newtype instance eqSlot :: Eq Slot

newtype Address = Address
  { "AddrType" :: BaseAddress
  }
derive instance genericAddress :: Generic Address _
derive instance newtypeAddress :: Newtype Address _
derive newtype instance eqAddress :: Eq Address
derive newtype instance ordAddress :: Ord Address

instance showAddress :: Show Address where
  show = genericShow

newtype BaseAddress = BaseAddress
  { network :: Int, -- u8,
    stake :: Credential,
    payment :: Credential
  }

<<<<<<< HEAD
derive instance genericBaseAddress :: Generic BaseAddress _
derive instance newtypeBaseAddress :: Newtype BaseAddress _
derive newtype instance eqBaseAddress :: Eq BaseAddress
derive newtype instance ordBaseAddress :: Ord BaseAddress

instance showBaseAddress :: Show BaseAddress where
  show = genericShow

newtype Credential = Credential String
derive instance genericCredential :: Generic Credential _
derive instance newtypeCredential :: Newtype Credential _
derive newtype instance eqCredential :: Eq Credential
derive newtype instance ordCredential :: Ord Credential

instance showCredential :: Show Credential where
  show = genericShow
-- Below comes from Plutus API:
-- data Credential = PubKeyCredential String | ScriptCredential String
=======
newtype Credential = Credential Uint8Array
>>>>>>> 1023e7c7

-- Addresspub struct Address(AddrType);
-- AddrType
-- enum AddrType {
    -- Base(BaseAddress),
    -- Ptr(PointerAddress),
    -- Enterprise(EnterpriseAddress),
    -- Reward(RewardAddress),
    -- Byron(ByronAddress),
-- }
-- pub struct BaseAddress {
    -- network: u8,
    -- payment: StakeCredential,
    -- stake: StakeCredential,
-- }
-- pub struct StakeCredential(StakeCredType);
-- Both of these are strings:
-- enum StakeCredType {
    -- Key(Ed25519KeyHash),
    -- Script(ScriptHash),
-- }

-- Option<Certificates>,
  -- these are the constructors, but this will generally be an Empty Option in our initial efforts
    -- StakeRegistration(StakeRegistration),
    -- StakeDeregistration(StakeDeregistration),
    -- StakeDelegation(StakeDelegation),
    -- PoolRegistration(PoolRegistration),
    -- PoolRetirement(PoolRetirement),
    -- GenesisKeyDelegation(GenesisKeyDelegation),
    -- MoveInstantaneousRewardsCert(MoveInstantaneousRewardsCert),

-- Option<Withdrawals>,
  -- also mainly empty to start
  -- pub struct RewardAddress {
    -- network: u8,
    -- payment: StakeCredential,
-- Option<Update>,
  -- again this will be empty
-- pub struct Update {
    -- proposed_protocol_parameter_updates: ProposedProtocolParameterUpdates,
    -- epoch: Epoch,
-- }
-- Option<AuxiliaryDataHash> -- String
-- Option<Slot> -- Intege
-- Option<Mint> -- BTreeMap PolicyId MintAssets
  -- MintAssets :: BTreeMap AssetName Int32
-- Option<ScriptDataHash> -- String
-- Option<TransactionInputs> -- for collateral
-- Option<RequiredSigners> -- Array String (Ed25519 signatures)
-- Option<NetworkId>
--  { networkIdKind :: Testnet | Mainnet }<|MERGE_RESOLUTION|>--- conflicted
+++ resolved
@@ -1,15 +1,8 @@
 module Types.Transaction where
 
 import Prelude
-<<<<<<< HEAD
+import Data.ArrayBuffer.Types (Uint8Array)
 import Data.BigInt (BigInt)
-=======
-import Data.ArrayBuffer.Types
-import Data.BigInt as BigInt
-import Data.Maybe (Maybe(..))
-import Data.Tuple.Nested ((/\), type (/\))
-import Data.Map (Map(..))
->>>>>>> 1023e7c7
 import Data.Generic.Rep (class Generic)
 import Data.Map (Map)
 import Data.Maybe (Maybe)
@@ -17,7 +10,7 @@
 import Data.Show.Generic (genericShow)
 import Data.Tuple.Nested (type (/\))
 
-import Types.Value (Value)
+import Types.Value (Value, _emptyUint8Array, _eqUint8Array, _showUint8Array)
 
 newtype Transaction = Transaction {
   body :: TxBody,
@@ -60,34 +53,8 @@
 derive newtype instance eqNetworkId :: Eq NetworkId
 
 newtype RequiredSigner = RequiredSigner String
-<<<<<<< HEAD
 derive instance newtypeRequiredSigner :: Newtype RequiredSigner _
 derive newtype instance eqRequiredSigner :: Eq RequiredSigner
-=======
-
-newtype CurrencySymbol = CurrencySymbol Uint8Array
-
-derive instance genericCurrencySymbol :: Generic CurrencySymbol _
-
-instance showCurrencySymbol :: Show CurrencySymbol where
-  show (CurrencySymbol symbol) = showUint8Array symbol
-
-newtype TokenName = TokenName Uint8Array
-
-derive instance genericTokenName :: Generic TokenName _
-
-foreign import showUint8Array :: Uint8Array -> String
-
-instance showTokenName :: Show TokenName where
-  show (TokenName name) = showUint8Array name
-
-newtype Value = Value (Map CurrencySymbol (Map TokenName BigInt.BigInt))
-
-derive instance genericValue :: Generic Value _
-
-instance showValue :: Show Value where
-  show = genericShow
->>>>>>> 1023e7c7
 
 newtype Vkeywitness = Vkeywitness (Vkey /\ Ed25519Signature)
 
@@ -117,13 +84,8 @@
 type AuxiliaryData = Unit -- this is big and weird in serialization-lib
 
 newtype TransactionInput = TransactionInput
-<<<<<<< HEAD
-  { transaction_id :: String, -- TransactionHash
-    index :: BigInt -- u32 TransactionIndex
-=======
   { transaction_id :: TransactionHash
-  , index :: BigInt.BigInt -- u32 TransactionIndex
->>>>>>> 1023e7c7
+  , index :: BigInt -- u32 TransactionIndex
   }
 derive instance newtypeTransactionInput :: Newtype TransactionInput _
 derive instance genericTransactionInput :: Generic TransactionInput _
@@ -151,23 +113,32 @@
 
 type Utxo = Map TransactionInput TransactionOutput
 
-<<<<<<< HEAD
+newtype TransactionHash = TransactionHash Uint8Array
+derive instance newtypeTransactionHash :: Newtype TransactionHash _
+-- derive newtype instance eqTransactionHash :: Eq TransactionHash REMOVE
+
+instance eqTransactionHash :: Eq TransactionHash where
+  eq (TransactionHash h1) (TransactionHash h2) = _eqUint8Array h1 h2
+
+instance showTransactionHash :: Show TransactionHash where
+  show (TransactionHash hash) = _showUint8Array hash
+
+instance ordTransactionHash :: Ord TransactionHash where
+  compare (TransactionHash h1) (TransactionHash h2) =
+    compare (_showUint8Array h1) (_showUint8Array h2)
+
+newtype DataHash = DataHash Uint8Array
+derive instance newtypeDataHash :: Newtype DataHash _
+
+instance eqDataHash :: Eq DataHash where
+  eq (DataHash h1) (DataHash h2) = _eqUint8Array h1 h2
+
+instance showDataHash :: Show DataHash where
+  show (DataHash hash) = _showUint8Array hash
+
 newtype Coin = Coin BigInt
 derive instance newtypeCoin :: Newtype Coin _
 derive newtype instance eqCoin :: Eq Coin
-=======
-newtype TransactionHash = TransactionHash Uint8Array
-
-instance showTransactionHash :: Show TransactionHash where
-  show (TransactionHash hash) = showUint8Array hash
-
-newtype DataHash = DataHash Uint8Array
-
-instance showDataHash :: Show DataHash where
-  show (DataHash hash) = showUint8Array hash
-
-newtype Coin = Coin BigInt.BigInt
->>>>>>> 1023e7c7
 
 newtype Slot = Slot BigInt
 derive instance newtypeSlot :: Newtype Slot _
@@ -190,7 +161,6 @@
     payment :: Credential
   }
 
-<<<<<<< HEAD
 derive instance genericBaseAddress :: Generic BaseAddress _
 derive instance newtypeBaseAddress :: Newtype BaseAddress _
 derive newtype instance eqBaseAddress :: Eq BaseAddress
@@ -199,19 +169,22 @@
 instance showBaseAddress :: Show BaseAddress where
   show = genericShow
 
-newtype Credential = Credential String
-derive instance genericCredential :: Generic Credential _
+newtype Credential = Credential Uint8Array
+-- derive instance genericCredential :: Generic Credential _ REMOVE
 derive instance newtypeCredential :: Newtype Credential _
-derive newtype instance eqCredential :: Eq Credential
-derive newtype instance ordCredential :: Ord Credential
+
+instance eqCredential :: Eq Credential where
+  eq (Credential c1) (Credential c2) = _eqUint8Array c1 c2
+
+instance ordCredential :: Ord Credential where
+  compare (Credential c1) (Credential c2) =
+    compare (_showUint8Array c1) (_showUint8Array c2)
 
 instance showCredential :: Show Credential where
-  show = genericShow
+  show (Credential cred) = _showUint8Array cred
+
 -- Below comes from Plutus API:
 -- data Credential = PubKeyCredential String | ScriptCredential String
-=======
-newtype Credential = Credential Uint8Array
->>>>>>> 1023e7c7
 
 -- Addresspub struct Address(AddrType);
 -- AddrType
