-- | This module contains everything needed to run E2E tests.
module Ctl.Internal.Test.E2E.Runner
  ( runE2ECommand
  , runE2ETests
  ) where

import Prelude

import Affjax (defaultRequest, request) as Affjax
import Affjax (printError)
import Affjax.ResponseFormat as Affjax.ResponseFormat
import Control.Alt ((<|>))
import Control.Monad.Error.Class (liftMaybe)
import Control.Promise (Promise, toAffE)
import Ctl.Internal.Contract.Hooks (emptyHooks)
import Ctl.Internal.Contract.QueryBackend (QueryBackend(CtlBackend))
import Ctl.Internal.Deserialization.Keys (privateKeyFromBytes)
import Ctl.Internal.Helpers (liftedM, (<</>>))
import Ctl.Internal.Plutip.Server (withPlutipContractEnv)
import Ctl.Internal.Plutip.Types (PlutipConfig)
import Ctl.Internal.Plutip.UtxoDistribution (withStakeKey)
import Ctl.Internal.QueryM (ClusterSetup)
import Ctl.Internal.Test.E2E.Browser (withBrowser)
import Ctl.Internal.Test.E2E.Feedback
  ( BrowserEvent(ConfirmAccess, Sign, Success, Failure)
  )
import Ctl.Internal.Test.E2E.Feedback.Node
  ( setClusterSetup
  , subscribeToBrowserEvents
  )
import Ctl.Internal.Test.E2E.Options
  ( BrowserOptions
  , ClusterPortsOptions
  , E2ECommand(UnpackSettings, PackSettings, RunBrowser, RunE2ETests)
  , ExtensionOptions
  , SettingsOptions
  , TestOptions
  , defaultPorts
  )
import Ctl.Internal.Test.E2E.Types
  ( Browser
  , BrowserArg
  , ChromeUserDataDir
  , E2ETest
  , E2ETestRuntime
  , E2EWallet(NoWallet, PlutipCluster, WalletExtension)
  , ExtensionParams
  , Extensions
  , RunningE2ETest
  , SettingsArchive
  , SettingsRuntime
  , TmpDir
  , WalletExt(FlintExt, NamiExt, GeroExt, LodeExt, EternlExt)
  , getE2EWalletExtension
  , mkE2ETest
  , mkExtensionId
  , unExtensionId
  )
import Ctl.Internal.Test.E2E.Wallets
  ( eternlConfirmAccess
  , eternlSign
  , flintConfirmAccess
  , flintSign
  , geroConfirmAccess
  , geroSign
  , lodeConfirmAccess
  , lodeSign
  , namiConfirmAccess
  , namiSign
  )
import Ctl.Internal.Test.TestPlanM (TestPlanM, interpretWithConfig)
import Ctl.Internal.Types.RawBytes (hexToRawBytes)
import Ctl.Internal.Wallet.Key
  ( PrivateStakeKey
  , keyWalletPrivatePaymentKey
  , keyWalletPrivateStakeKey
  )
import Data.Array (catMaybes, mapMaybe, nub)
import Data.Array as Array
import Data.BigInt as BigInt
import Data.Either (Either(Left, Right), isLeft)
import Data.Foldable (fold)
import Data.HTTP.Method (Method(GET))
import Data.Int as Int
import Data.List (intercalate)
import Data.Log.Level (LogLevel(Trace))
import Data.Map as Map
import Data.Maybe (Maybe(Just, Nothing), fromJust, fromMaybe, maybe)
import Data.Newtype (wrap)
import Data.Posix.Signal (Signal(SIGINT))
import Data.String (Pattern(Pattern))
import Data.String (contains, null, split, toLower, toUpper, trim) as String
import Data.String.Utils (startsWith, words) as String
import Data.Time.Duration (Milliseconds(Milliseconds), Seconds(Seconds))
import Data.Traversable (for, for_)
import Data.Tuple (Tuple(Tuple))
import Data.UInt as UInt
import Effect (Effect)
import Effect.Aff
  ( Aff
  , Canceler(Canceler)
  , fiberCanceler
  , launchAff
  , launchAff_
  , makeAff
  , try
  )
import Effect.Aff.Class (liftAff)
import Effect.Class (liftEffect)
import Effect.Console (log)
import Effect.Exception (Error, error, throw)
import Effect.Ref as Ref
import Mote (group, test)
import Node.Buffer (fromArrayBuffer)
import Node.ChildProcess
  ( Exit(Normally, BySignal)
  , SpawnOptions
  , defaultExecOptions
  , defaultSpawnOptions
  , exec
  , kill
  , spawn
  , stdout
  )
import Node.ChildProcess as ChildProcess
import Node.Encoding as Encoding
import Node.FS.Aff (exists, stat, writeFile)
import Node.FS.Stats (isDirectory)
import Node.Path (FilePath, concat, dirname, relative)
import Node.Process (lookupEnv)
import Node.Stream (onDataString)
import Partial.Unsafe (unsafePartial)
import Record.Builder (build, delete, merge)
import Test.Spec.Runner as SpecRunner
import Toppokki as Toppokki
import Type.Proxy (Proxy(Proxy))

-- | The entry point to the implementation of E2E tests.
runE2ECommand :: E2ECommand -> Aff Unit
runE2ECommand = case _ of
  RunE2ETests testOptions -> do
    runtime <- readTestRuntime testOptions
    tests <- liftEffect $ readTests testOptions.tests
    noHeadless <- liftEffect $ readNoHeadless testOptions.noHeadless
    testTimeout <- liftEffect $ readTestTimeout testOptions.testTimeout
    portOptions <- liftEffect $ readPorts testOptions
    skipJQuery <- liftEffect $ readSkipJQuery testOptions.skipJQuery
    extraBrowserArgs <- liftEffect $ readExtraArgs testOptions.extraBrowserArgs
    let
      testOptions' = build (merge portOptions) $ testOptions
        { noHeadless = noHeadless
        , testTimeout = testTimeout
        , tests = tests
        , skipJQuery = skipJQuery
        , extraBrowserArgs = extraBrowserArgs
        }
    runE2ETests testOptions' runtime
  RunBrowser browserOptions -> do
    runtime <- readBrowserRuntime Nothing browserOptions
    extraBrowserArgs <- liftEffect $ readExtraArgs
      browserOptions.extraBrowserArgs
    runBrowser runtime.tmpDir runtime.chromeUserDataDir runtime.browser
      runtime.wallets
      extraBrowserArgs
  PackSettings opts -> do
    rt <- readSettingsRuntime opts
    packSettings rt.settingsArchive rt.chromeUserDataDir
  UnpackSettings opts -> do
    rt <- readSettingsRuntime opts
    unpackSettings rt.settingsArchive rt.chromeUserDataDir

ensureDir :: FilePath -> Aff Unit
ensureDir dir = do
  dirExists <- exists dir
  unless dirExists $ do
    liftEffect $ log $ "Creating directory " <> dir
    void $ spawnAndCollectOutput "mkdir" [ "-p", dir ]
      defaultSpawnOptions
      defaultErrorReader

-- | Implements `run` command
runE2ETests :: TestOptions -> E2ETestRuntime -> Aff Unit
runE2ETests opts rt = do
  interpretWithConfig
    ( SpecRunner.defaultConfig
        { timeout = Milliseconds <<< mul 1000.0 <<< Int.toNumber <$>
            opts.testTimeout
        }
    )
    (testPlan opts rt)

buildPlutipConfig :: TestOptions -> PlutipConfig
buildPlutipConfig options =
  { host: "127.0.0.1"
  , port: fromMaybe (UInt.fromInt defaultPorts.plutip) options.plutipPort
  , logLevel: Trace
  , ogmiosConfig:
      { port: fromMaybe (UInt.fromInt defaultPorts.ogmios) options.ogmiosPort
      , host: "127.0.0.1"
      , secure: false
      , path: Nothing
      }
<<<<<<< HEAD
  , ctlServerConfig: Just
      { port: fromMaybe (UInt.fromInt defaultPorts.ctlServer)
          options.ctlServerPort
=======
  , ogmiosDatumCacheConfig:
      { port: fromMaybe (UInt.fromInt defaultPorts.ogmiosDatumCache)
          options.ogmiosDatumCachePort
>>>>>>> b7d4c891
      , host: "127.0.0.1"
      , secure: false
      , path: Nothing
      }
<<<<<<< HEAD
=======
  , postgresConfig:
      { host: "127.0.0.1"
      , port: fromMaybe (UInt.fromInt 5438) options.postgresPort
      , user: "ctxlib"
      , password: "ctxlib"
      , dbname: "ctxlib"
      }
>>>>>>> b7d4c891
  , kupoConfig:
      { host: "127.0.0.1"
      , port: fromMaybe (UInt.fromInt defaultPorts.kupo) options.kupoPort
      , secure: false
      , path: Nothing
      }
  , suppressLogs: true
  , customLogger: Just \_ _ -> pure unit
  , hooks: emptyHooks
  , clusterConfig:
      { slotLength: Seconds 0.05 }
  }

-- | Plutip does not generate private stake keys for us, so we make one and
-- | fund it manually to get a usable base address.
privateStakeKey :: PrivateStakeKey
privateStakeKey = wrap $ unsafePartial $ fromJust
  $ privateKeyFromBytes =<< hexToRawBytes
      "633b1c4c4a075a538d37e062c1ed0706d3f0a94b013708e8f5ab0a0ca1df163d"

-- | Constructs a test plan given an array of tests.
testPlan
  :: TestOptions
  -> E2ETestRuntime
  -> TestPlanM (Aff Unit) Unit
testPlan opts@{ tests } rt@{ wallets } =
  group "E2E tests" do
    for_ tests \testEntry@{ specString } -> test specString $ case testEntry of
      { url, wallet: NoWallet } -> do
        withBrowser opts.noHeadless opts.extraBrowserArgs rt Nothing \browser ->
          do
            withE2ETest opts.skipJQuery (wrap url) browser \{ page } -> do
              subscribeToTestStatusUpdates page
      { url, wallet: PlutipCluster } -> do
        let
          distr = withStakeKey privateStakeKey
            [ BigInt.fromInt 2_000_000_000 * BigInt.fromInt 100
            , BigInt.fromInt 2_000_000_000 * BigInt.fromInt 100
            , BigInt.fromInt 2_000_000_000 * BigInt.fromInt 100
            , BigInt.fromInt 2_000_000_000 * BigInt.fromInt 100
            , BigInt.fromInt 2_000_000_000 * BigInt.fromInt 100
            ]
        -- TODO: don't connect to services in ContractEnv, just start them
        -- https://github.com/Plutonomicon/cardano-transaction-lib/issues/1197
        liftAff $ withPlutipContractEnv (buildPlutipConfig opts) distr
          \env wallet -> do
<<<<<<< HEAD
            (clusterSetup :: ClusterSetup) <- case env.backend of
              CtlBackend backend _ -> pure
                { ctlServerConfig: env.ctlServerConfig
                , ogmiosConfig: backend.ogmios.config
                , kupoConfig: backend.kupoConfig
=======
            let
              (clusterSetup :: ClusterSetup) =
                { ogmiosConfig: (unwrap env).config.ogmiosConfig
                , datumCacheConfig: (unwrap env).config.datumCacheConfig
                , kupoConfig: (unwrap env).config.kupoConfig
>>>>>>> b7d4c891
                , keys:
                    { payment: keyWalletPrivatePaymentKey wallet
                    , stake: keyWalletPrivateStakeKey wallet
                    }
                }
              _ -> liftEffect $ throw "Unsupported backend"
            withBrowser opts.noHeadless opts.extraBrowserArgs rt Nothing
              \browser -> do
                withE2ETest opts.skipJQuery (wrap url) browser \{ page } -> do
                  setClusterSetup page clusterSetup
                  subscribeToTestStatusUpdates page
      { url, wallet: WalletExtension wallet } -> do
        { password, extensionId } <- liftEffect
          $ liftMaybe
              (error $ "Wallet was not provided: " <> walletName wallet)
          $ Map.lookup wallet wallets
        withBrowser opts.noHeadless opts.extraBrowserArgs rt (Just extensionId)
          \browser -> do
            withE2ETest opts.skipJQuery (wrap url) browser \re@{ page } -> do
              let
                confirmAccess =
                  case wallet of
                    EternlExt -> eternlConfirmAccess
                    FlintExt -> flintConfirmAccess
                    GeroExt -> geroConfirmAccess
                    LodeExt -> lodeConfirmAccess
                    NamiExt -> namiConfirmAccess
                sign =
                  case wallet of
                    EternlExt -> eternlSign
                    FlintExt -> flintSign
                    GeroExt -> geroSign
                    LodeExt -> lodeSign
                    NamiExt -> namiSign
                someWallet =
                  { wallet
                  , name: walletName wallet
                  , extensionId
                  , confirmAccess: confirmAccess extensionId re
                  , sign: sign extensionId password re
                  }
              makeAff $ \k -> do
                let
                  rethrow aff = launchAff_ do
                    res <- try aff
                    when (isLeft res) $ liftEffect $ k res
                map fiberCanceler $ launchAff $ (try >=> k >>> liftEffect) $
                  subscribeToBrowserEvents page
                    case _ of
                      ConfirmAccess -> rethrow someWallet.confirmAccess
                      Sign -> rethrow someWallet.sign
                      Success -> pure unit
                      Failure _ -> pure unit -- error raised directly inside `subscribeToBrowserEvents`
  where
  subscribeToTestStatusUpdates :: Toppokki.Page -> Aff Unit
  subscribeToTestStatusUpdates page =
    subscribeToBrowserEvents page
      case _ of
        Success -> pure unit
        Failure err -> throw err
        _ -> pure unit

-- | Implements `browser` command.
runBrowser
  :: TmpDir
  -> ChromeUserDataDir
  -> Browser
  -> Extensions
  -> Array BrowserArg
  -> Aff Unit
runBrowser tmpDir chromeUserDataDir browser extensions extraBrowserArgs = do
  let
    extPath ext = tmpDir <</>> unExtensionId ext.extensionId

    extensionsList :: String
    extensionsList = intercalate "," $ map extPath $ Map.values extensions
  void $ spawnAndCollectOutput browser
    ( [ "--load-extension=" <> extensionsList
      , "--user-data-dir=" <> chromeUserDataDir
      ] <> extraBrowserArgs
    )
    defaultSpawnOptions
    defaultErrorReader

readTestRuntime :: TestOptions -> Aff E2ETestRuntime
readTestRuntime testOptions = do
  let
    removeUnneeded =
      build
        ( delete (Proxy :: Proxy "noHeadless")
            <<< delete (Proxy :: Proxy "tests")
            <<< delete (Proxy :: Proxy "testTimeout")
            <<< delete (Proxy :: Proxy "plutipPort")
            <<< delete (Proxy :: Proxy "ogmiosPort")
<<<<<<< HEAD
            <<< delete (Proxy :: Proxy "ctlServerPort")
=======
            <<< delete (Proxy :: Proxy "ogmiosDatumCachePort")
            <<< delete (Proxy :: Proxy "postgresPort")
>>>>>>> b7d4c891
            <<< delete (Proxy :: Proxy "skipJQuery")
            <<< delete (Proxy :: Proxy "kupoPort")
        )
  readBrowserRuntime Nothing $ removeUnneeded testOptions

readPorts :: TestOptions -> Effect ClusterPortsOptions
readPorts testOptions = do
  plutipPort <-
    readPortNumber "PLUTIP" testOptions.plutipPort
  ogmiosPort <-
    readPortNumber "OGMIOS" testOptions.ogmiosPort
<<<<<<< HEAD
  ctlServerPort <-
    readPortNumber "CTL_SERVER" testOptions.ctlServerPort
=======
  ogmiosDatumCachePort <-
    readPortNumber "OGMIOS_DATUM_CACHE" testOptions.ogmiosDatumCachePort
  postgresPort <-
    readPortNumber "POSTGRES" testOptions.postgresPort
>>>>>>> b7d4c891
  kupoPort <-
    readPortNumber "KUPO" testOptions.kupoPort
  pure
    { plutipPort
    , ogmiosPort
<<<<<<< HEAD
    , ctlServerPort
=======
    , ogmiosDatumCachePort
    , postgresPort
>>>>>>> b7d4c891
    , kupoPort
    }
  where
  readPortNumber varName Nothing = do
    str <- lookupEnv $ varName <> "_PORT"
    case UInt.fromString <$> str of
      Nothing -> pure Nothing
      Just Nothing -> throw $ varName <> "_PORT: must be a port number"
      Just (Just res)
        | res <= UInt.fromInt 65535 -> pure $ Just res
        | otherwise -> do
            throw $ varName
              <> "_PORT: port number must be in range 0-65535, got: "
              <> show (UInt.toInt res)
  readPortNumber _ res@(Just _) = pure res

readExtensions
  :: Map.Map WalletExt ExtensionOptions
  -> Aff (Map.Map WalletExt ExtensionParams)
readExtensions wallets = do
  nami <- readExtensionParams "NAMI" wallets
  flint <- readExtensionParams "FLINT" wallets
  gero <- readExtensionParams "GERO" wallets
  lode <- readExtensionParams "LODE" wallets
  eternl <- readExtensionParams "ETERNL" wallets

  pure $ Map.fromFoldable $ catMaybes
    [ Tuple NamiExt <$> nami
    , Tuple FlintExt <$> flint
    , Tuple GeroExt <$> gero
    , Tuple LodeExt <$> lode
    , Tuple EternlExt <$> eternl
    ]

-- | Read E2E test suite parameters from environment variables and CLI
-- | options. CLI options have higher priority.
readBrowserRuntime
  :: Maybe (Array E2ETest) -> BrowserOptions -> Aff E2ETestRuntime
readBrowserRuntime mbTests testOptions = do
  browser <- maybe findBrowser pure testOptions.browser
  tmpDir <- createTmpDir testOptions.tmpDir browser

  chromeUserDataDir <- findChromeProfile settingsOptions
  ensureChromeUserDataDir chromeUserDataDir
  settingsArchive <- findSettingsArchive settingsOptions
  unpackSettings settingsArchive chromeUserDataDir

  wallets <- readExtensions testOptions.wallets

  let
    runtime =
      { browser
      , wallets
      , chromeUserDataDir
      , tmpDir
      , settingsArchive
      }

  -- Must be executed before extractExtension call
  for_ (sanityCheck mbTests runtime) (throw >>> liftEffect)
  for_ wallets $ extractExtension tmpDir
  pure runtime
  where
  settingsOptions = build
    ( delete (Proxy :: Proxy "wallets")
        <<< delete (Proxy :: Proxy "tmpDir")
        <<< delete (Proxy :: Proxy "browser")
        <<< delete (Proxy :: Proxy "extraBrowserArgs")
    )
    testOptions

-- | Check that the provided set of options is valid in a given runtime.
sanityCheck :: Maybe (Array E2ETest) -> E2ETestRuntime -> Maybe String
sanityCheck mbTests { wallets } =
  case errors of
    [] -> Nothing
    _ -> Just $ Array.intercalate "\n" $ nub errors
  where
  errors = walletErrors <> testErrors <> walletIdDuplicateErrors
  testErrors
    | Just tests <- mbTests
    , Array.length tests == 0 =
        [ "No tests to run! Use E2E_TESTS or --test to specify some." ]
    | otherwise = []
  -- Check that all extension IDs are different
  walletIdDuplicateErrors =
    let
      allIds = Array.fromFoldable $ Map.values wallets <#> _.extensionId
      uniqIds = nub allIds
      diff = Array.difference allIds uniqIds
    in
      if Array.length allIds /= Array.length uniqIds then
        [ "Some of the provided extension IDs are duplicate: " <>
            (intercalate ", " $ diff <#> unExtensionId)
        ]
      else []
  -- check that all required wallet extensions are provided
  walletErrors
    | Just tests <- mbTests =
        tests `flip mapMaybe` \test ->
          getE2EWalletExtension test.wallet >>= \wallet ->
            case Map.lookup wallet wallets of
              Just _ -> Nothing
              Nothing ->
                let
                  name = walletName wallet
                  capName = String.toUpper name
                in
                  Just $ "Wallet " <> name
                    <> " was not provided! Please specify "
                    <> capName
                    <> "_CRX, "
                    <> capName
                    <> "_PASSWORD, "
                    <> capName
                    <> "_EXTID "
                    <> "or "
                    <> "--"
                    <> name
                    <> "-crx, "
                    <> "--"
                    <> name
                    <> "-password, "
                    <> "--"
                    <> name
                    <> "-extid"
    | otherwise = []

-- | Create ChromeUserDataDir if it does not exist
ensureChromeUserDataDir :: ChromeUserDataDir -> Aff Unit
ensureChromeUserDataDir chromeUserDataDir = do
  void $ spawnAndCollectOutput "mkdir" [ "-p", chromeUserDataDir ]
    defaultSpawnOptions
    defaultErrorReader
  void $ spawnAndCollectOutput "rm"
    [ "-f", chromeUserDataDir <</>> "SingletonLock" ]
    defaultSpawnOptions
    defaultErrorReader

readTests :: Array E2ETest -> Effect (Array E2ETest)
readTests optUrls = do
  testSpecs <- lookupEnv "E2E_TESTS" <#> fold
    >>> String.split (Pattern "\n")
    >>> Array.filter \string ->
      not (eq "" $ String.trim string) &&
        not (String.startsWith "#") string
  tests <- for testSpecs \testSpec -> do
    liftMaybe (mkError testSpec) $ mkE2ETest testSpec
  pure $ nub $ optUrls <> tests
  where
  mkError testSpec =
    error $ "Failed to parse test data from: " <> testSpec <>
      "\nTest spec must be of form \"wallet:url\", where allowed wallets are: \
      \eternl, flint, gero, lode, nami."

-- | Run an example in a new browser page.
-- |
-- | Example usage:
-- |
-- | ```purescript
-- |   withBrowser options NamiExt \browser -> do
-- |     withE2ETest
-- |        false -- do not skip jQuery
-- |        (wrap "http://myserver:1234/docontract")
-- |        browser do
-- |          namiSign $ wrap "mypassword"
-- | ```
withE2ETest
  :: forall (a :: Type)
   . Boolean
  -> Toppokki.URL
  -> Toppokki.Browser
  -> (RunningE2ETest -> Aff a)
  -> Aff a
withE2ETest skipJQuery url browser action = do
  startExample skipJQuery url browser >>= action

-- | Navigate to an example's page, inject jQuery and set up error handlers
startExample
  :: Boolean -> Toppokki.URL -> Toppokki.Browser -> Aff RunningE2ETest
startExample skipJQuery url browser = do
  page <- Toppokki.newPage browser
  jQuery <-
    if skipJQuery then pure Nothing
    else
      Just <$> retrieveJQuery page
  Toppokki.goto url page
  pure { browser, jQuery, page }

-- | Download jQuery
retrieveJQuery :: Toppokki.Page -> Aff String
retrieveJQuery = toAffE <<< _retrieveJQuery

foreign import _retrieveJQuery :: Toppokki.Page -> Effect (Promise String)

readSkipJQuery :: Boolean -> Effect Boolean
readSkipJQuery true = pure true
readSkipJQuery false = do
  mbStr <- lookupEnv "E2E_SKIP_JQUERY_DOWNLOAD"
  case mbStr of
    Nothing -> pure false
    Just str -> do
      liftMaybe (error $ "Failed to read E2E_SKIP_JQUERY_DOWNLOAD: " <> str) $
        readBoolean str

readExtraArgs :: Array BrowserArg -> Effect (Array BrowserArg)
readExtraArgs old = do
  mbStr <- lookupEnv "E2E_EXTRA_BROWSER_ARGS"
  case mbStr of
    Nothing -> pure old
    Just str -> do
      pure $ String.words str <> old

readNoHeadless :: Boolean -> Effect Boolean
readNoHeadless true = pure true
readNoHeadless false = do
  mbStr <- lookupEnv "E2E_NO_HEADLESS"
  case mbStr of
    Nothing -> pure false
    Just str -> do
      liftMaybe (error $ "Failed to read E2E_NO_HEADLESS: " <> str) $
        readBoolean str

readBoolean :: String -> Maybe Boolean
readBoolean = case _ of
  "true" -> Just true
  "false" -> Just false
  _ -> Nothing

readTestTimeout :: Maybe Int -> Effect (Maybe Int)
readTestTimeout r@(Just _) = pure r
readTestTimeout Nothing = do
  mbTimeoutStr <- lookupEnv "E2E_TEST_TIMEOUT"
  for mbTimeoutStr \timeoutStr -> do
    case Int.fromString timeoutStr of
      Nothing -> throw $ "Unable to decode E2E_TEST_TIMEOUT: " <> timeoutStr
      Just timeout -> pure timeout

readSettingsRuntime :: SettingsOptions -> Aff SettingsRuntime
readSettingsRuntime testOptions = do
  d <- findChromeProfile testOptions
  a <- findSettingsArchive testOptions
  pure { settingsArchive: a, chromeUserDataDir: d }

extractExtension :: TmpDir -> ExtensionParams -> Aff Unit
extractExtension tmpDir extension = do
  void $ spawnAndCollectOutput "unzip"
    [ extension.crx
    , "-d"
    , tmpDir <</>> unExtensionId extension.extensionId
    ]
    defaultSpawnOptions
    errorReader
  where
  errorReader = case _ of
    Normally 0 -> Nothing
    Normally 1 -> Nothing
    Normally code -> Just $ "(code: " <> show code <> ")"
    BySignal signal -> Just $ show signal

findSettingsArchive :: SettingsOptions -> Aff SettingsArchive
findSettingsArchive testOptions = do
  settingsArchive <-
    maybe
      ( liftedM
          ( error
              "Please specify --settings-archive option or ensure E2E_SETTINGS_ARCHIVE is set"
          ) $ liftEffect $ lookupEnv "E2E_SETTINGS_ARCHIVE"
      )
      pure $ testOptions.settingsArchive

  doesExist <- exists settingsArchive

  unless doesExist $ do
    -- Download settings archive from URL if file does not exist
    settingsArchiveUrl <-
      maybe
        ( liftedM
            ( error
                "Please specify --settings-archive-url option or ensure E2E_SETTINGS_ARCHIVE_URL is set"
            ) $ liftEffect $ lookupEnv "E2E_SETTINGS_ARCHIVE_URL"
        )
        pure $ testOptions.settingsArchiveUrl
    liftEffect $ log $ "Downloading " <> settingsArchiveUrl <> " to "
      <> settingsArchive
      <> "..."
    downloadTo settingsArchiveUrl settingsArchive
  pure settingsArchive

findChromeProfile
  :: SettingsOptions -> Aff ChromeUserDataDir
findChromeProfile testOptions = do
  chromeDataDir <-
    maybe
      ( liftedM
          ( error
              "Please specify --chrome-user-data or ensure E2E_CHROME_USER_DATA is set"
          ) $ liftEffect $ lookupEnv "E2E_CHROME_USER_DATA"
      )
      pure $ testOptions.chromeUserDataDir

  doesExist <- exists chromeDataDir
  unless doesExist $
    ensureChromeUserDataDir chromeDataDir
  isDir <- isDirectory <$> stat chromeDataDir
  unless isDir
    $ liftEffect
    $ throw
    $ "Chrome user data directory " <> chromeDataDir <> " is not a directory."
  pure chromeDataDir

findBrowser :: Aff Browser
findBrowser =
  liftEffect (lookupEnv "E2E_BROWSER") >>=
    maybe tryBrowserBinaries pure
  where
  tryBrowserBinaries = do
    res <- execAndCollectOutput "which chromium google-chrome | head -n1"
    when (res == "") do
      liftEffect $ throw $
        "Unable to find chromium or google-chrome binaries. Set E2E_BROWSER environment variable manually"
    pure res

readExtensionParams
  :: String
  -> Map.Map WalletExt ExtensionOptions
  -> Aff (Maybe ExtensionParams)
readExtensionParams extName wallets = do
  crxFile <- liftEffect $ lookupEnv $ extName <> "_CRX"
  crxUrl <- liftEffect $ lookupEnv (extName <> "_CRX_URL")
  password <- liftEffect $ lookupEnv (extName <> "_PASSWORD")
  mbExtensionIdStr <- liftEffect $ lookupEnv (extName <> "_EXTID")
  extensionId <- for mbExtensionIdStr \str ->
    liftMaybe (error $ mkExtIdError str) $ mkExtensionId str
  let
    mbCliOptions :: Maybe ExtensionOptions
    mbCliOptions = Map.lookup NamiExt wallets

    envOptions :: ExtensionOptions
    envOptions = { crxFile, password, extensionId, crxUrl }

    mergedOptions :: ExtensionOptions
    mergedOptions = case mbCliOptions of
      Nothing -> envOptions
      Just cliOptions -> mergeExtensionOptions cliOptions envOptions
  toExtensionParams mergedOptions
  where
  mergeExtensionOptions
    :: ExtensionOptions -> ExtensionOptions -> ExtensionOptions
  mergeExtensionOptions a b =
    { crxFile: a.crxFile <|> b.crxFile
    , password: a.password <|> b.password
    , extensionId: a.extensionId <|> b.extensionId
    , crxUrl: a.crxUrl <|> b.crxUrl
    }

  toExtensionParams :: ExtensionOptions -> Aff (Maybe ExtensionParams)
  toExtensionParams { crxFile, password, extensionId, crxUrl } =
    case crxFile, password, extensionId of
      Nothing, Nothing, Nothing -> pure Nothing
      Just crx, Just pwd, Just extId -> do
        doesExist <- exists crx
        unless doesExist $ do
          -- Download from specified URL if crx file does not exist
          crxFileUrl <-
            maybe
              ( liftedM
                  ( error $ "Please specify  --" <> String.toLower extName
                      <> "-crx-url or ensure"
                      <> String.toUpper extName
                      <> "_CRX_URL is set"
                  ) $ liftEffect $ lookupEnv $ extName <> "_CRX_URL"
              )
              pure $ crxUrl
          liftEffect $ log $ "Downloading " <> crxFileUrl <> " to " <> crx <>
            "..."
          downloadTo crxFileUrl crx
        pure $ Just { crx, password: pwd, extensionId: extId }
      _, _, _ -> liftEffect $ throw $ "Please ensure that either none or all of"
        <> extName
        <> "_CRX, "
        <> extName
        <> "_PASSWORD and "
        <> extName
        <> "_EXTID are provided"

  mkExtIdError str =
    "Unable to parse extension ID. must be a string consisting of 32 characters\
    \, got: " <> str

-- | Pack user data directory to an archive
packSettings :: SettingsArchive -> ChromeUserDataDir -> Aff Unit
packSettings settingsArchive userDataDir = do
  -- Passing a non-existent directory to tar will error,
  -- but we can't rely on the existence of these directories.
  paths <- filterExistingPaths userDataDir
    [ "./Default/IndexedDB/"
    , "./Default/Local Storage/"
    , "./Default/Extension State"
    , "./Default/Local Extension Settings"
    ]
  case paths of
    [] -> do
      -- Create an empty tar.gz
      void $ spawnAndCollectOutput "tar"
        [ "czf"
        , relative userDataDir settingsArchive
        , "-T"
        , "/dev/null"
        ]
        defaultSpawnOptions { cwd = Just userDataDir }
        defaultErrorReader
    _ -> do
      void $ spawnAndCollectOutput "tar"
        ( [ "czf"
          , relative userDataDir settingsArchive
          ] <> paths
        )
        defaultSpawnOptions { cwd = Just userDataDir }
        defaultErrorReader

-- | Filter out non-existing paths, relative to the given directory
filterExistingPaths :: FilePath -> Array FilePath -> Aff (Array FilePath)
filterExistingPaths base paths = do
  catMaybes <$> for paths \path -> do
    exists (concat [ base, path ]) >>= case _ of
      false -> pure Nothing
      true -> pure $ Just path

-- | Unpack settings archive to user data directory
unpackSettings :: SettingsArchive -> ChromeUserDataDir -> Aff Unit
unpackSettings settingsArchive userDataDir = do
  void $ spawnAndCollectOutput "tar"
    [ "xzf"
    , relative userDataDir settingsArchive
    ]
    defaultSpawnOptions { cwd = Just userDataDir }
    defaultErrorReader

-- | Find a suitable temp directory for E2E tests. Apps installed with `snap`
-- | don't work in $E2E_TMPDIR, because of lacking read access.
createTmpDir :: Maybe TmpDir -> Browser -> Aff TmpDir
createTmpDir mbOptionsTmpDir browser = do
  mbTmpDir <- maybe (liftEffect $ lookupEnv "E2E_TMPDIR") (pure <<< Just)
    mbOptionsTmpDir
  for_ mbTmpDir ensureExists
  maybe createNew createNewSubdir mbTmpDir
  where
  ensureExists dir =
    dir <$ spawnAndCollectOutput "mkdir" [ "-p", dir ] defaultSpawnOptions
      defaultErrorReader
  createNewSubdir prefix = do
    uniqPart <- execAndCollectOutput "mktemp -du e2e.XXXXXXX"
    void $ spawnAndCollectOutput "mkdir" [ "-p", prefix <</>> uniqPart ]
      defaultSpawnOptions
      defaultErrorReader
    pure $ prefix <</>> uniqPart
  createNew = do
    realPath <- spawnAndCollectOutput "which" [ browser ]
      defaultSpawnOptions
      defaultErrorReader
    let
      isBrowserFromSnap = String.contains (Pattern "/snap") realPath
    uniqPart <- execAndCollectOutput "mktemp -du e2e.XXXXXXX"
    if isBrowserFromSnap then do
      liftEffect $ throw $
        "Your browser is installed from Snap store: " <> realPath
          <> ". Because of that it can't access the temporary directory. Please"
          <> " provide E2E_TMPDIR variable or use --tmp-dir CLI argument"
    else do
      prefix <- execAndCollectOutput "mktemp -d"
      void $ execAndCollectOutput $ "mkdir -p " <> prefix <</>> uniqPart
      pure $ prefix <</>> uniqPart

execAndCollectOutput_
  :: String
  -> (Either Error String -> Effect Unit)
  -> Effect Canceler
execAndCollectOutput_ shellCmd cont = do
  child <- exec shellCmd defaultExecOptions (const $ pure unit)
  ref <- Ref.new ""
  ChildProcess.onExit child case _ of
    Normally 0 -> Ref.read ref >>= String.trim >>> Right >>> cont
    exitStatus -> do
      output <- Ref.read ref
      cont $ Left
        ( error $ "Command failed: " <> shellCmd <> " (" <> show exitStatus
            <> ")."
            <>
              if String.null output then ""
              else " Output collected so far: " <> output
        )
  onDataString (stdout child) Encoding.UTF8
    \str -> do
      void $ Ref.modify (_ <> str) ref
  pure $ Canceler $ const $ liftEffect $ kill SIGINT child

-- | Run a shell command and collect the output.
execAndCollectOutput :: String -> Aff String
execAndCollectOutput cmd = makeAff (execAndCollectOutput_ cmd)

spawnAndCollectOutput_
  :: String
  -> Array String
  -> SpawnOptions
  -> (Exit -> Maybe String)
  -> (Either Error String -> Effect Unit)
  -> Effect Canceler
spawnAndCollectOutput_ cmd args opts errorReader cont = do
  child <- spawn cmd args opts
  ref <- Ref.new ""
  ChildProcess.onExit child $ errorReader >>> case _ of
    Nothing -> do
      cont <<< Right <<< String.trim =<< Ref.read ref
    Just errorStr -> do
      output <- Ref.read ref
      cont $ Left $ error $
        "Process `" <> cmd <> " " <> intercalate " " args
          <> "` exited with non-zero status ("
          <> errorStr
          <> ")."
          <>
            if String.null output then ""
            else " Output collected so far: " <> output
  onDataString (stdout child) Encoding.UTF8
    \str -> do
      void $ Ref.modify (_ <> str) ref
  pure $ Canceler $ const $ liftEffect $ kill SIGINT child

-- | Spawn a command with CLI parameters. The last arguments allows to treat
-- | various non-zero exit-codes as a norm (and avoid throwing an error).
spawnAndCollectOutput
  :: String
  -> Array String
  -> SpawnOptions
  -> (Exit -> Maybe String)
  -> Aff String
spawnAndCollectOutput cmd args opts errorReader = makeAff
  (spawnAndCollectOutput_ cmd args opts errorReader)

downloadTo :: String -> FilePath -> Aff Unit
downloadTo url filePath = do
  ensureDir $ dirname filePath
  eRes <- Affjax.request Affjax.defaultRequest
    { method = Left GET
    , url = url
    , responseFormat = Affjax.ResponseFormat.arrayBuffer
    , headers = []
    }

  case eRes of
    Left err -> do
      liftEffect $ log $ "HTTP Request error: " <> printError err
    Right res -> do
      buf <- liftEffect $ fromArrayBuffer res.body
      writeFile filePath buf

defaultErrorReader :: Exit -> Maybe String
defaultErrorReader =
  case _ of
    Normally 0 -> Nothing
    exitStatus -> Just $ show exitStatus

walletName :: WalletExt -> String
walletName = case _ of
  EternlExt -> "eternl"
  FlintExt -> "flint"
  GeroExt -> "gero"
  LodeExt -> "lode"
  NamiExt -> "nami"<|MERGE_RESOLUTION|>--- conflicted
+++ resolved
@@ -200,29 +200,6 @@
       , secure: false
       , path: Nothing
       }
-<<<<<<< HEAD
-  , ctlServerConfig: Just
-      { port: fromMaybe (UInt.fromInt defaultPorts.ctlServer)
-          options.ctlServerPort
-=======
-  , ogmiosDatumCacheConfig:
-      { port: fromMaybe (UInt.fromInt defaultPorts.ogmiosDatumCache)
-          options.ogmiosDatumCachePort
->>>>>>> b7d4c891
-      , host: "127.0.0.1"
-      , secure: false
-      , path: Nothing
-      }
-<<<<<<< HEAD
-=======
-  , postgresConfig:
-      { host: "127.0.0.1"
-      , port: fromMaybe (UInt.fromInt 5438) options.postgresPort
-      , user: "ctxlib"
-      , password: "ctxlib"
-      , dbname: "ctxlib"
-      }
->>>>>>> b7d4c891
   , kupoConfig:
       { host: "127.0.0.1"
       , port: fromMaybe (UInt.fromInt defaultPorts.kupo) options.kupoPort
@@ -269,19 +246,10 @@
         -- https://github.com/Plutonomicon/cardano-transaction-lib/issues/1197
         liftAff $ withPlutipContractEnv (buildPlutipConfig opts) distr
           \env wallet -> do
-<<<<<<< HEAD
             (clusterSetup :: ClusterSetup) <- case env.backend of
               CtlBackend backend _ -> pure
-                { ctlServerConfig: env.ctlServerConfig
-                , ogmiosConfig: backend.ogmios.config
+                { ogmiosConfig: backend.ogmios.config
                 , kupoConfig: backend.kupoConfig
-=======
-            let
-              (clusterSetup :: ClusterSetup) =
-                { ogmiosConfig: (unwrap env).config.ogmiosConfig
-                , datumCacheConfig: (unwrap env).config.datumCacheConfig
-                , kupoConfig: (unwrap env).config.kupoConfig
->>>>>>> b7d4c891
                 , keys:
                     { payment: keyWalletPrivatePaymentKey wallet
                     , stake: keyWalletPrivateStakeKey wallet
@@ -376,12 +344,6 @@
             <<< delete (Proxy :: Proxy "testTimeout")
             <<< delete (Proxy :: Proxy "plutipPort")
             <<< delete (Proxy :: Proxy "ogmiosPort")
-<<<<<<< HEAD
-            <<< delete (Proxy :: Proxy "ctlServerPort")
-=======
-            <<< delete (Proxy :: Proxy "ogmiosDatumCachePort")
-            <<< delete (Proxy :: Proxy "postgresPort")
->>>>>>> b7d4c891
             <<< delete (Proxy :: Proxy "skipJQuery")
             <<< delete (Proxy :: Proxy "kupoPort")
         )
@@ -393,26 +355,11 @@
     readPortNumber "PLUTIP" testOptions.plutipPort
   ogmiosPort <-
     readPortNumber "OGMIOS" testOptions.ogmiosPort
-<<<<<<< HEAD
-  ctlServerPort <-
-    readPortNumber "CTL_SERVER" testOptions.ctlServerPort
-=======
-  ogmiosDatumCachePort <-
-    readPortNumber "OGMIOS_DATUM_CACHE" testOptions.ogmiosDatumCachePort
-  postgresPort <-
-    readPortNumber "POSTGRES" testOptions.postgresPort
->>>>>>> b7d4c891
   kupoPort <-
     readPortNumber "KUPO" testOptions.kupoPort
   pure
     { plutipPort
     , ogmiosPort
-<<<<<<< HEAD
-    , ctlServerPort
-=======
-    , ogmiosDatumCachePort
-    , postgresPort
->>>>>>> b7d4c891
     , kupoPort
     }
   where
