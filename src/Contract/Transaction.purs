--- conflicted
+++ resolved
@@ -14,7 +14,8 @@
   , balanceTxWithAddress
   , balanceTxWithAddressAndAdditionalUtxos
   , balanceTxsWithAddress
-  , balanceTxsWithAddressAndAdditionalUtxos
+  , balanceTxsWithAddresses
+  , balanceTxsWithAddressesAndAdditionalUtxos
   , calculateMinFee
   , calculateMinFeeM
   , getTxByHash
@@ -137,45 +138,18 @@
 import Ctl.Internal.Cardano.Types.Transaction (Transaction)
 import Ctl.Internal.Hashing (transactionHash) as Hashing
 import Ctl.Internal.Plutus.Conversion
-  ( toPlutusAddress
+  ( fromPlutusUtxoMap
+  , toPlutusAddress
   , toPlutusCoin
   , toPlutusTxOutput
   )
-<<<<<<< HEAD
-import Control.Monad.Error.Class (try, catchError, throwError)
-import Control.Monad.Reader (asks, runReaderT, ReaderT)
-import Control.Monad.Reader.Class (ask)
-import Data.Array.NonEmpty as NonEmptyArray
-import Data.BigInt (BigInt)
-import Data.Either (Either(Left, Right), hush)
-import Data.Generic.Rep (class Generic)
-import Data.Lens.Getter (view)
-import Data.Maybe (Maybe(Just, Nothing))
-import Data.Map (empty) as Map
-import Data.Newtype (class Newtype, unwrap, wrap)
-import Data.Show.Generic (genericShow)
-import Data.Time.Duration (Seconds)
-import Data.Traversable (class Traversable, for_, traverse)
-import Data.Tuple (fst, uncurry)
-import Data.Tuple.Nested ((/\), type (/\))
-import Effect.Aff (bracket)
-import Effect.Aff.Class (liftAff)
-import Effect.Class (liftEffect)
-import Effect.Exception (Error, throw)
-import Hashing (transactionHash) as Hashing
-import Plutus.Conversion (toPlutusCoin, toPlutusTxOutput, fromPlutusUtxoMap)
-import Plutus.Conversion.Address (fromPlutusAddress)
-import Plutus.Types.Address (Address)
-import Plutus.Types.Transaction (UtxoMap)
-import Plutus.Types.Transaction
-=======
 import Ctl.Internal.Plutus.Conversion.Address (fromPlutusAddress)
 import Ctl.Internal.Plutus.Types.Address (Address)
 import Ctl.Internal.Plutus.Types.Transaction
->>>>>>> f1b9b0f9
   ( TransactionOutput(TransactionOutput)
   , TransactionOutputWithRefScript(TransactionOutputWithRefScript)
   ) as PTransaction
+import Ctl.Internal.Plutus.Types.Transaction (UtxoMap)
 import Ctl.Internal.Plutus.Types.TransactionUnspentOutput
   ( TransactionUnspentOutput(TransactionUnspentOutput)
   , lookupTxHash
@@ -275,12 +249,14 @@
 import Data.Either (Either(Left, Right), hush)
 import Data.Generic.Rep (class Generic)
 import Data.Lens.Getter (view)
+import Data.Map (empty) as Map
 import Data.Maybe (Maybe(Just, Nothing))
 import Data.Newtype (class Newtype, unwrap, wrap)
 import Data.Show.Generic (genericShow)
 import Data.Time.Duration (Seconds)
 import Data.Traversable (class Traversable, for, for_, traverse)
-import Data.Tuple.Nested (type (/\))
+import Data.Tuple (fst, uncurry)
+import Data.Tuple.Nested (type (/\), (/\))
 import Effect.Aff (bracket)
 import Effect.Aff.Class (liftAff)
 import Effect.Class (liftEffect)
@@ -381,11 +357,7 @@
   -> UnattachedUnbalancedTx
   -> UtxoMap
   -> Contract r (Either BalanceTxError.BalanceTxError FinalizedTransaction)
-<<<<<<< HEAD
-balanceTxWithAddressAndAdditionalUtxos addr tx utxos = do
-=======
-balanceTxWithAddress ownAddresses tx = do
->>>>>>> f1b9b0f9
+balanceTxWithAddressAndAdditionalUtxos ownAddresses tx utxos = do
   networkId <- asks $ unwrap >>> _.config >>> _.networkId
   wrapContract $ BalanceTx.balanceTxWithAddress
     (fromPlutusAddress networkId <$> ownAddresses)
@@ -395,7 +367,7 @@
 -- | Attempts to balance an `UnattachedUnbalancedTx`.
 balanceTxWithAddress
   :: forall (r :: Row Type)
-   . Address
+   . Array Address
   -> UnattachedUnbalancedTx
   -> Contract r (Either BalanceTxError.BalanceTxError FinalizedTransaction)
 balanceTxWithAddress addr tx =
@@ -493,31 +465,17 @@
   internalBalanceAndSignTx
   unwrap
 
-<<<<<<< HEAD
 -- | Like `balanceTxsWithAddress`, but uses an additional `UtxoMap`.
-balanceTxsWithAddressAndAdditionalUtxos
-=======
--- | Like `balanceTxs`, but uses `balanceTxWithAddress` instead of `balanceTx`
--- | internally.
-balanceTxsWithAddresses
->>>>>>> f1b9b0f9
+balanceTxsWithAddressesAndAdditionalUtxos
   :: forall
        (t :: Type -> Type)
        (r :: Row Type)
    . Traversable t
-<<<<<<< HEAD
-  => Address
+  => Array Address
   -> t (UnattachedUnbalancedTx /\ UtxoMap)
   -> Contract r (t FinalizedTransaction)
-balanceTxsWithAddressAndAdditionalUtxos ownAddress unbalancedTxs =
+balanceTxsWithAddressesAndAdditionalUtxos ownAddresses unbalancedTxs =
   unlockAllOnError $ traverse (uncurry balanceAndLock) unbalancedTxs
-=======
-  => Array Address
-  -> t UnattachedUnbalancedTx
-  -> Contract r (t FinalizedTransaction)
-balanceTxsWithAddresses ownAddrs unbalancedTxs =
-  unlockAllOnError $ traverse balanceAndLock unbalancedTxs
->>>>>>> f1b9b0f9
   where
   unlockAllOnError :: forall (a :: Type). Contract r a -> Contract r a
   unlockAllOnError f = catchError f $ \e -> do
@@ -533,41 +491,24 @@
   balanceAndLock unbalancedTx utxos = do
     networkId <- asks $ unwrap >>> _.config >>> _.networkId
     balancedTx <- liftedE $ wrapContract $ BalanceTx.balanceTxWithAddress
-      (fromPlutusAddress networkId <$> ownAddrs)
+      (fromPlutusAddress networkId <$> ownAddresses)
       unbalancedTx
       (fromPlutusUtxoMap networkId utxos)
     void $ withUsedTxouts $ lockTransactionInputs (unwrap balancedTx)
     pure balancedTx
 
-<<<<<<< HEAD
 -- | Like `balanceTxs`, but uses `balanceTxWithAddress` instead of `balanceTx`
 -- | internally.
-balanceTxsWithAddress
-=======
-balanceTxsWithAddress
+balanceTxsWithAddresses
   :: forall
        (t :: Type -> Type)
        (r :: Row Type)
    . Traversable t
-  => Address
+  => Array Address
   -> t UnattachedUnbalancedTx
   -> Contract r (t FinalizedTransaction)
-balanceTxsWithAddress ownAddr = balanceTxsWithAddresses [ ownAddr ]
-
--- | Balances each transaction and locks the used inputs
--- | so that they cannot be reused by subsequent transactions.
-balanceTxs
->>>>>>> f1b9b0f9
-  :: forall
-       (t :: Type -> Type)
-       (r :: Row Type)
-   . Traversable t
-  => Address
-  -> t UnattachedUnbalancedTx
-  -> Contract r (t FinalizedTransaction)
-<<<<<<< HEAD
-balanceTxsWithAddress ownAddress unbalancedTxs =
-  balanceTxsWithAddressAndAdditionalUtxos ownAddress $
+balanceTxsWithAddresses ownAddresses unbalancedTxs =
+  balanceTxsWithAddressesAndAdditionalUtxos ownAddresses $
     (flip (/\) $ Map.empty) <$> unbalancedTxs
 
 -- | Like `balanceTxs`, but uses an additional `UtxoMap`.
@@ -579,33 +520,12 @@
   => t (UnattachedUnbalancedTx /\ UtxoMap)
   -> Contract r (t FinalizedTransaction)
 balanceTxsWithAdditionalUtxos unbalancedTxs = do
-  mbOwnAddress <- getWalletAddress
-  case mbOwnAddress of
-    Nothing -> liftEffect $ throw $
-      "Failed to get own Address"
-    Just ownAddress ->
-      balanceTxsWithAddressAndAdditionalUtxos ownAddress unbalancedTxs
-
--- | Balances each transaction and locks the used inputs
--- | so that they cannot be reused by subsequent transactions.
-balanceTxs
-  :: forall
-       (t :: Type -> Type)
-       (r :: Row Type)
-   . Traversable t
-  => t UnattachedUnbalancedTx
-  -> Contract r (t FinalizedTransaction)
-balanceTxs unbalancedTxs =
-  balanceTxsWithAdditionalUtxos $
-    (flip (/\) $ Map.empty) <$> unbalancedTxs
-=======
-balanceTxs unbalancedTxs = do
   mbOwnAddrs <- walletAddresses
   case mbOwnAddrs of
     Nothing -> liftEffect $ throw $
       "Failed to get own Address"
     Just ownAddrs ->
-      balanceTxsWithAddresses ownAddrs unbalancedTxs
+      balanceTxsWithAddressesAndAdditionalUtxos ownAddrs unbalancedTxs
   where
   -- TODO: this is a helper function to get array of wallet ownAddresses
   -- should be removed when Contract's api changes to multi-address
@@ -619,7 +539,29 @@
             <<< pure
             <<< toPlutusAddress
         )
->>>>>>> f1b9b0f9
+
+balanceTxsWithAddress
+  :: forall
+       (t :: Type -> Type)
+       (r :: Row Type)
+   . Traversable t
+  => Address
+  -> t UnattachedUnbalancedTx
+  -> Contract r (t FinalizedTransaction)
+balanceTxsWithAddress ownAddr = balanceTxsWithAddresses [ ownAddr ]
+
+-- | Balances each transaction and locks the used inputs
+-- | so that they cannot be reused by subsequent transactions.
+balanceTxs
+  :: forall
+       (t :: Type -> Type)
+       (r :: Row Type)
+   . Traversable t
+  => t UnattachedUnbalancedTx
+  -> Contract r (t FinalizedTransaction)
+balanceTxs unbalancedTxs =
+  balanceTxsWithAdditionalUtxos $
+    (flip (/\) $ Map.empty) <$> unbalancedTxs
 
 -- | Attempts to balance an `UnattachedUnbalancedTx` hushing the error.
 balanceTxM
