--- conflicted
+++ resolved
@@ -19,7 +19,7 @@
   , logError
   , mkForm
   ) as HtmlForm
-import Ctl.Internal.Serialization (privateKeyFromBytes)
+import Ctl.Internal.Deserialization.Keys (privateKeyFromBytes)
 import Ctl.Internal.Serialization.Hash (ed25519KeyHashFromBech32)
 import Ctl.Internal.Types.RawBytes (hexToRawBytes)
 import Data.BigInt (BigInt)
@@ -29,19 +29,6 @@
 import Data.Log.Message (Message)
 import Effect.Class (class MonadEffect)
 import Effect.Exception (Error, error, message)
-<<<<<<< HEAD
-import Examples.KeyWallet.Internal.Pkh2PkhHtmlForm (Log, Unlock)
-import Examples.KeyWallet.Internal.Pkh2PkhHtmlForm
-  ( mkForm
-  , levelColor
-  , levelName
-  , logError
-  ) as HtmlForm
-import Deserialization.Keys (privateKeyFromBytes)
-import Serialization.Hash (ed25519KeyHashFromBech32)
-import Types.RawBytes (hexToRawBytes)
-=======
->>>>>>> 5911fd8e
 
 runKeyWalletContract_
   :: (PaymentPubKeyHash -> BigInt -> Unlock -> Contract () Unit) -> Effect Unit
