module Ctl.Internal.Service.Blockfrost
  ( BlockfrostEndpoint
      ( DatumCbor
      , NativeScriptByHash
      , PlutusScriptCborByHash
      , ScriptInfo
      , Transaction
      , TransactionMetadata
      , UtxosAtAddress
      , UtxosOfTransaction
      )
  , BlockfrostMetadata(BlockfrostMetadata)
  , BlockfrostNativeScript(BlockfrostNativeScript)
  , BlockfrostRawPostResponseData
  , BlockfrostRawResponse
  , BlockfrostScriptInfo(BlockfrostScriptInfo)
  , BlockfrostServiceM
  , BlockfrostServiceParams
  , BlockfrostScriptLanguage(NativeScript, PlutusV1Script, PlutusV2Script)
  , OnBlockfrostRawGetResponseHook
  , OnBlockfrostRawPostResponseHook
<<<<<<< HEAD
  , getDatumByHash
  , getScriptByHash
=======
  , dummyExport
  , getDatumByHash
  , getScriptByHash
  , getScriptInfo
>>>>>>> 6456744d
  , getTxMetadata
  , getUtxoByOref
  , isTxConfirmed
  , runBlockfrostServiceM
  , runBlockfrostServiceTestM
<<<<<<< HEAD
  , utxosAt
  , dummyExport
=======
>>>>>>> 6456744d
  ) where

import Prelude

import Aeson
  ( class DecodeAeson
  , Aeson
  , JsonDecodeError(TypeMismatch)
  , decodeAeson
  , getField
  , getFieldOptional
<<<<<<< HEAD
  , getFieldOptional'
=======
>>>>>>> 6456744d
  , isNull
  , parseJsonStringToAeson
  )
import Affjax (Error, Response, URL, defaultRequest, request) as Affjax
import Affjax.RequestBody (RequestBody) as Affjax
import Affjax.RequestHeader (RequestHeader(ContentType, RequestHeader)) as Affjax
import Affjax.ResponseFormat (string) as Affjax.ResponseFormat
import Affjax.StatusCode (StatusCode(StatusCode)) as Affjax
<<<<<<< HEAD
import Control.Monad.Except.Trans (ExceptT(ExceptT), except, runExceptT)
import Control.Monad.Maybe.Trans (MaybeT(MaybeT), runMaybeT)
import Control.Monad.Reader.Class (ask, asks)
import Control.Monad.Reader.Trans (ReaderT, runReaderT)
import Control.Parallel (parTraverse)
=======
import Control.Monad.Except.Trans (ExceptT(ExceptT), runExceptT)
import Control.Monad.Maybe.Trans (MaybeT(MaybeT), runMaybeT)
import Control.Monad.Reader.Class (ask, asks)
import Control.Monad.Reader.Trans (ReaderT, runReaderT)
>>>>>>> 6456744d
import Ctl.Internal.Cardano.Types.NativeScript
  ( NativeScript
      ( ScriptAll
      , ScriptAny
      , ScriptNOfK
      , ScriptPubkey
      , TimelockExpiry
      , TimelockStart
      )
  )
import Ctl.Internal.Cardano.Types.ScriptRef
  ( ScriptRef(NativeScriptRef, PlutusScriptRef)
  )
<<<<<<< HEAD
import Ctl.Internal.Cardano.Types.Transaction
  ( TransactionOutput(TransactionOutput)
  , UtxoMap
  )
import Ctl.Internal.Cardano.Types.Value (Value)
import Ctl.Internal.Cardano.Types.Value
  ( lovelaceValueOf
  , mkSingletonNonAdaAsset
  , mkValue
  ) as Value
=======
>>>>>>> 6456744d
import Ctl.Internal.Contract.QueryBackend (BlockfrostBackend)
import Ctl.Internal.Contract.QueryHandle.Error
  ( GetTxMetadataError
      ( GetTxMetadataTxNotFoundError
      , GetTxMetadataClientError
      , GetTxMetadataMetadataEmptyOrMissingError
      )
  )
import Ctl.Internal.Deserialization.FromBytes (fromBytes)
import Ctl.Internal.Deserialization.PlutusData (deserializeData)
import Ctl.Internal.Deserialization.Transaction
  ( convertGeneralTransactionMetadata
  )
<<<<<<< HEAD
import Ctl.Internal.Serialization.Address
  ( Address
  , addressBech32
  , addressFromBech32
  )
=======
>>>>>>> 6456744d
import Ctl.Internal.Serialization.Hash
  ( ScriptHash
  , ed25519KeyHashFromBytes
  , scriptHashToBytes
  )
import Ctl.Internal.ServerConfig (ServerConfig, mkHttpUrl)
import Ctl.Internal.Service.Error
  ( ClientError
      ( ClientDecodeJsonError
      , ClientHttpError
      , ClientHttpResponseError
      , ClientOtherError
      )
  , ServiceError(ServiceBlockfrostError)
  )
<<<<<<< HEAD
import Ctl.Internal.Service.Helpers
  ( aesonArray
  , aesonObject
  , aesonString
  , decodeAssetClass
  )
import Ctl.Internal.Types.ByteArray (ByteArray, byteArrayToHex)
import Ctl.Internal.Types.CborBytes (CborBytes)
import Ctl.Internal.Types.Datum (DataHash(DataHash), Datum)
import Ctl.Internal.Types.OutputDatum
  ( OutputDatum(NoOutputDatum, OutputDatum, OutputDatumHash)
  )
import Ctl.Internal.Types.RawBytes (rawBytesToHex)
import Ctl.Internal.Types.Scripts (plutusV1Script, plutusV2Script)
import Ctl.Internal.Types.Transaction
  ( TransactionHash
  , TransactionInput(TransactionInput)
  )
=======
import Ctl.Internal.Service.Helpers (aesonObject, aesonString)
import Ctl.Internal.Types.ByteArray (ByteArray, byteArrayToHex)
import Ctl.Internal.Types.CborBytes (CborBytes)
import Ctl.Internal.Types.Datum (DataHash(DataHash), Datum)
import Ctl.Internal.Types.RawBytes (rawBytesToHex)
import Ctl.Internal.Types.Scripts (plutusV1Script, plutusV2Script)
import Ctl.Internal.Types.Transaction (TransactionHash)
>>>>>>> 6456744d
import Ctl.Internal.Types.TransactionMetadata
  ( GeneralTransactionMetadata(GeneralTransactionMetadata)
  )
import Data.Array (find, length) as Array
import Data.Bifunctor (lmap)
import Data.BigInt (fromString) as BigInt
import Data.Either (Either(Left, Right), note)
import Data.Foldable (fold)
import Data.Generic.Rep (class Generic)
import Data.HTTP.Method (Method(GET, POST))
<<<<<<< HEAD
import Data.Map (fromFoldable, isEmpty, unions) as Map
import Data.Maybe (Maybe(Just, Nothing), maybe)
import Data.MediaType (MediaType)
import Data.Newtype (class Newtype, unwrap, wrap)
import Data.Show.Generic (genericShow)
import Data.String (splitAt) as String
import Data.Traversable (for, for_, traverse)
import Data.Tuple (Tuple(Tuple), fst, snd)
import Data.Tuple.Nested (type (/\), (/\))
=======
import Data.Map (isEmpty, unions) as Map
import Data.Maybe (Maybe(Nothing), maybe)
import Data.MediaType (MediaType)
import Data.Newtype (class Newtype, unwrap, wrap)
import Data.Show.Generic (genericShow)
import Data.Traversable (for, for_, traverse)
>>>>>>> 6456744d
import Effect.Aff (Aff)
import Effect.Aff.Class (liftAff)
import Foreign.Object (Object)
import Undefined (undefined)

--------------------------------------------------------------------------------
-- BlockfrostServiceM
--------------------------------------------------------------------------------

type BlockfrostRawResponse = String

type BlockfrostRawPostResponseData =
  { endpoint :: BlockfrostEndpoint
  , mediaType :: MediaType
  , requestBody :: Maybe Affjax.RequestBody
  , rawResponse :: BlockfrostRawResponse
  }

type OnBlockfrostRawGetResponseHook =
  Maybe (BlockfrostEndpoint -> BlockfrostRawResponse -> Aff Unit)

type OnBlockfrostRawPostResponseHook =
  Maybe (BlockfrostRawPostResponseData -> Aff Unit)

type BlockfrostServiceParams =
  { blockfrostConfig :: ServerConfig
  , blockfrostApiKey :: Maybe String
  , onBlockfrostRawGetResponse :: OnBlockfrostRawGetResponseHook
  , onBlockfrostRawPostResponse :: OnBlockfrostRawPostResponseHook
  }

type BlockfrostServiceM (a :: Type) = ReaderT BlockfrostServiceParams Aff a

runBlockfrostServiceM
  :: forall (a :: Type). BlockfrostBackend -> BlockfrostServiceM a -> Aff a
runBlockfrostServiceM = flip runReaderT <<< mkServiceParams Nothing Nothing

runBlockfrostServiceTestM
  :: forall (a :: Type)
   . BlockfrostBackend
  -> OnBlockfrostRawGetResponseHook
  -> OnBlockfrostRawPostResponseHook
  -> BlockfrostServiceM a
  -> Aff a
runBlockfrostServiceTestM backend onRawGetResponse onRawPostResponse =
  flip runReaderT (mkServiceParams onRawGetResponse onRawPostResponse backend)

mkServiceParams
  :: OnBlockfrostRawGetResponseHook
  -> OnBlockfrostRawPostResponseHook
  -> BlockfrostBackend
  -> BlockfrostServiceParams
mkServiceParams onBlockfrostRawGetResponse onBlockfrostRawPostResponse backend =
  { blockfrostConfig: backend.blockfrostConfig
  , blockfrostApiKey: backend.blockfrostApiKey
  , onBlockfrostRawGetResponse
  , onBlockfrostRawPostResponse
  }

--------------------------------------------------------------------------------
-- Making requests to Blockfrost endpoints
--------------------------------------------------------------------------------

data BlockfrostEndpoint
  -- /scripts/datum/{datum_hash}/cbor
  = DatumCbor DataHash
  -- /scripts/{script_hash}/json
  | NativeScriptByHash ScriptHash
  -- /scripts/{script_hash}/cbor
  | PlutusScriptCborByHash ScriptHash
  -- /scripts/{script_hash}
  | ScriptInfo ScriptHash
  -- /txs/{hash}
  | Transaction TransactionHash
  -- /txs/{hash}/metadata
  | TransactionMetadata TransactionHash
  -- /addresses/{address}/utxos?page={page}&count={count}
  | UtxosAtAddress Address Int Int
  -- /txs/{hash}/utxos
  | UtxosOfTransaction TransactionHash

derive instance Generic BlockfrostEndpoint _
derive instance Eq BlockfrostEndpoint
derive instance Ord BlockfrostEndpoint

instance Show BlockfrostEndpoint where
  show = genericShow

realizeEndpoint :: BlockfrostEndpoint -> Affjax.URL
realizeEndpoint endpoint =
  case endpoint of
    DatumCbor (DataHash hashBytes) ->
      "/scripts/datum/" <> byteArrayToHex hashBytes <> "/cbor"
    NativeScriptByHash scriptHash ->
      "/scripts/" <> rawBytesToHex (scriptHashToBytes scriptHash) <> "/json"
    PlutusScriptCborByHash scriptHash ->
      "/scripts/" <> rawBytesToHex (scriptHashToBytes scriptHash) <> "/cbor"
    ScriptInfo scriptHash ->
      "/scripts/" <> rawBytesToHex (scriptHashToBytes scriptHash)
    Transaction txHash ->
      "/txs/" <> byteArrayToHex (unwrap txHash)
    TransactionMetadata txHash ->
      "/txs/" <> byteArrayToHex (unwrap txHash) <> "/metadata/cbor"
<<<<<<< HEAD
    UtxosAtAddress address page count ->
      "/addresses/" <> addressBech32 address <> "/utxos?page=" <> show page
        <> ("&count=" <> show count)
    UtxosOfTransaction txHash ->
      "/txs/" <> byteArrayToHex (unwrap txHash) <> "/utxos"
=======
>>>>>>> 6456744d

dummyExport :: Unit -> Unit
dummyExport _ = undefined blockfrostPostRequest

blockfrostGetRequest
  :: BlockfrostEndpoint
  -> BlockfrostServiceM (Either Affjax.Error (Affjax.Response String))
blockfrostGetRequest endpoint = ask >>= \params ->
  withOnRawGetResponseHook endpoint =<< liftAff do
    Affjax.request $ Affjax.defaultRequest
      { method = Left GET
      , url = mkHttpUrl params.blockfrostConfig <> realizeEndpoint endpoint
      , responseFormat = Affjax.ResponseFormat.string
      , headers =
          maybe mempty (\apiKey -> [ Affjax.RequestHeader "project_id" apiKey ])
            params.blockfrostApiKey
      }

blockfrostPostRequest
  :: BlockfrostEndpoint
  -> MediaType
  -> Maybe Affjax.RequestBody
  -> BlockfrostServiceM (Either Affjax.Error (Affjax.Response String))
blockfrostPostRequest endpoint mediaType mbContent = ask >>= \params ->
  withOnRawPostResponseHook endpoint mediaType mbContent =<< liftAff do
    Affjax.request $ Affjax.defaultRequest
      { method = Left POST
      , url = mkHttpUrl params.blockfrostConfig <> realizeEndpoint endpoint
      , content = mbContent
      , responseFormat = Affjax.ResponseFormat.string
      , headers =
          [ Affjax.ContentType mediaType ] <>
            maybe mempty
              (\apiKey -> [ Affjax.RequestHeader "project_id" apiKey ])
              params.blockfrostApiKey
      }

withOnRawGetResponseHook
  :: BlockfrostEndpoint
  -> Either Affjax.Error (Affjax.Response String)
  -> BlockfrostServiceM (Either Affjax.Error (Affjax.Response String))
withOnRawGetResponseHook endpoint result = do
  for_ result \{ body: rawResponse } -> do
    onRawGetResponse <- asks _.onBlockfrostRawGetResponse
    liftAff $ for_ onRawGetResponse \f -> f endpoint rawResponse
  pure result

withOnRawPostResponseHook
  :: BlockfrostEndpoint
  -> MediaType
  -> Maybe Affjax.RequestBody
  -> Either Affjax.Error (Affjax.Response String)
  -> BlockfrostServiceM (Either Affjax.Error (Affjax.Response String))
withOnRawPostResponseHook endpoint mediaType requestBody result = do
  for_ result \{ body: rawResponse } -> do
    let data_ = { endpoint, mediaType, requestBody, rawResponse }
    onRawPostResponse <- asks _.onBlockfrostRawPostResponse
    liftAff $ for_ onRawPostResponse \f -> f data_
  pure result

--------------------------------------------------------------------------------
-- Blockfrost response handling
--------------------------------------------------------------------------------

handleBlockfrostResponse
  :: forall (result :: Type)
   . DecodeAeson result
  => Either Affjax.Error (Affjax.Response String)
  -> Either ClientError result
handleBlockfrostResponse (Left affjaxError) =
  Left (ClientHttpError affjaxError)
handleBlockfrostResponse (Right { status: Affjax.StatusCode statusCode, body })
  | statusCode < 200 || statusCode > 299 = do
      blockfrostError <-
        body # lmap (ClientDecodeJsonError body)
          <<< (decodeAeson <=< parseJsonStringToAeson)
      Left $ ClientHttpResponseError (wrap statusCode) $
        ServiceBlockfrostError blockfrostError
  | otherwise =
      body # lmap (ClientDecodeJsonError body)
        <<< (decodeAeson <=< parseJsonStringToAeson)

handle404AsNothing
  :: forall (x :: Type)
   . Either ClientError (Maybe x)
  -> Either ClientError (Maybe x)
handle404AsNothing (Left (ClientHttpResponseError (Affjax.StatusCode 404) _)) =
  Right Nothing
handle404AsNothing x = x

--------------------------------------------------------------------------------
<<<<<<< HEAD
=======
-- Get datum by hash
--------------------------------------------------------------------------------

getDatumByHash
  :: DataHash -> BlockfrostServiceM (Either ClientError (Maybe Datum))
getDatumByHash dataHash = do
  response <- blockfrostGetRequest (DatumCbor dataHash)
  pure $ handle404AsNothing $ unwrapBlockfrostDatum <$> handleBlockfrostResponse
    response

--------------------------------------------------------------------------------
-- Get script by hash
--------------------------------------------------------------------------------

getScriptByHash
  :: ScriptHash
  -> BlockfrostServiceM (Either ClientError (Maybe ScriptRef))
getScriptByHash scriptHash = runExceptT $ runMaybeT do
  scriptInfo <- MaybeT $ ExceptT $ getScriptInfo scriptHash
  case scriptLanguage scriptInfo of
    NativeScript ->
      NativeScriptRef <$>
        (MaybeT $ ExceptT getNativeScriptByHash)
    PlutusV1Script ->
      PlutusScriptRef <$> plutusV1Script <$>
        (MaybeT $ ExceptT getPlutusScriptCborByHash)
    PlutusV2Script ->
      PlutusScriptRef <$> plutusV2Script <$>
        (MaybeT $ ExceptT getPlutusScriptCborByHash)
  where
  getNativeScriptByHash
    :: BlockfrostServiceM (Either ClientError (Maybe NativeScript))
  getNativeScriptByHash = runExceptT do
    (nativeScript :: Maybe BlockfrostNativeScript) <- ExceptT do
      response <- blockfrostGetRequest (NativeScriptByHash scriptHash)
      pure $ handle404AsNothing $ handleBlockfrostResponse response
    pure $ unwrap <$> nativeScript

  getPlutusScriptCborByHash
    :: BlockfrostServiceM (Either ClientError (Maybe ByteArray))
  getPlutusScriptCborByHash = runExceptT do
    (plutusScriptCbor :: Maybe BlockfrostCbor) <- ExceptT do
      response <- blockfrostGetRequest (PlutusScriptCborByHash scriptHash)
      pure $ handle404AsNothing $ handleBlockfrostResponse response
    pure $ join $ unwrap <$> plutusScriptCbor

getScriptInfo
  :: ScriptHash
  -> BlockfrostServiceM (Either ClientError (Maybe BlockfrostScriptInfo))
getScriptInfo scriptHash = do
  response <- blockfrostGetRequest (ScriptInfo scriptHash)
  pure $ handle404AsNothing $ handleBlockfrostResponse response

--------------------------------------------------------------------------------
>>>>>>> 6456744d
-- Check transaction confirmation status
--------------------------------------------------------------------------------

isTxConfirmed
  :: TransactionHash
  -> BlockfrostServiceM (Either ClientError Boolean)
isTxConfirmed txHash = do
  response <- blockfrostGetRequest $ Transaction txHash
  pure case handleBlockfrostResponse response of
    Right (_ :: Aeson) -> Right true
    Left (ClientHttpResponseError (Affjax.StatusCode 404) _) -> Right false
    Left e -> Left e

--------------------------------------------------------------------------------
-- Get transaction metadata
--------------------------------------------------------------------------------

getTxMetadata
  :: TransactionHash
  -> BlockfrostServiceM (Either GetTxMetadataError GeneralTransactionMetadata)
getTxMetadata txHash = do
  response <- blockfrostGetRequest (TransactionMetadata txHash)
  pure case unwrapBlockfrostMetadata <$> handleBlockfrostResponse response of
    Left (ClientHttpResponseError (Affjax.StatusCode 404) _) ->
      Left GetTxMetadataTxNotFoundError
    Left e ->
      Left (GetTxMetadataClientError e)
    Right metadata
      | Map.isEmpty (unwrap metadata) ->
          Left GetTxMetadataMetadataEmptyOrMissingError
      | otherwise -> Right metadata

--------------------------------------------------------------------------------
<<<<<<< HEAD
-- Get utxos at address / by output reference
--------------------------------------------------------------------------------

utxosAt :: Address -> BlockfrostServiceM (Either ClientError UtxoMap)
utxosAt address = runExceptT $
  ExceptT (utxosAtAddressOnPage 1)
    >>= (ExceptT <<< resolveBlockfrostUtxosAtAddress)
  where
  utxosAtAddressOnPage
    :: Int -> BlockfrostServiceM (Either ClientError BlockfrostUtxosAtAddress)
  utxosAtAddressOnPage page = runExceptT do
    -- Maximum number of results per page supported by Blockfrost:
    let maxNumResultsOnPage = 100
    utxos <- ExceptT $ handleBlockfrostResponse <$>
      blockfrostGetRequest (UtxosAtAddress address page maxNumResultsOnPage)
    case Array.length (unwrap utxos) < maxNumResultsOnPage of
      true -> pure utxos
      false -> append utxos <$> ExceptT (utxosAtAddressOnPage $ page + 1)

getUtxoByOref
  :: TransactionInput
  -> BlockfrostServiceM (Either ClientError (Maybe TransactionOutput))
getUtxoByOref oref@(TransactionInput { transactionId: txHash }) = runExceptT do
  (blockfrostUtxoMap :: BlockfrostUtxosOfTransaction) <-
    ExceptT $ handleBlockfrostResponse <$>
      blockfrostGetRequest (UtxosOfTransaction txHash)
  traverse (ExceptT <<< resolveBlockfrostTxOutput)
    (snd <$> Array.find (eq oref <<< fst) (unwrap blockfrostUtxoMap))

--------------------------------------------------------------------------------
-- Get datum by hash
--------------------------------------------------------------------------------

getDatumByHash
  :: DataHash -> BlockfrostServiceM (Either ClientError (Maybe Datum))
getDatumByHash dataHash = do
  response <- blockfrostGetRequest (DatumCbor dataHash)
  pure $ handle404AsNothing $ unwrapBlockfrostDatum <$> handleBlockfrostResponse
    response

--------------------------------------------------------------------------------
-- Get script by hash
--------------------------------------------------------------------------------

getScriptByHash
  :: ScriptHash
  -> BlockfrostServiceM (Either ClientError (Maybe ScriptRef))
getScriptByHash scriptHash = runExceptT $ runMaybeT do
  scriptInfo <- MaybeT $ ExceptT getScriptInfo
  case scriptLanguage scriptInfo of
    NativeScript ->
      NativeScriptRef <$>
        (MaybeT $ ExceptT getNativeScriptByHash)
    PlutusV1Script ->
      PlutusScriptRef <$> plutusV1Script <$>
        (MaybeT $ ExceptT getPlutusScriptCborByHash)
    PlutusV2Script ->
      PlutusScriptRef <$> plutusV2Script <$>
        (MaybeT $ ExceptT getPlutusScriptCborByHash)
  where
  getScriptInfo
    :: BlockfrostServiceM (Either ClientError (Maybe BlockfrostScriptInfo))
  getScriptInfo = do
    response <- blockfrostGetRequest (ScriptInfo scriptHash)
    pure $ handle404AsNothing $ handleBlockfrostResponse response

  getNativeScriptByHash
    :: BlockfrostServiceM (Either ClientError (Maybe NativeScript))
  getNativeScriptByHash = runExceptT do
    (nativeScript :: Maybe BlockfrostNativeScript) <- ExceptT do
      response <- blockfrostGetRequest (NativeScriptByHash scriptHash)
      pure $ handle404AsNothing $ handleBlockfrostResponse response
    pure $ unwrap <$> nativeScript

  getPlutusScriptCborByHash
    :: BlockfrostServiceM (Either ClientError (Maybe ByteArray))
  getPlutusScriptCborByHash = runExceptT do
    (plutusScriptCbor :: Maybe BlockfrostCbor) <- ExceptT do
      response <- blockfrostGetRequest (PlutusScriptCborByHash scriptHash)
      pure $ handle404AsNothing $ handleBlockfrostResponse response
    pure $ join $ unwrap <$> plutusScriptCbor

--------------------------------------------------------------------------------
-- BlockfrostUtxosAtAddress / BlockfrostUtxosOfTransaction
--------------------------------------------------------------------------------

type BlockfrostUnspentOutput = TransactionInput /\ BlockfrostTransactionOutput

newtype BlockfrostUtxosAtAddress =
  BlockfrostUtxosAtAddress (Array BlockfrostUnspentOutput)

derive instance Generic BlockfrostUtxosAtAddress _
derive instance Newtype BlockfrostUtxosAtAddress _
derive newtype instance Semigroup BlockfrostUtxosAtAddress

instance Show BlockfrostUtxosAtAddress where
  show = genericShow

instance DecodeAeson BlockfrostUtxosAtAddress where
  decodeAeson = aesonArray (map wrap <<< traverse decodeUtxoEntry)
    where
    decodeUtxoEntry :: Aeson -> Either JsonDecodeError BlockfrostUnspentOutput
    decodeUtxoEntry utxoAeson =
      Tuple <$> decodeTxOref utxoAeson <*> decodeAeson utxoAeson

    decodeTxOref :: Aeson -> Either JsonDecodeError TransactionInput
    decodeTxOref = aesonObject \obj -> do
      transactionId <- getField obj "tx_hash"
      index <- getField obj "output_index"
      pure $ TransactionInput { transactionId, index }

resolveBlockfrostUtxosAtAddress
  :: BlockfrostUtxosAtAddress
  -> BlockfrostServiceM (Either ClientError UtxoMap)
resolveBlockfrostUtxosAtAddress (BlockfrostUtxosAtAddress utxos) =
  runExceptT $ Map.fromFoldable <$>
    parTraverse (traverse (ExceptT <<< resolveBlockfrostTxOutput)) utxos

newtype BlockfrostUtxosOfTransaction =
  BlockfrostUtxosOfTransaction (Array BlockfrostUnspentOutput)

derive instance Generic BlockfrostUtxosOfTransaction _
derive instance Newtype BlockfrostUtxosOfTransaction _

instance Show BlockfrostUtxosOfTransaction where
  show = genericShow

instance DecodeAeson BlockfrostUtxosOfTransaction where
  decodeAeson = aesonObject \obj -> do
    txHash <- getField obj "hash"
    getField obj "outputs"
      >>= aesonArray (map wrap <<< traverse (decodeUtxoEntry txHash))
    where
    decodeUtxoEntry
      :: TransactionHash
      -> Aeson
      -> Either JsonDecodeError BlockfrostUnspentOutput
    decodeUtxoEntry txHash utxoAeson =
      Tuple <$> decodeTxOref txHash utxoAeson <*> decodeAeson utxoAeson

    decodeTxOref
      :: TransactionHash -> Aeson -> Either JsonDecodeError TransactionInput
    decodeTxOref txHash = aesonObject $
      flip getField "output_index" >>> map \index ->
        TransactionInput { transactionId: txHash, index }

--------------------------------------------------------------------------------
-- BlockfrostTransactionOutput
--------------------------------------------------------------------------------

newtype BlockfrostTransactionOutput = BlockfrostTransactionOutput
  { address :: Address
  , amount :: Value
  , datum :: OutputDatum
  , scriptHash :: Maybe ScriptHash
  }

derive instance Generic BlockfrostTransactionOutput _
derive instance Newtype BlockfrostTransactionOutput _

instance Show BlockfrostTransactionOutput where
  show = genericShow

instance DecodeAeson BlockfrostTransactionOutput where
  decodeAeson = aesonObject \obj -> do
    address <- decodeAddress obj
    amount <- decodeValue obj
    datum <- decodeOutputDatum obj
    scriptHash <- getFieldOptional' obj "reference_script_hash"
    pure $ wrap { address, amount, datum, scriptHash }
    where
    decodeAddress :: Object Aeson -> Either JsonDecodeError Address
    decodeAddress obj =
      getField obj "address" >>= \address ->
        note (TypeMismatch "Expected bech32 encoded address")
          (addressFromBech32 address)

    decodeValue :: Object Aeson -> Either JsonDecodeError Value
    decodeValue =
      flip getField "amount" >=> aesonArray (map fold <<< traverse decodeAsset)
      where
      decodeAsset :: Aeson -> Either JsonDecodeError Value
      decodeAsset = aesonObject \obj -> do
        quantity <-
          getField obj "quantity" >>=
            BigInt.fromString >>>
              note (TypeMismatch "Expected string repr of BigInt")
        getField obj "unit" >>= case _ of
          "lovelace" -> pure $ Value.lovelaceValueOf quantity
          assetString -> do
            let { before: csStr, after: tnStr } = String.splitAt 56 assetString
            decodeAssetClass assetString csStr tnStr <#> \(cs /\ tn) ->
              Value.mkValue mempty $ Value.mkSingletonNonAdaAsset cs tn quantity

    decodeOutputDatum :: Object Aeson -> Either JsonDecodeError OutputDatum
    decodeOutputDatum obj =
      getFieldOptional' obj "inline_datum" >>= case _ of
        Just datum ->
          note (TypeMismatch "Expected CBOR encoded inline datum")
            (OutputDatum <$> deserializeData datum)
        Nothing ->
          maybe NoOutputDatum OutputDatumHash
            <$> getFieldOptional' obj "data_hash"

resolveBlockfrostTxOutput
  :: BlockfrostTransactionOutput
  -> BlockfrostServiceM (Either ClientError TransactionOutput)
resolveBlockfrostTxOutput
  (BlockfrostTransactionOutput blockfrostTxOutput@{ address, amount, datum }) =
  map mkTxOutput <$> resolveScriptRef
  where
  mkTxOutput :: Maybe ScriptRef -> TransactionOutput
  mkTxOutput scriptRef =
    TransactionOutput { address, amount, datum, scriptRef }

  resolveScriptRef :: BlockfrostServiceM (Either ClientError (Maybe ScriptRef))
  resolveScriptRef =
    case blockfrostTxOutput.scriptHash of
      Nothing -> pure $ Right Nothing
      Just scriptHash -> runExceptT do
        scriptRef <- ExceptT $ getScriptByHash scriptHash
        except $ Just <$> flip note scriptRef
          (ClientOtherError "Blockfrost: Failed to resolve reference script")

--------------------------------------------------------------------------------
=======
>>>>>>> 6456744d
-- BlockfrostScriptLanguage
--------------------------------------------------------------------------------

data BlockfrostScriptLanguage = NativeScript | PlutusV1Script | PlutusV2Script

derive instance Generic BlockfrostScriptLanguage _
<<<<<<< HEAD
=======
derive instance Eq BlockfrostScriptLanguage
>>>>>>> 6456744d

instance Show BlockfrostScriptLanguage where
  show = genericShow

instance DecodeAeson BlockfrostScriptLanguage where
  decodeAeson = aesonString $ case _ of
<<<<<<< HEAD
    "native" -> pure NativeScript
=======
    "timelock" -> pure NativeScript
>>>>>>> 6456744d
    "plutusV1" -> pure PlutusV1Script
    "plutusV2" -> pure PlutusV2Script
    invalid ->
      Left $ TypeMismatch $
        "language: expected 'native' or 'plutusV{1|2}', got: " <> invalid

--------------------------------------------------------------------------------
-- BlockfrostScriptInfo
--------------------------------------------------------------------------------

newtype BlockfrostScriptInfo = BlockfrostScriptInfo
  { language :: BlockfrostScriptLanguage
  }

scriptLanguage :: BlockfrostScriptInfo -> BlockfrostScriptLanguage
scriptLanguage = _.language <<< unwrap

derive instance Generic BlockfrostScriptInfo _
derive instance Newtype BlockfrostScriptInfo _
<<<<<<< HEAD
=======
derive instance Eq BlockfrostScriptInfo
>>>>>>> 6456744d

instance Show BlockfrostScriptInfo where
  show = genericShow

instance DecodeAeson BlockfrostScriptInfo where
<<<<<<< HEAD
  decodeAeson = aesonObject \obj ->
    getField obj "type"
      <#> \language -> BlockfrostScriptInfo { language }
=======
  decodeAeson =
    aesonObject (map (wrap <<< { language: _ }) <<< flip getField "type")
>>>>>>> 6456744d

--------------------------------------------------------------------------------
-- BlockfrostNativeScript
--------------------------------------------------------------------------------

newtype BlockfrostNativeScript = BlockfrostNativeScript NativeScript

derive instance Generic BlockfrostNativeScript _
derive instance Newtype BlockfrostNativeScript _

instance Show BlockfrostNativeScript where
  show = genericShow

instance DecodeAeson BlockfrostNativeScript where
  decodeAeson =
    aesonObject (flip getField "json") >=> (map wrap <<< decodeNativeScript)
    where
<<<<<<< HEAD
    unwrap' :: BlockfrostNativeScript -> NativeScript
    unwrap' = unwrap

=======
>>>>>>> 6456744d
    decodeNativeScript :: Object Aeson -> Either JsonDecodeError NativeScript
    decodeNativeScript obj = getField obj "type" >>= case _ of
      "sig" ->
        ScriptPubkey <$>
          ( getField obj "keyHash" >>=
              (note (TypeMismatch "Ed25519KeyHash") <<< ed25519KeyHashFromBytes)
          )
      "before" ->
        TimelockExpiry <$> getField obj "slot"
      "after" ->
        TimelockStart <$> getField obj "slot"
      "all" ->
<<<<<<< HEAD
        ScriptAll <$> map unwrap' <$> getField obj "scripts"
      "any" ->
        ScriptAny <$> map unwrap' <$> getField obj "scripts"
      "atLeast" -> do
        required <- getField obj "required"
        ScriptNOfK required <$> map unwrap' <$> getField obj "scripts"
      _ ->
        Left $ TypeMismatch "Native script constructor"
=======
        ScriptAll <$> decodeScripts
      "any" ->
        ScriptAny <$> decodeScripts
      "atLeast" ->
        ScriptNOfK <$> getField obj "required" <*> decodeScripts
      _ ->
        Left $ TypeMismatch "Native script constructor"
      where
      decodeScripts :: Either JsonDecodeError (Array NativeScript)
      decodeScripts =
        getField obj "scripts" >>= traverse (aesonObject decodeNativeScript)
>>>>>>> 6456744d

--------------------------------------------------------------------------------
-- BlockfrostCbor
--------------------------------------------------------------------------------

newtype BlockfrostCbor = BlockfrostCbor (Maybe ByteArray)

derive instance Generic BlockfrostCbor _
derive instance Newtype BlockfrostCbor _

instance Show BlockfrostCbor where
  show = genericShow

instance DecodeAeson BlockfrostCbor where
  decodeAeson aeson
    | isNull aeson = pure $ BlockfrostCbor Nothing
    | otherwise = do
        cbor <- aesonObject (flip getFieldOptional "cbor") aeson
        pure $ BlockfrostCbor cbor

--------------------------------------------------------------------------------
-- BlockfrostDatum
--------------------------------------------------------------------------------

newtype BlockfrostDatum = BlockfrostDatum (Maybe Datum)

derive instance Generic BlockfrostDatum _
derive instance Newtype BlockfrostDatum _

instance Show BlockfrostDatum where
  show = genericShow

unwrapBlockfrostDatum :: BlockfrostDatum -> Maybe Datum
unwrapBlockfrostDatum = unwrap

instance DecodeAeson BlockfrostDatum where
  decodeAeson aeson
    | isNull aeson = pure $ BlockfrostDatum Nothing
    | otherwise = do
        cbor <- aesonObject (flip getFieldOptional "cbor") aeson
        pure $ BlockfrostDatum $ deserializeData =<< cbor

--------------------------------------------------------------------------------
-- BlockfrostMetadata
--------------------------------------------------------------------------------

newtype BlockfrostMetadata = BlockfrostMetadata GeneralTransactionMetadata

derive instance Generic BlockfrostMetadata _
derive instance Eq BlockfrostMetadata
derive instance Newtype BlockfrostMetadata _

instance Show BlockfrostMetadata where
  show = genericShow

instance DecodeAeson BlockfrostMetadata where
  decodeAeson = decodeAeson >=>
    \(metadatas :: Array { metadata :: CborBytes }) -> do
      metadatas' <- for metadatas \{ metadata } -> do
        map (unwrap <<< convertGeneralTransactionMetadata) <$> flip note
          (fromBytes metadata) $
          TypeMismatch "Hexadecimal encoded Metadata"

      pure $ BlockfrostMetadata $ GeneralTransactionMetadata $ Map.unions
        metadatas'

unwrapBlockfrostMetadata :: BlockfrostMetadata -> GeneralTransactionMetadata
unwrapBlockfrostMetadata (BlockfrostMetadata metadata) = metadata<|MERGE_RESOLUTION|>--- conflicted
+++ resolved
@@ -14,30 +14,21 @@
   , BlockfrostRawPostResponseData
   , BlockfrostRawResponse
   , BlockfrostScriptInfo(BlockfrostScriptInfo)
+  , BlockfrostScriptLanguage(NativeScript, PlutusV1Script, PlutusV2Script)
   , BlockfrostServiceM
   , BlockfrostServiceParams
-  , BlockfrostScriptLanguage(NativeScript, PlutusV1Script, PlutusV2Script)
   , OnBlockfrostRawGetResponseHook
   , OnBlockfrostRawPostResponseHook
-<<<<<<< HEAD
-  , getDatumByHash
-  , getScriptByHash
-=======
-  , dummyExport
   , getDatumByHash
   , getScriptByHash
   , getScriptInfo
->>>>>>> 6456744d
   , getTxMetadata
   , getUtxoByOref
   , isTxConfirmed
   , runBlockfrostServiceM
   , runBlockfrostServiceTestM
-<<<<<<< HEAD
   , utxosAt
   , dummyExport
-=======
->>>>>>> 6456744d
   ) where
 
 import Prelude
@@ -49,10 +40,7 @@
   , decodeAeson
   , getField
   , getFieldOptional
-<<<<<<< HEAD
   , getFieldOptional'
-=======
->>>>>>> 6456744d
   , isNull
   , parseJsonStringToAeson
   )
@@ -61,18 +49,11 @@
 import Affjax.RequestHeader (RequestHeader(ContentType, RequestHeader)) as Affjax
 import Affjax.ResponseFormat (string) as Affjax.ResponseFormat
 import Affjax.StatusCode (StatusCode(StatusCode)) as Affjax
-<<<<<<< HEAD
 import Control.Monad.Except.Trans (ExceptT(ExceptT), except, runExceptT)
 import Control.Monad.Maybe.Trans (MaybeT(MaybeT), runMaybeT)
 import Control.Monad.Reader.Class (ask, asks)
 import Control.Monad.Reader.Trans (ReaderT, runReaderT)
 import Control.Parallel (parTraverse)
-=======
-import Control.Monad.Except.Trans (ExceptT(ExceptT), runExceptT)
-import Control.Monad.Maybe.Trans (MaybeT(MaybeT), runMaybeT)
-import Control.Monad.Reader.Class (ask, asks)
-import Control.Monad.Reader.Trans (ReaderT, runReaderT)
->>>>>>> 6456744d
 import Ctl.Internal.Cardano.Types.NativeScript
   ( NativeScript
       ( ScriptAll
@@ -86,7 +67,6 @@
 import Ctl.Internal.Cardano.Types.ScriptRef
   ( ScriptRef(NativeScriptRef, PlutusScriptRef)
   )
-<<<<<<< HEAD
 import Ctl.Internal.Cardano.Types.Transaction
   ( TransactionOutput(TransactionOutput)
   , UtxoMap
@@ -97,8 +77,6 @@
   , mkSingletonNonAdaAsset
   , mkValue
   ) as Value
-=======
->>>>>>> 6456744d
 import Ctl.Internal.Contract.QueryBackend (BlockfrostBackend)
 import Ctl.Internal.Contract.QueryHandle.Error
   ( GetTxMetadataError
@@ -112,14 +90,11 @@
 import Ctl.Internal.Deserialization.Transaction
   ( convertGeneralTransactionMetadata
   )
-<<<<<<< HEAD
 import Ctl.Internal.Serialization.Address
   ( Address
   , addressBech32
   , addressFromBech32
   )
-=======
->>>>>>> 6456744d
 import Ctl.Internal.Serialization.Hash
   ( ScriptHash
   , ed25519KeyHashFromBytes
@@ -135,7 +110,6 @@
       )
   , ServiceError(ServiceBlockfrostError)
   )
-<<<<<<< HEAD
 import Ctl.Internal.Service.Helpers
   ( aesonArray
   , aesonObject
@@ -154,15 +128,6 @@
   ( TransactionHash
   , TransactionInput(TransactionInput)
   )
-=======
-import Ctl.Internal.Service.Helpers (aesonObject, aesonString)
-import Ctl.Internal.Types.ByteArray (ByteArray, byteArrayToHex)
-import Ctl.Internal.Types.CborBytes (CborBytes)
-import Ctl.Internal.Types.Datum (DataHash(DataHash), Datum)
-import Ctl.Internal.Types.RawBytes (rawBytesToHex)
-import Ctl.Internal.Types.Scripts (plutusV1Script, plutusV2Script)
-import Ctl.Internal.Types.Transaction (TransactionHash)
->>>>>>> 6456744d
 import Ctl.Internal.Types.TransactionMetadata
   ( GeneralTransactionMetadata(GeneralTransactionMetadata)
   )
@@ -173,7 +138,6 @@
 import Data.Foldable (fold)
 import Data.Generic.Rep (class Generic)
 import Data.HTTP.Method (Method(GET, POST))
-<<<<<<< HEAD
 import Data.Map (fromFoldable, isEmpty, unions) as Map
 import Data.Maybe (Maybe(Just, Nothing), maybe)
 import Data.MediaType (MediaType)
@@ -183,14 +147,6 @@
 import Data.Traversable (for, for_, traverse)
 import Data.Tuple (Tuple(Tuple), fst, snd)
 import Data.Tuple.Nested (type (/\), (/\))
-=======
-import Data.Map (isEmpty, unions) as Map
-import Data.Maybe (Maybe(Nothing), maybe)
-import Data.MediaType (MediaType)
-import Data.Newtype (class Newtype, unwrap, wrap)
-import Data.Show.Generic (genericShow)
-import Data.Traversable (for, for_, traverse)
->>>>>>> 6456744d
 import Effect.Aff (Aff)
 import Effect.Aff.Class (liftAff)
 import Foreign.Object (Object)
@@ -294,14 +250,11 @@
       "/txs/" <> byteArrayToHex (unwrap txHash)
     TransactionMetadata txHash ->
       "/txs/" <> byteArrayToHex (unwrap txHash) <> "/metadata/cbor"
-<<<<<<< HEAD
     UtxosAtAddress address page count ->
       "/addresses/" <> addressBech32 address <> "/utxos?page=" <> show page
         <> ("&count=" <> show count)
     UtxosOfTransaction txHash ->
       "/txs/" <> byteArrayToHex (unwrap txHash) <> "/utxos"
-=======
->>>>>>> 6456744d
 
 dummyExport :: Unit -> Unit
 dummyExport _ = undefined blockfrostPostRequest
@@ -393,8 +346,69 @@
 handle404AsNothing x = x
 
 --------------------------------------------------------------------------------
-<<<<<<< HEAD
-=======
+-- Check transaction confirmation status
+--------------------------------------------------------------------------------
+
+isTxConfirmed
+  :: TransactionHash
+  -> BlockfrostServiceM (Either ClientError Boolean)
+isTxConfirmed txHash = do
+  response <- blockfrostGetRequest $ Transaction txHash
+  pure case handleBlockfrostResponse response of
+    Right (_ :: Aeson) -> Right true
+    Left (ClientHttpResponseError (Affjax.StatusCode 404) _) -> Right false
+    Left e -> Left e
+
+--------------------------------------------------------------------------------
+-- Get transaction metadata
+--------------------------------------------------------------------------------
+
+getTxMetadata
+  :: TransactionHash
+  -> BlockfrostServiceM (Either GetTxMetadataError GeneralTransactionMetadata)
+getTxMetadata txHash = do
+  response <- blockfrostGetRequest (TransactionMetadata txHash)
+  pure case unwrapBlockfrostMetadata <$> handleBlockfrostResponse response of
+    Left (ClientHttpResponseError (Affjax.StatusCode 404) _) ->
+      Left GetTxMetadataTxNotFoundError
+    Left e ->
+      Left (GetTxMetadataClientError e)
+    Right metadata
+      | Map.isEmpty (unwrap metadata) ->
+          Left GetTxMetadataMetadataEmptyOrMissingError
+      | otherwise -> Right metadata
+
+--------------------------------------------------------------------------------
+-- Get utxos at address / by output reference
+--------------------------------------------------------------------------------
+
+utxosAt :: Address -> BlockfrostServiceM (Either ClientError UtxoMap)
+utxosAt address = runExceptT $
+  ExceptT (utxosAtAddressOnPage 1)
+    >>= (ExceptT <<< resolveBlockfrostUtxosAtAddress)
+  where
+  utxosAtAddressOnPage
+    :: Int -> BlockfrostServiceM (Either ClientError BlockfrostUtxosAtAddress)
+  utxosAtAddressOnPage page = runExceptT do
+    -- Maximum number of results per page supported by Blockfrost:
+    let maxNumResultsOnPage = 100
+    utxos <- ExceptT $ handleBlockfrostResponse <$>
+      blockfrostGetRequest (UtxosAtAddress address page maxNumResultsOnPage)
+    case Array.length (unwrap utxos) < maxNumResultsOnPage of
+      true -> pure utxos
+      false -> append utxos <$> ExceptT (utxosAtAddressOnPage $ page + 1)
+
+getUtxoByOref
+  :: TransactionInput
+  -> BlockfrostServiceM (Either ClientError (Maybe TransactionOutput))
+getUtxoByOref oref@(TransactionInput { transactionId: txHash }) = runExceptT do
+  (blockfrostUtxoMap :: BlockfrostUtxosOfTransaction) <-
+    ExceptT $ handleBlockfrostResponse <$>
+      blockfrostGetRequest (UtxosOfTransaction txHash)
+  traverse (ExceptT <<< resolveBlockfrostTxOutput)
+    (snd <$> Array.find (eq oref <<< fst) (unwrap blockfrostUtxoMap))
+
+--------------------------------------------------------------------------------
 -- Get datum by hash
 --------------------------------------------------------------------------------
 
@@ -449,124 +463,6 @@
   pure $ handle404AsNothing $ handleBlockfrostResponse response
 
 --------------------------------------------------------------------------------
->>>>>>> 6456744d
--- Check transaction confirmation status
---------------------------------------------------------------------------------
-
-isTxConfirmed
-  :: TransactionHash
-  -> BlockfrostServiceM (Either ClientError Boolean)
-isTxConfirmed txHash = do
-  response <- blockfrostGetRequest $ Transaction txHash
-  pure case handleBlockfrostResponse response of
-    Right (_ :: Aeson) -> Right true
-    Left (ClientHttpResponseError (Affjax.StatusCode 404) _) -> Right false
-    Left e -> Left e
-
---------------------------------------------------------------------------------
--- Get transaction metadata
---------------------------------------------------------------------------------
-
-getTxMetadata
-  :: TransactionHash
-  -> BlockfrostServiceM (Either GetTxMetadataError GeneralTransactionMetadata)
-getTxMetadata txHash = do
-  response <- blockfrostGetRequest (TransactionMetadata txHash)
-  pure case unwrapBlockfrostMetadata <$> handleBlockfrostResponse response of
-    Left (ClientHttpResponseError (Affjax.StatusCode 404) _) ->
-      Left GetTxMetadataTxNotFoundError
-    Left e ->
-      Left (GetTxMetadataClientError e)
-    Right metadata
-      | Map.isEmpty (unwrap metadata) ->
-          Left GetTxMetadataMetadataEmptyOrMissingError
-      | otherwise -> Right metadata
-
---------------------------------------------------------------------------------
-<<<<<<< HEAD
--- Get utxos at address / by output reference
---------------------------------------------------------------------------------
-
-utxosAt :: Address -> BlockfrostServiceM (Either ClientError UtxoMap)
-utxosAt address = runExceptT $
-  ExceptT (utxosAtAddressOnPage 1)
-    >>= (ExceptT <<< resolveBlockfrostUtxosAtAddress)
-  where
-  utxosAtAddressOnPage
-    :: Int -> BlockfrostServiceM (Either ClientError BlockfrostUtxosAtAddress)
-  utxosAtAddressOnPage page = runExceptT do
-    -- Maximum number of results per page supported by Blockfrost:
-    let maxNumResultsOnPage = 100
-    utxos <- ExceptT $ handleBlockfrostResponse <$>
-      blockfrostGetRequest (UtxosAtAddress address page maxNumResultsOnPage)
-    case Array.length (unwrap utxos) < maxNumResultsOnPage of
-      true -> pure utxos
-      false -> append utxos <$> ExceptT (utxosAtAddressOnPage $ page + 1)
-
-getUtxoByOref
-  :: TransactionInput
-  -> BlockfrostServiceM (Either ClientError (Maybe TransactionOutput))
-getUtxoByOref oref@(TransactionInput { transactionId: txHash }) = runExceptT do
-  (blockfrostUtxoMap :: BlockfrostUtxosOfTransaction) <-
-    ExceptT $ handleBlockfrostResponse <$>
-      blockfrostGetRequest (UtxosOfTransaction txHash)
-  traverse (ExceptT <<< resolveBlockfrostTxOutput)
-    (snd <$> Array.find (eq oref <<< fst) (unwrap blockfrostUtxoMap))
-
---------------------------------------------------------------------------------
--- Get datum by hash
---------------------------------------------------------------------------------
-
-getDatumByHash
-  :: DataHash -> BlockfrostServiceM (Either ClientError (Maybe Datum))
-getDatumByHash dataHash = do
-  response <- blockfrostGetRequest (DatumCbor dataHash)
-  pure $ handle404AsNothing $ unwrapBlockfrostDatum <$> handleBlockfrostResponse
-    response
-
---------------------------------------------------------------------------------
--- Get script by hash
---------------------------------------------------------------------------------
-
-getScriptByHash
-  :: ScriptHash
-  -> BlockfrostServiceM (Either ClientError (Maybe ScriptRef))
-getScriptByHash scriptHash = runExceptT $ runMaybeT do
-  scriptInfo <- MaybeT $ ExceptT getScriptInfo
-  case scriptLanguage scriptInfo of
-    NativeScript ->
-      NativeScriptRef <$>
-        (MaybeT $ ExceptT getNativeScriptByHash)
-    PlutusV1Script ->
-      PlutusScriptRef <$> plutusV1Script <$>
-        (MaybeT $ ExceptT getPlutusScriptCborByHash)
-    PlutusV2Script ->
-      PlutusScriptRef <$> plutusV2Script <$>
-        (MaybeT $ ExceptT getPlutusScriptCborByHash)
-  where
-  getScriptInfo
-    :: BlockfrostServiceM (Either ClientError (Maybe BlockfrostScriptInfo))
-  getScriptInfo = do
-    response <- blockfrostGetRequest (ScriptInfo scriptHash)
-    pure $ handle404AsNothing $ handleBlockfrostResponse response
-
-  getNativeScriptByHash
-    :: BlockfrostServiceM (Either ClientError (Maybe NativeScript))
-  getNativeScriptByHash = runExceptT do
-    (nativeScript :: Maybe BlockfrostNativeScript) <- ExceptT do
-      response <- blockfrostGetRequest (NativeScriptByHash scriptHash)
-      pure $ handle404AsNothing $ handleBlockfrostResponse response
-    pure $ unwrap <$> nativeScript
-
-  getPlutusScriptCborByHash
-    :: BlockfrostServiceM (Either ClientError (Maybe ByteArray))
-  getPlutusScriptCborByHash = runExceptT do
-    (plutusScriptCbor :: Maybe BlockfrostCbor) <- ExceptT do
-      response <- blockfrostGetRequest (PlutusScriptCborByHash scriptHash)
-      pure $ handle404AsNothing $ handleBlockfrostResponse response
-    pure $ join $ unwrap <$> plutusScriptCbor
-
---------------------------------------------------------------------------------
 -- BlockfrostUtxosAtAddress / BlockfrostUtxosOfTransaction
 --------------------------------------------------------------------------------
 
@@ -709,29 +605,20 @@
           (ClientOtherError "Blockfrost: Failed to resolve reference script")
 
 --------------------------------------------------------------------------------
-=======
->>>>>>> 6456744d
 -- BlockfrostScriptLanguage
 --------------------------------------------------------------------------------
 
 data BlockfrostScriptLanguage = NativeScript | PlutusV1Script | PlutusV2Script
 
 derive instance Generic BlockfrostScriptLanguage _
-<<<<<<< HEAD
-=======
 derive instance Eq BlockfrostScriptLanguage
->>>>>>> 6456744d
 
 instance Show BlockfrostScriptLanguage where
   show = genericShow
 
 instance DecodeAeson BlockfrostScriptLanguage where
   decodeAeson = aesonString $ case _ of
-<<<<<<< HEAD
-    "native" -> pure NativeScript
-=======
     "timelock" -> pure NativeScript
->>>>>>> 6456744d
     "plutusV1" -> pure PlutusV1Script
     "plutusV2" -> pure PlutusV2Script
     invalid ->
@@ -751,23 +638,14 @@
 
 derive instance Generic BlockfrostScriptInfo _
 derive instance Newtype BlockfrostScriptInfo _
-<<<<<<< HEAD
-=======
 derive instance Eq BlockfrostScriptInfo
->>>>>>> 6456744d
 
 instance Show BlockfrostScriptInfo where
   show = genericShow
 
 instance DecodeAeson BlockfrostScriptInfo where
-<<<<<<< HEAD
-  decodeAeson = aesonObject \obj ->
-    getField obj "type"
-      <#> \language -> BlockfrostScriptInfo { language }
-=======
   decodeAeson =
     aesonObject (map (wrap <<< { language: _ }) <<< flip getField "type")
->>>>>>> 6456744d
 
 --------------------------------------------------------------------------------
 -- BlockfrostNativeScript
@@ -785,12 +663,6 @@
   decodeAeson =
     aesonObject (flip getField "json") >=> (map wrap <<< decodeNativeScript)
     where
-<<<<<<< HEAD
-    unwrap' :: BlockfrostNativeScript -> NativeScript
-    unwrap' = unwrap
-
-=======
->>>>>>> 6456744d
     decodeNativeScript :: Object Aeson -> Either JsonDecodeError NativeScript
     decodeNativeScript obj = getField obj "type" >>= case _ of
       "sig" ->
@@ -803,16 +675,6 @@
       "after" ->
         TimelockStart <$> getField obj "slot"
       "all" ->
-<<<<<<< HEAD
-        ScriptAll <$> map unwrap' <$> getField obj "scripts"
-      "any" ->
-        ScriptAny <$> map unwrap' <$> getField obj "scripts"
-      "atLeast" -> do
-        required <- getField obj "required"
-        ScriptNOfK required <$> map unwrap' <$> getField obj "scripts"
-      _ ->
-        Left $ TypeMismatch "Native script constructor"
-=======
         ScriptAll <$> decodeScripts
       "any" ->
         ScriptAny <$> decodeScripts
@@ -824,7 +686,6 @@
       decodeScripts :: Either JsonDecodeError (Array NativeScript)
       decodeScripts =
         getField obj "scripts" >>= traverse (aesonObject decodeNativeScript)
->>>>>>> 6456744d
 
 --------------------------------------------------------------------------------
 -- BlockfrostCbor
