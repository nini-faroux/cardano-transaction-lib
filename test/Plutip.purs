--- conflicted
+++ resolved
@@ -7,31 +7,16 @@
 import Prelude
 
 import Contract.Address
-<<<<<<< HEAD
   ( PaymentPubKeyHash(PaymentPubKeyHash)
   , PubKeyHash(PubKeyHash)
   , getWalletCollateral
-=======
-  ( getWalletCollateral
->>>>>>> 8ff11aec
   , ownPaymentPubKeyHash
   , ownStakePubKeyHash
   )
 import Contract.Chain (currentTime)
 import Contract.Hashing (nativeScriptHash)
 import Contract.Log (logInfo')
-<<<<<<< HEAD
-import Contract.Monad
-  ( Contract
-  , liftContractAffM
-  , liftContractM
-  , liftedE
-  , liftedM
-  , wrapContract
-  )
-=======
-import Contract.Monad (Contract, liftContractM, liftedE, liftedM)
->>>>>>> 8ff11aec
+import Contract.Monad (Contract, liftContractM, liftedE, liftedM, wrapContract)
 import Contract.PlutusData
   ( PlutusData(Integer)
   , Redeemer(Redeemer)
@@ -65,25 +50,17 @@
   )
 import Contract.TxConstraints (TxConstraints)
 import Contract.TxConstraints as Constraints
-<<<<<<< HEAD
-import Contract.Utxos (utxosAt)
-=======
-import Contract.Utxos (getWalletBalance)
->>>>>>> 8ff11aec
+import Contract.Utxos (utxosAt, getWalletBalance)
 import Contract.Value as Value
 import Contract.Wallet (KeyWallet, withKeyWallet)
+import Control.Monad.Error.Class (try)
 import Control.Monad.Reader (asks)
-import Control.Monad.Error.Class (try)
 import Control.Parallel (parallel, sequential)
 import Data.Array ((!!))
 import Data.BigInt as BigInt
-<<<<<<< HEAD
-import Data.Foldable (foldM)
+import Data.Either (isLeft)
+import Data.Foldable (foldM, fold)
 import Data.Lens (view)
-=======
-import Data.Either (isLeft)
-import Data.Foldable (fold)
->>>>>>> 8ff11aec
 import Data.Map as Map
 import Data.Maybe (Maybe(Just, Nothing), fromMaybe, isNothing)
 import Data.Newtype (unwrap, wrap)
@@ -96,31 +73,22 @@
 import Effect.Ref as Ref
 import Examples.AlwaysMints (alwaysMintsPolicy)
 import Examples.AlwaysSucceeds as AlwaysSucceeds
-<<<<<<< HEAD
-=======
-import Examples.InlineDatum as InlineDatum
->>>>>>> 8ff11aec
 import Examples.Helpers
   ( mkCurrencySymbol
   , mkTokenName
   , mustPayToPubKeyStakeAddress
   )
-<<<<<<< HEAD
-=======
+import Examples.InlineDatum as InlineDatum
 import Examples.Lose7Ada as AlwaysFails
->>>>>>> 8ff11aec
 import Examples.MintsMultipleTokens
   ( mintingPolicyRdmrInt1
   , mintingPolicyRdmrInt2
   , mintingPolicyRdmrInt3
   )
-<<<<<<< HEAD
-import Examples.SendsToken (contract) as SendsToken
-=======
 import Examples.PlutusV2.AlwaysSucceeds as AlwaysSucceedsV2
 import Examples.ReferenceInputs (contract) as ReferenceInputs
 import Examples.ReferenceScripts (contract) as ReferenceScripts
->>>>>>> 8ff11aec
+import Examples.SendsToken (contract) as SendsToken
 import Mote (group, test)
 import Mote.Monad (mapTest)
 import Plutip.Server
@@ -130,14 +98,10 @@
   , stopPlutipCluster
   )
 import Plutip.Types (StopClusterResponse(StopClusterSuccess))
-<<<<<<< HEAD
 import Plutus.Conversion.Address (toPlutusAddress)
-import Plutus.Types.Transaction (TransactionOutput(TransactionOutput))
-=======
 import Plutus.Types.Transaction
   ( TransactionOutputWithRefScript(TransactionOutputWithRefScript)
   )
->>>>>>> 8ff11aec
 import Plutus.Types.TransactionUnspentOutput
   ( TransactionUnspentOutput(TransactionUnspentOutput)
   , _input
@@ -602,6 +566,22 @@
           logInfo' "Try to spend locked values"
           AlwaysSucceeds.spendFromAlwaysSucceeds vhash validator txId
 
+    test "runPlutipContract: currentTime" do
+      runPlutipContract config unit \_ -> do
+        void $ currentTime
+        void $ getEraSummaries >>= unwrap >>> traverse
+          (getSlotLength >>> show >>> logInfo')
+
+    test "runPlutipContract: SendsToken" do
+      let
+        distribution :: InitialUTxOs
+        distribution =
+          [ BigInt.fromInt 5_000_000
+          , BigInt.fromInt 2_000_000_000
+          ]
+      runPlutipContract config distribution \alice -> do
+        withKeyWallet alice SendsToken.contract
+
     test "runPlutipContract: InlineDatum" do
       let
         distribution :: InitialUTxOs
@@ -693,15 +673,6 @@
           logInfo' "Try to spend locked values"
           AlwaysSucceeds.spendFromAlwaysSucceeds vhash validator txId
 
-<<<<<<< HEAD
-    test "runPlutipContract: currentTime" do
-      runPlutipContract config unit \_ -> do
-        void $ currentTime
-        void $ getEraSummaries >>= unwrap >>> traverse
-          (getSlotLength >>> show >>> logInfo')
-
-    test "runPlutipContract: SendsToken" do
-=======
     test "runPlutipContract: AlwaysFails Ada Collateral Return" do
       let
         distribution :: InitialUTxOs /\ InitialUTxOs
@@ -788,7 +759,6 @@
         withKeyWallet alice ReferenceScripts.contract
 
     test "runPlutipContract: ReferenceInputs" do
->>>>>>> 8ff11aec
       let
         distribution :: InitialUTxOs
         distribution =
@@ -796,11 +766,7 @@
           , BigInt.fromInt 2_000_000_000
           ]
       runPlutipContract config distribution \alice ->
-<<<<<<< HEAD
-        withKeyWallet alice SendsToken.contract
-=======
         withKeyWallet alice ReferenceInputs.contract
->>>>>>> 8ff11aec
 
 signMultipleContract :: forall (r :: Row Type). Contract r Unit
 signMultipleContract = do
@@ -864,8 +830,4 @@
 getLockedInputs :: forall (r :: Row Type). Contract r TxOutRefCache
 getLockedInputs = do
   cache <- asks (_.usedTxOuts <<< _.runtime <<< unwrap)
-<<<<<<< HEAD
-  liftEffect $ Ref.read $ unwrap cache
-=======
-  liftEffect $ Ref.read $ unwrap cache
->>>>>>> 8ff11aec
+  liftEffect $ Ref.read $ unwrap cache