--- conflicted
+++ resolved
@@ -288,29 +288,18 @@
                 , confirmAccess: confirmAccess extensionId re
                 , sign: sign extensionId password re
                 }
-<<<<<<< HEAD
             makeAff $ \k -> do
               let
                 rethrow aff = launchAff_ do
                   res <- try aff
                   when (isLeft res) $ liftEffect $ k res
-
               map fiberCanceler $ launchAff $ (try >=> k >>> liftEffect) $
-                subscribeToBrowserEvents (Just $ Seconds 10.0) page
+                subscribeToBrowserEvents page
                   case _ of
                     ConfirmAccess -> rethrow someWallet.confirmAccess
                     Sign -> rethrow someWallet.sign
                     Success -> pure unit
                     Failure _ -> pure unit -- error raised directly inside `subscribeToBrowserEvents`
-
-=======
-            subscribeToBrowserEvents page
-              case _ of
-                ConfirmAccess -> launchAff_ someWallet.confirmAccess
-                Sign -> launchAff_ someWallet.sign
-                Success -> pure unit
-                Failure err -> throw err
->>>>>>> e1a32ed2
   where
   subscribeToTestStatusUpdates :: Toppokki.Page -> Aff Unit
   subscribeToTestStatusUpdates page =
