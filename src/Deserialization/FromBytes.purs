module Deserialization.FromBytes
  ( class FromBytes
  , fromBytes
  , fromBytesEffect
  ) where

import Prelude

import Data.Maybe (Maybe(Just, Nothing))
import Effect (Effect)
import Effect.Exception (throw)
import FfiHelpers (MaybeFfiHelper, maybeFfiHelper)
import Serialization.Types
  ( DataHash
  , Mint
  , NativeScript
  , PlutusData
  , TransactionHash
  , TransactionUnspentOutput
  , TransactionWitnessSet
  )
import Types.ByteArray (ByteArray)

-- | Calls `from_bytes` method for the appropriate type
class FromBytes a where
  fromBytes :: ByteArray -> Maybe a

instance FromBytes DataHash where
  fromBytes = _fromBytesDataHash maybeFfiHelper

instance FromBytes TransactionHash where
  fromBytes = _fromBytesTransactionHash maybeFfiHelper

instance FromBytes PlutusData where
  fromBytes = _fromBytesPlutusData maybeFfiHelper

instance FromBytes TransactionUnspentOutput where
  fromBytes = _fromBytesTransactionUnspentOutput maybeFfiHelper

instance FromBytes TransactionWitnessSet where
  fromBytes = _fromBytesTransactionWitnessSet maybeFfiHelper

instance FromBytes NativeScript where
  fromBytes = _fromBytesNativeScript maybeFfiHelper

instance FromBytes Mint where
  fromBytes = _fromBytesMint maybeFfiHelper

fromBytesEffect :: forall a. FromBytes a => ByteArray -> Effect a
fromBytesEffect bytes =
  case fromBytes bytes of
    Nothing -> throw "from_bytes() call failed"
    Just a -> pure a

<<<<<<< HEAD
foreign import _fromBytesDataHash
  :: MaybeFfiHelper -> ByteArray -> Maybe DataHash

foreign import _fromBytesTransactionHash
  :: MaybeFfiHelper -> ByteArray -> Maybe TransactionHash

foreign import _fromBytesPlutusData
  :: MaybeFfiHelper -> ByteArray -> Maybe PlutusData

foreign import _fromBytesTransactionUnspentOutput
  :: MaybeFfiHelper -> ByteArray -> Maybe TransactionUnspentOutput

foreign import _fromBytesTransactionWitnessSet
  :: MaybeFfiHelper -> ByteArray -> Maybe TransactionWitnessSet

foreign import _fromBytesNativeScript
  :: MaybeFfiHelper -> ByteArray -> Maybe NativeScript
=======
foreign import _fromBytesDataHash :: MaybeFfiHelper -> ByteArray -> Maybe DataHash
foreign import _fromBytesTransactionHash :: MaybeFfiHelper -> ByteArray -> Maybe TransactionHash
foreign import _fromBytesPlutusData :: MaybeFfiHelper -> ByteArray -> Maybe PlutusData
foreign import _fromBytesTransactionUnspentOutput :: MaybeFfiHelper -> ByteArray -> Maybe TransactionUnspentOutput
foreign import _fromBytesTransactionWitnessSet :: MaybeFfiHelper -> ByteArray -> Maybe TransactionWitnessSet
foreign import _fromBytesNativeScript :: MaybeFfiHelper -> ByteArray -> Maybe NativeScript
foreign import _fromBytesMint :: MaybeFfiHelper -> ByteArray -> Maybe Mint
>>>>>>> 6e675f95
<|MERGE_RESOLUTION|>--- conflicted
+++ resolved
@@ -52,7 +52,6 @@
     Nothing -> throw "from_bytes() call failed"
     Just a -> pure a
 
-<<<<<<< HEAD
 foreign import _fromBytesDataHash
   :: MaybeFfiHelper -> ByteArray -> Maybe DataHash
 
@@ -70,12 +69,5 @@
 
 foreign import _fromBytesNativeScript
   :: MaybeFfiHelper -> ByteArray -> Maybe NativeScript
-=======
-foreign import _fromBytesDataHash :: MaybeFfiHelper -> ByteArray -> Maybe DataHash
-foreign import _fromBytesTransactionHash :: MaybeFfiHelper -> ByteArray -> Maybe TransactionHash
-foreign import _fromBytesPlutusData :: MaybeFfiHelper -> ByteArray -> Maybe PlutusData
-foreign import _fromBytesTransactionUnspentOutput :: MaybeFfiHelper -> ByteArray -> Maybe TransactionUnspentOutput
-foreign import _fromBytesTransactionWitnessSet :: MaybeFfiHelper -> ByteArray -> Maybe TransactionWitnessSet
-foreign import _fromBytesNativeScript :: MaybeFfiHelper -> ByteArray -> Maybe NativeScript
-foreign import _fromBytesMint :: MaybeFfiHelper -> ByteArray -> Maybe Mint
->>>>>>> 6e675f95
+
+foreign import _fromBytesMint :: MaybeFfiHelper -> ByteArray -> Maybe Mint