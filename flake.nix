{
  description = "cardano-transaction-lib";

  nixConfig.bash-prompt = "\\[\\e[0m\\][\\[\\e[0;2m\\]nix-develop \\[\\e[0;1m\\]CTL \\[\\e[0;32m\\]\\w\\[\\e[0m\\]]\\[\\e[0m\\]$ \\[\\e[0m\\]";

  inputs = {
    nixpkgs.follows = "ogmios/nixpkgs";

    flake-compat = {
      url = "github:edolstra/flake-compat";
      flake = false;
    };

    ogmios.url = "github:mlabs-haskell/ogmios/a7687bc03b446bc74564abe1873fbabfa1aac196";
    plutip.url = "github:mlabs-haskell/plutip?rev=8d1795d9ac3f9c6f31381104b25c71576eeba009";
    kupo-nixos.url = "github:mlabs-haskell/kupo-nixos/438799a67d0e6e17f21b7b3d0ae1b6325e505c61";
    kupo-nixos.inputs.kupo.follows = "kupo";

    kupo = {
      url = "github:CardanoSolutions/kupo/v2.2.0";
      flake = false;
    };

    # ogmios nixos module (remove and replace with the above after merging and updating)
    ogmios-nixos.url = "github:mlabs-haskell/ogmios";

    cardano-node.follows = "ogmios-nixos/cardano-node";
    # for new environments like preview and preprod. TODO: remove this when cardano-node is updated
    iohk-nix-environments.url = "github:input-output-hk/iohk-nix";
    cardano-node.inputs.iohkNix.follows = "iohk-nix-environments";

    # Repository with network parameters
    cardano-configurations = {
      # Override with "path:/path/to/cardano-configurations";
      url = "github:input-output-hk/cardano-configurations";
      flake = false;
    };
    easy-purescript-nix = {
      url = "github:justinwoo/easy-purescript-nix/da7acb2662961fd355f0a01a25bd32bf33577fa8";
      flake = false;
    };
  };

  outputs =
    { self
    , nixpkgs
    , cardano-configurations
    , ...
    }@inputs:
    let
      supportedSystems = [
        "x86_64-linux"
        "x86_64-darwin"
        "aarch64-linux"
        "aarch64-darwin"
      ];

      perSystem = nixpkgs.lib.genAttrs supportedSystems;

      mkNixpkgsFor = system: import nixpkgs {
        overlays = nixpkgs.lib.attrValues self.overlays ++ [
          (_: _: {
            ogmios-fixtures = inputs.ogmios;
          })
        ];
        inherit system;
      };

      inherit (import ./nix/runtime.nix { inherit inputs; })
        buildCtlRuntime launchCtlRuntime;

      allNixpkgs = perSystem mkNixpkgsFor;

      nixpkgsFor = system: allNixpkgs.${system};

      buildOgmiosFixtures = pkgs: pkgs.runCommand "ogmios-fixtures"
        {
          buildInputs = [ pkgs.jq pkgs.pcre ];
        }
        ''
          cp -r ${pkgs.ogmios-fixtures}/server/test/vectors vectors
          chmod -R +rwx .

          function on_file () {
            local path=$1
            local parent="$(basename "$(dirname "$path")")"
            if command=$(pcregrep -o1 -o2 -o3 'Query\[(.*)\]|(EvaluateTx)|(SubmitTx)' <<< "$path")
            then
              echo "$path"
              json=$(jq -c .result "$path")
              md5=($(md5sum <<< "$json"))
              printf "%s" "$json" > "ogmios/$command-$md5.json"
            fi
          }
          export -f on_file

          mkdir ogmios
          find vectors/ -type f -name "*.json" -exec bash -c 'on_file "{}"' \;
          mkdir $out
          cp -rT ogmios $out
        '';

      psProjectFor = pkgs:
        let
          projectName = "cardano-transaction-lib";
          # `filterSource` will still trigger rebuilds with flakes, even if a
          # filtered path is modified as the output path name is impurely
          # derived. Setting an explicit `name` with `path` helps mitigate this
          src = builtins.path {
            path = self;
            name = "${projectName}-src";
            filter = path: ftype:
              !(pkgs.lib.hasSuffix ".md" path)
              && !(ftype == "directory" && builtins.elem
                (baseNameOf path) [ "doc" ]
              );
          };
          ogmiosFixtures = buildOgmiosFixtures pkgs;
          project = pkgs.purescriptProject {
            inherit src pkgs projectName;
            packageJson = ./package.json;
            packageLock = ./package-lock.json;
            shell = {
              withRuntime = true;
              shellHook = exportOgmiosFixtures;
              packageLockOnly = true;
              packages = with pkgs; [
                arion
                fd
                nixpkgs-fmt
                nodePackages.eslint
                nodePackages.prettier
              ];
            };
          };
          exportOgmiosFixtures =
            ''
              export OGMIOS_FIXTURES="${ogmiosFixtures}"
            '';
        in
        rec {
          packages = {
            ctl-example-bundle-web = project.bundlePursProject {
              main = "Ctl.Examples.ByUrl";
              entrypoint = "examples/index.js";
            };

            ctl-runtime = pkgs.arion.build {
              inherit pkgs;
              modules = [ (buildCtlRuntime pkgs { }) ];
            };

            docs = project.buildSearchablePursDocs {
              packageName = projectName;
            };
          };

          checks = {
            ctl-e2e-test = project.runE2ETest {
              name = "ctl-e2e-test";
              testMain = "Test.Ctl.E2E";
              env = { OGMIOS_FIXTURES = "${ogmiosFixtures}"; };
              buildInputs = [ inputs.kupo-nixos.defaultPackage.${pkgs.system} ];
            };
            ctl-plutip-test = project.runPlutipTest {
              name = "ctl-plutip-test";
              testMain = "Test.Ctl.Plutip";
              env = { OGMIOS_FIXTURES = "${ogmiosFixtures}"; };
            };
            ctl-staking-test = project.runPlutipTest {
              name = "ctl-staking-test";
              testMain = "Test.Ctl.Plutip.Staking";
            };
            ctl-unit-test = project.runPursTest {
              name = "ctl-unit-test";
              testMain = "Test.Ctl.Unit";
              env = { OGMIOS_FIXTURES = "${ogmiosFixtures}"; };
            };
          };

          devShell = project.devShell;

          apps = {
            docs = project.launchSearchablePursDocs {
              builtDocs = packages.docs;
            };
          };
        };
    in
    {
      overlay = builtins.trace
        (
          "warning: `cardano-transaction-lib.overlay` is deprecated and will be"
          + " removed in the next release. Please use"
          + " `cardano-transaction-lib.overlays.{runtime, purescript}`"
          + " directly instead"
        )
        nixpkgs.lib.composeManyExtensions
        (nixpkgs.lib.attrValues self.overlays);

      overlays = with inputs; {
        purescript = final: prev: {
          easy-ps = import inputs.easy-purescript-nix { pkgs = final; };
          purescriptProject = import ./nix { pkgs = final; };
        };
        spago = final: prev: {
          easy-ps = prev.easy-ps // {
            spago = prev.easy-ps.spago.overrideAttrs (_: rec {
              version = "0.20.7";
              src =
                if final.stdenv.isDarwin
                then
                  final.fetchurl
                    {
                      url = "https://github.com/purescript/spago/releases/download/${version}/macOS.tar.gz";
                      sha256 = "0s5zgz4kqglsavyh7h70zmn16vayg30alp42w3nx0zwaqkp79xla";
                    }
                else
                  final.fetchurl {
                    url = "https://github.com/purescript/spago/releases/download/${version}/Linux.tar.gz";
                    sha256 = "0bh15dr1fg306kifqipnakv3rxab7hjfpcfzabw7vmg0gsfx8xka";
                  };
            });
          };
        };
        runtime =
          (
            final: prev:
              let
                inherit (prev) system;
              in
              {
                plutip-server =
                  inputs.plutip.packages.${system}."plutip:exe:plutip-server";
                ogmios = ogmios.packages.${system}."ogmios:exe:ogmios";
                kupo = inputs.kupo-nixos.defaultPackage.${system};
                buildCtlRuntime = buildCtlRuntime final;
                launchCtlRuntime = launchCtlRuntime final;
                inherit cardano-configurations;
              }
          );
      };

      devShells = perSystem (system: {
        # This is the default `devShell` and can be run without specifying
        # it (i.e. `nix develop`)
        default = (psProjectFor (nixpkgsFor system)).devShell;
      });

      packages = perSystem (system:
        (psProjectFor (nixpkgsFor system)).packages
      );

      apps = perSystem (system:
        let
          pkgs = nixpkgsFor system;
        in
        (psProjectFor pkgs).apps // {
          ctl-runtime = pkgs.launchCtlRuntime { };
          default = self.apps.${system}.ctl-runtime;
          vm = {
            type = "app";
            program =
              "${self.nixosConfigurations.test.config.system.build.vm}/bin/run-nixos-vm";
          };
        });

      # TODO
      # Add a check that attempts to verify if the scaffolding template is
      # reasonably up-to-date. See:
      # https://github.com/Plutonomicon/cardano-transaction-lib/issues/839
      checks = perSystem (system:
        let
          pkgs = nixpkgsFor system;

        in
        (psProjectFor pkgs).checks
        // {
          formatting-check = pkgs.runCommand "formatting-check"
            {
              nativeBuildInputs = with pkgs; [
                easy-ps.purs-tidy
                nixpkgs-fmt
                nodePackages.prettier
                nodePackages.eslint
                fd
              ];
            }
            ''
              cd ${self}
              make check-format
              touch $out
            '';
          template-deps-json = pkgs.runCommand "template-deps-check"
            {
              ctlPackageJson = builtins.readFile ./package.json;
              ctlScaffoldPackageJson = builtins.readFile ./templates/ctl-scaffold/package.json;
              nativeBuildInputs = [ pkgs.jq ];
            } ''
            cd ${self}
            diff <(jq -S .dependencies <<< $ctlPackageJson) <(jq -S .dependencies <<< $ctlScaffoldPackageJson)
            # We don't want to include `doctoc` in the template dev dependencies.
            diff \
              <(jq -S '.devDependencies | del(.doctoc)' <<< $ctlPackageJson) \
              <(jq -S .devDependencies <<< $ctlScaffoldPackageJson)
            touch $out
          '';
          template-dhall-diff = pkgs.runCommand "template-dhall-diff-check"
            (with builtins;
            let
              ctlPkgsExp = import ./spago-packages.nix { inherit pkgs; };
              ctlScaffoldPkgsExp = import ./templates/ctl-scaffold/spago-packages.nix { inherit pkgs; };
              ctlPs = attrValues ctlPkgsExp.inputs;
              ctlScaffoldPs = filter (p: p.name != "cardano-transaction-lib")
                (attrValues ctlScaffoldPkgsExp.inputs);
              intersection = pkgs.lib.lists.intersectLists ctlPs ctlScaffoldPs;
              scaffoldDisjoint = pkgs.lib.lists.subtractLists intersection ctlScaffoldPs;
              ctlDisjoint = pkgs.lib.lists.subtractLists intersection ctlPs;
            in
            {
              inherit ctlDisjoint scaffoldDisjoint;
              nativeBuildInputs = [ ];
            }
            ) ''

            if [ -z "$ctlDisjoint" ] && [ -z "$scaffoldDisjoint" ];
            then
              touch $out
            else
              if [ -n "$ctlDisjoint" ];
              then
                echo "The following packages are in the main projects dependencies but not in the scaffold:"
                for p in $ctlDisjoint; do
                  echo "  $p"
                done
              fi
              if [ -n "$scaffoldDisjoint" ];
              then
                echo "The following packages are in the scaffold projects dependencies but not in the main:"
                for p in $scaffoldDisjoint; do
                  echo "  $p"
                done
              fi
              exit 1
            fi
          '';
          template-version = pkgs.runCommand "template-consistent-version-check"
            (
              let
                ctlScaffoldPackages = import ./templates/ctl-scaffold/spago-packages.nix { inherit pkgs; };
                ctlScaffoldFlake = import ./templates/ctl-scaffold/flake.nix;
                versionCheck = ctlScaffoldPackages.inputs."cardano-transaction-lib".version == ctlScaffoldFlake.inputs.ctl.rev;
              in
              {
                packagesLibRev = ctlScaffoldPackages.inputs."cardano-transaction-lib".version;
                flakeLibRev = ctlScaffoldFlake.inputs.ctl.rev;
                nativeBuildInputs = [ ];
              }
            ) ''

            if [ $packagesLibRev != $flakeLibRev ]
            then
              echo "CTL revision in scaffold flake.nix ($flakeLibRev) doesn't match revision referenced in spago-packages.nix ($packagesLibRev). Please update flake.nix or packages.dhall and run spago2nix."
              exit 1
            fi
            touch $out
          '';
          examples-imports-check = pkgs.runCommand "examples-imports-check" { }
            ''
              cd ${self}
              make check-examples-imports
              touch $out
            '';
        });

      templatePath = builtins.toString self + self.templates.ctl-scaffold.path;

      check = perSystem (system:
        (nixpkgsFor system).runCommand "combined-check"
          {
            combined =
              builtins.attrValues self.checks.${system}
              ++ builtins.attrValues self.packages.${system};
          }
          ''
            echo $combined
            touch $out
          ''
      );

      templates = {
        default = self.templates.ctl-scaffold;
        ctl-scaffold = {
          path = ./templates/ctl-scaffold;
          description = "A minimal CTL-based scaffold project";
          welcomeText = ''
            Welcome to your new CTL project!

            To enter the Nix environment and start working on it, run `nix develop`

            Please also see our

            - [Documentation](https://github.com/Plutonomicon/cardano-transaction-lib/tree/develop/doc)

            - [Generated docs](https://plutonomicon.github.io/cardano-transaction-lib/)

            - [Discord server](https://discord.gg/JhbexnV9Pc)

            If you encounter problems and/or want to report a bug, you can open
            an issue [here](https://github.com/Plutonomicon/cardano-transaction-lib/issues).

            Please search for existing issues beforehand!

          '';
        };
      };

      nixosConfigurations.test = nixpkgs.lib.nixosSystem {
        system = "x86_64-linux";
        modules = [
          inputs.cardano-node.nixosModules.cardano-node
          inputs.ogmios-nixos.nixosModules.ogmios
          {
            services.ogmios.package =
              inputs.ogmios.packages.x86_64-linux."ogmios:exe:ogmios";
          }
<<<<<<< HEAD
=======
          inputs.kupo-nixos.nixosModules.kupo
          inputs.ogmios-datum-cache-nixos.nixosModules.ogmios-datum-cache
          {
            services.ogmios-datum-cache.package =
              inputs.ogmios-datum-cache.packages.x86_64-linux."ogmios-datum-cache";
          }
>>>>>>> c645c73a
          ./nix/test-nixos-configuration.nix
        ];
        specialArgs = {
          inherit (inputs) cardano-configurations;
        };
      };

      herculesCI.ciSystems = [ "x86_64-linux" ];
    };
}<|MERGE_RESOLUTION|>--- conflicted
+++ resolved
@@ -424,15 +424,7 @@
             services.ogmios.package =
               inputs.ogmios.packages.x86_64-linux."ogmios:exe:ogmios";
           }
-<<<<<<< HEAD
-=======
           inputs.kupo-nixos.nixosModules.kupo
-          inputs.ogmios-datum-cache-nixos.nixosModules.ogmios-datum-cache
-          {
-            services.ogmios-datum-cache.package =
-              inputs.ogmios-datum-cache.packages.x86_64-linux."ogmios-datum-cache";
-          }
->>>>>>> c645c73a
           ./nix/test-nixos-configuration.nix
         ];
         specialArgs = {
