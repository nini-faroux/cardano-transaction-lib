--- conflicted
+++ resolved
@@ -297,17 +297,11 @@
   -> Contract TransactionHash
 submit tx = do
   queryHandle <- getQueryHandle
-<<<<<<< HEAD
-  res <- liftedM "Failed to submit tx" $ liftAff $ queryHandle.submitTx $ unwrap
-    tx
+  eiTxHash <- liftAff $ queryHandle.submitTx $ unwrap tx
   void $ asks (_.hooks >>> _.onSubmit) >>=
     traverse \hook -> liftEffect $ void $ try $ hook $ unwrap tx
-  pure res
-=======
-  eiTxHash <- liftAff $ queryHandle.submitTx $ unwrap tx
   liftEither $ flip lmap eiTxHash \err -> error $
     "Failed to submit tx:\n" <> show err
->>>>>>> 38503400
 
 -- | Calculate the minimum transaction fee.
 calculateMinFee
