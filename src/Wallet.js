/* global require exports BROWSER_RUNTIME */

var lib;
if (typeof BROWSER_RUNTIME != 'undefined' && BROWSER_RUNTIME) {
    lib = require('@ngua/cardano-serialization-lib-browser');
} else {
    lib = require('@ngua/cardano-serialization-lib-nodejs');
}

// _enableNami :: Effect (Promise NamiConnection)
exports._enableNami = () => window.cardano.nami.enable();

// _getNamiAddress :: NamiConnection -> Effect (Promise String)
exports._getNamiAddress = nami => () =>
  nami.getUsedAddresses().then((addrs) => addrs[0]);

// _getNamiCollateral
//   :: MaybeFfiHelper
//   -> NamiConnection
//   -> Effect (Promise String)
exports._getNamiCollateral = maybe => nami => () =>
  nami.experimental.getCollateral().then((utxos) => {
  return utxos.length ? maybe.just(utxos[0]) : maybe.nothing;
});

// _signTxNami :: String -> NamiConnection -> Effect (Promise String)
<<<<<<< HEAD
exports._signTxNami = txHex => nami => () => nami.signTx(txHex);
=======
exports._signTxNami = txHex => nami => () => {
  return nami.signTx(txHex, true)
      .catch(e => {
          console.log("Error in signTxNami: ", e);
          throw (JSON.stringify(e));
      });
}
>>>>>>> af9ca7dd

// _submitTxNami :: String -> NamiConnection -> Effect (Promise String)
exports._submitTxNami = txHex => nami => () => {
  return nami.submitTx(txHex)
      .catch(e => {
          console.log("Error in submitTxNami: ", e);
          throw (JSON.stringify(e));
      });
<<<<<<< HEAD
=======
};

// foreign import _attachSignature
//   :: ByteArray
//   -> ByteArray
//   -> Effect (ByteArray)
exports._attachSignature = txBytes => witBytes => () => {
  const tx = lib.Transaction.from_bytes(txBytes);
  const newWits = lib.TransactionWitnessSet.from_bytes(witBytes);
  const newvkeyWits = newWits.vkeys();
  const wits = tx.witness_set();
  wits.set_vkeys(newvkeyWits);
  return lib.Transaction.new(tx.body(), wits, tx.auxiliary_data()).to_bytes();
>>>>>>> af9ca7dd
};<|MERGE_RESOLUTION|>--- conflicted
+++ resolved
@@ -24,9 +24,6 @@
 });
 
 // _signTxNami :: String -> NamiConnection -> Effect (Promise String)
-<<<<<<< HEAD
-exports._signTxNami = txHex => nami => () => nami.signTx(txHex);
-=======
 exports._signTxNami = txHex => nami => () => {
   return nami.signTx(txHex, true)
       .catch(e => {
@@ -34,7 +31,6 @@
           throw (JSON.stringify(e));
       });
 }
->>>>>>> af9ca7dd
 
 // _submitTxNami :: String -> NamiConnection -> Effect (Promise String)
 exports._submitTxNami = txHex => nami => () => {
@@ -43,8 +39,6 @@
           console.log("Error in submitTxNami: ", e);
           throw (JSON.stringify(e));
       });
-<<<<<<< HEAD
-=======
 };
 
 // foreign import _attachSignature
@@ -58,5 +52,4 @@
   const wits = tx.witness_set();
   wits.set_vkeys(newvkeyWits);
   return lib.Transaction.new(tx.body(), wits, tx.auxiliary_data()).to_bytes();
->>>>>>> af9ca7dd
 };