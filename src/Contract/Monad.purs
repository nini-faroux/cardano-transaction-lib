-- | A module defining the `Contract` monad.
module Contract.Monad
  ( Contract(Contract)
  , ParContract
  , ContractEnv(ContractEnv)
  , ConfigParams
  , DefaultContractEnv
  , module Aff
  , module QueryM
  , module Log.Tag
  , askConfig
  , asksConfig
  , liftContractAffM
  , liftContractE
  , liftContractE'
  , liftContractM
  , liftedE
  , liftedE'
  , liftedM
  , mkContractEnv
  , runContract
  , runContractInEnv
  , stopContractEnv
  , throwContractError
  , withContractEnv
  , wrapContract
  ) where

import Prelude

import Control.Alt (class Alt)
import Control.Alternative (class Alternative)
import Control.Monad.Error.Class
  ( class MonadError
  , class MonadThrow
  , catchError
  )
import Control.Monad.Except (throwError)
import Control.Monad.Logger.Class (class MonadLogger)
import Control.Monad.Reader.Class
  ( class MonadAsk
  , class MonadReader
  , ask
  , asks
  , local
  )
import Control.Monad.Reader.Trans (runReaderT)
import Control.Monad.Rec.Class (class MonadRec)
import Control.Parallel (class Parallel, parallel, sequential)
import Control.Plus (class Plus, empty)
<<<<<<< HEAD
import Ctl.Internal.QueryM
=======
import Data.Either (Either(Left, Right), either, hush)
import Data.Log.Level (LogLevel)
import Data.Log.Message (Message)
import Data.Log.Tag
  ( TagSet
  , tag
  , intTag
  , numberTag
  , booleanTag
  , jsDateTag
  , tagSetTag
  ) as Log.Tag
import Data.Maybe (Maybe(Just), maybe)
import Data.Newtype (class Newtype, unwrap, wrap)
import Data.Profunctor (dimap)
import Effect (Effect)
import Effect.Aff (Aff, launchAff_) as Aff
import Effect.Aff (Aff, ParAff, try)
import Effect.Aff.Class (class MonadAff, liftAff)
import Effect.Class (class MonadEffect, liftEffect)
import Effect.Exception (Error, throw)
import Prim.TypeError (class Warn, Text)
import QueryM
>>>>>>> 605c35d8
  ( DatumCacheListeners
  , DatumCacheWebSocket
  , DispatchIdMap
  , Host
  , ListenerSet
  , Logger
  , OgmiosListeners
  , OgmiosWebSocket
  , QueryConfig
  , QueryEnv
  , QueryM
  , QueryMExtended
  , QueryRuntime
  , ServerConfig
  , WebSocket
  , defaultDatumCacheWsConfig
  , defaultOgmiosWsConfig
  , defaultServerConfig
  , liftQueryM
  , mkDatumCacheWebSocketAff
  , mkHttpUrl
  , mkLogger
  , mkOgmiosWebSocketAff
  , mkWsUrl
  ) as QueryM
import Ctl.Internal.QueryM
  ( QueryConfig
  , QueryEnv
  , QueryM
  , QueryMExtended
  , ServerConfig
  , liftQueryM
  , mkQueryRuntime
  , stopQueryRuntime
  , withQueryRuntime
  )
import Ctl.Internal.QueryM.Logging (setupLogs)
import Ctl.Internal.Serialization.Address (NetworkId)
import Ctl.Internal.Wallet.Spec (WalletSpec)
import Data.Either (Either(Left, Right), either, hush)
import Data.Log.Level (LogLevel)
import Data.Log.Message (Message)
import Data.Log.Tag
  ( TagSet
  , booleanTag
  , intTag
  , jsDateTag
  , numberTag
  , tag
  , tagSetTag
  ) as Log.Tag
import Data.Maybe (Maybe(Just), maybe)
import Data.Newtype (class Newtype, unwrap, wrap)
import Data.Profunctor (dimap)
import Effect (Effect)
import Effect.Aff (Aff, launchAff_) as Aff
import Effect.Aff (Aff, try)
import Effect.Aff.Class (class MonadAff, liftAff)
import Effect.Class (class MonadEffect, liftEffect)
import Effect.Exception (Error, throw)
import Prim.TypeError (class Warn, Text)

-- | The `Contract` monad is a newtype wrapper over `QueryM` which is `ReaderT`
-- | on `QueryConfig` over asynchronous effects, `Aff`. Throwing and catching
-- | errors can therefore be implemented with native JavaScript
-- | `Effect.Exception.Error`s and `Effect.Class.Console.log` replaces the
-- | `Writer` monad. `Aff` enables the user to make effectful calls inside this
-- | `Contract` monad.
-- |
-- | The `Contract` has the same capabilities as the underlying `QueryM` but
-- | `Contract` provides a seperation of intent. While the user may access
-- | the underlying type alias, `QueryM`, we intend to keep the mentioned type
-- | internal for all requests to wallets and servers. Although the user may
-- | find the type in the `QueryM` module.
-- |
-- | The configuration for `Contract` is also a newtype wrapper over the
-- | underlying `QueryConfig`, see `ContractEnv`.
-- |
-- | All useful functions written in `QueryM` should be lifted into the
-- | `Contract` monad and available in the same namespace. If anything is
-- | missing, please contact us.
newtype Contract (r :: Row Type) (a :: Type) = Contract (QueryMExtended r Aff a)

-- Many of these derivations of depending on the underlying `ReaderT` and
-- asychronous effects,`Aff`.
derive instance Newtype (Contract r a) _
derive newtype instance Functor (Contract r)
derive newtype instance Apply (Contract r)
derive newtype instance Applicative (Contract r)
derive newtype instance Bind (Contract r)
derive newtype instance Monad (Contract r)
derive newtype instance MonadEffect (Contract r)
derive newtype instance MonadAff (Contract r)
derive newtype instance Semigroup a => Semigroup (Contract r a)
derive newtype instance Monoid a => Monoid (Contract r a)
-- Utilise JavaScript's native `Error` via underlying `Aff` for flexibility:
derive newtype instance MonadThrow Error (Contract r)
derive newtype instance MonadError Error (Contract r)
derive newtype instance MonadRec (Contract r)
derive newtype instance MonadLogger (Contract r)

instance MonadAsk (ContractEnv r) (Contract r) where
  -- Use the underlying `ask`:
  ask = Contract $ ContractEnv <$> ask

instance MonadReader (ContractEnv r) (Contract r) where
  -- Use the underlying `local` after dimapping and unwrapping:
  local f contract = Contract $ local (dimap wrap unwrap f) (unwrap contract)

instance Parallel (ParContract r) (Contract r) where
  parallel :: Contract r ~> ParContract r
  parallel = ParContract <<< parallel <<< unwrap
  sequential :: ParContract r ~> Contract r
  sequential (ParContract a) = wrap $ sequential a

-- | The `ParContract` applicative is a newtype wrapper over `ParQueryM`, which
-- | is a `ReaderT` on `QueryConfig` over _parallel_ asynchronous effects,
-- | `ParAff`. As expected, it's `Applicative` instance combines effects in
-- | parallel. It's similar in functionality to `Contract`, but it notably lacks
-- | a `Monad` instance and all the associated monadic functionalities
-- | (like `MonadThrow`, `MonadError`, etc). This datatype is a requirement for
-- | the `Parallel` instance that `Contract` contains. As such, there is little
-- | point in using it directly, since all the methods in `Control.Parallel`
-- | can be run directly on `Contract`. Also, there are no functions for
-- | directly executing a `ParContract`; all `ParContract`s must eventually
-- | be converted to `Contract`s before execution.
newtype ParContract (r :: Row Type) (a :: Type) = ParContract
  (QueryMExtended r ParAff a)

derive newtype instance Functor (ParContract r)
derive newtype instance Apply (ParContract r)
derive newtype instance Applicative (ParContract r)
derive newtype instance Alt (ParContract r)
derive newtype instance Plus (ParContract r)
derive newtype instance Alternative (ParContract r)
derive newtype instance Semigroup a => Semigroup (ParContract r a)
derive newtype instance Monoid a => Monoid (ParContract r a)

-- | `ContractEnv` is a trivial wrapper over `QueryEnv`.
newtype ContractEnv (r :: Row Type) = ContractEnv (QueryEnv r)

-- | Contract's `Alt` instance piggie-backs on the underlying `Aff`'s `Alt`
-- | instance, which uses `MonadError` capabilities.
-- | You can use `alt` operator to provide an alternative contract in case
-- | the first one fails with an error.
instance Alt (Contract r) where
  alt a1 a2 = catchError a1 (const a2)

-- | Identity for `alt` - a.k.a. a contract that "always fails".
instance Plus (Contract r) where
  empty = liftAff empty

type DefaultContractEnv = ContractEnv ()

derive instance Newtype (ContractEnv r) _

wrapContract :: forall (r :: Row Type) (a :: Type). QueryM a -> Contract r a
wrapContract = wrap <<< liftQueryM

-- | Same as `ask`, but points to the user config record.
askConfig
  :: forall (r :: Row Type)
   . Warn
       ( Text
           "User-defined configs are deprecated - https://github.com/Plutonomicon/cardano-transaction-lib/issues/734"
       )
  => Contract r { | r }
askConfig = do
  asks $ unwrap >>> _.extraConfig

-- | Same as `asks`, but allows to apply a function to the user config record.
asksConfig
  :: forall (r :: Row Type) (a :: Type)
   . Warn
       ( Text
           "User-defined configs are deprecated - https://github.com/Plutonomicon/cardano-transaction-lib/issues/734"
       )
  => ({ | r } -> a)
  -> Contract r a
asksConfig f = do
  asks $ unwrap >>> _.extraConfig >>> f

-- | Options to construct a `ContractEnv` indirectly. `extraConfig`
-- | holds additional options that will extend the resulting `ContractEnv`.
-- |
-- | Use `runContract` to run a `Contract` within an implicity constructed
-- | `ContractEnv` environment, or use `withContractEnv` if your application
-- | contains multiple contracts that can be run in parallel, reusing the same
-- | environment (see `withContractEnv`)
type ConfigParams (r :: Row Type) =
  { ogmiosConfig :: ServerConfig
  , datumCacheConfig :: ServerConfig
  , ctlServerConfig :: Maybe ServerConfig
  , networkId :: NetworkId
  , logLevel :: LogLevel
  , walletSpec :: Maybe WalletSpec
  , customLogger :: Maybe (Message -> Aff Unit)
  -- | Suppress logs until an exception is thrown
  , suppressLogs :: Boolean
  -- | Additional config options to extend the `ContractEnv`
  , extraConfig :: { | r }
  }

-- | Interprets a contract into an `Aff` context.
-- | Implicitly initializes and finalizes a new `ContractEnv` runtime.
-- |
-- | Use `withContractEnv` if your application contains multiple contracts that
-- | can be run in parallel, reusing the same environment (see
-- | `withContractEnv`)
runContract
  :: forall (r :: Row Type) (a :: Type)
   . ConfigParams r
  -> Contract r a
  -> Aff a
runContract params contract = do
  withContractEnv params \config ->
    runContractInEnv config contract

-- | Runs a contract in existing environment. Does not destroy the environment
-- | when contract execution ends.
runContractInEnv
  :: forall (r :: Row Type) (a :: Type)
   . ContractEnv r
  -> Contract r a
  -> Aff a
runContractInEnv env contract =
  flip runReaderT (unwrap env)
    $ unwrap
    $ unwrap contract

-- | Initializes a `Contract` environment. Does not ensure finalization.
-- | Consider using `withContractEnv` if possible - otherwise use
-- | `stopContractEnv` to properly finalize.
mkContractEnv
  :: forall (r :: Row Type) (a :: Type)
   . Warn
       ( Text
           "Using `mkContractEnv` is not recommended: it does not ensure `ContractEnv` finalization. Consider using `withContractEnv`"
       )
  => ConfigParams r
  -> Aff (ContractEnv r)
mkContractEnv
  params@
    { ctlServerConfig
    , ogmiosConfig
    , datumCacheConfig
    , networkId
    , logLevel
    , walletSpec
    , customLogger
    , suppressLogs
    } = do
  let
    config =
      { ctlServerConfig
      , ogmiosConfig
      , datumCacheConfig
      , networkId
      , logLevel
      , walletSpec
      , customLogger
      , suppressLogs
      }
  runtime <- mkQueryRuntime
    config
  let
    contractEnv = wrap
      { runtime, config, extraConfig: params.extraConfig }
  pure contractEnv

-- | Finalizes a `Contract` environment.
stopContractEnv
  :: forall (r :: Row Type)
   . Warn
       ( Text
           "Using `stopContractEnv` is not recommended: users should rely on `withContractEnv` to finalize the runtime environment instead"
       )
  => ContractEnv r
  -> Effect Unit
stopContractEnv env = stopQueryRuntime (unwrap env).runtime

-- | Constructs and finalizes a contract environment that is usable inside a
-- | bracket callback.
-- | One environment can be used by multiple `Contract`s in parallel (see
-- | `runContractInEnv`).
-- | Make sure that `Aff` action does not end before all contracts that use the
-- | runtime terminate. Otherwise `WebSocket`s will be closed too early.
withContractEnv
  :: forall (r :: Row Type) (a :: Type)
   . ConfigParams r
  -> (ContractEnv r -> Aff a)
  -> Aff a
withContractEnv
  params@
    { ctlServerConfig
    , ogmiosConfig
    , datumCacheConfig
    , networkId
    , logLevel
    , walletSpec
    , customLogger
    , suppressLogs
    }
  action = do
  { addLogEntry, printLogs } <-
    liftEffect $ setupLogs params.logLevel params.customLogger
  let
    config :: QueryConfig
    config =
      { ctlServerConfig
      , ogmiosConfig
      , datumCacheConfig
      , networkId
      , logLevel
      , walletSpec
      , customLogger:
          if suppressLogs then Just $ liftEffect <<< addLogEntry
          else customLogger
      , suppressLogs
      }

  withQueryRuntime config \runtime -> do
    let
      contractEnv = wrap
        { runtime, config, extraConfig: params.extraConfig }
    res <- try $ action contractEnv
    case res of
      Left err -> liftEffect do
        when suppressLogs printLogs
        throwError err
      Right result -> pure result

-- | Throws an `Error` for any showable error using `Effect.Exception.throw`
-- | and lifting into the `Contract` monad.
throwContractError
  :: forall (e :: Type) (r :: Row Type) (a :: Type). Show e => e -> Contract r a
throwContractError = liftEffect <<< throw <<< show

-- | Given a string error and `Maybe` value, if the latter is `Nothing`, throw
-- | the error with the given string, otherwise, return the value. If using
-- | using `runExceptT`, see `liftM` inside `Contract.Prelude`. This can be
-- | thought of as `liftM` restricted to JavaScript's `Error` and without the
-- | need to call `error :: String -> Error` each time.
liftContractM
  :: forall (r :: Row Type) (a :: Type)
   . String
  -> Maybe a
  -> Contract r a
liftContractM str = maybe (liftEffect $ throw str) pure

-- | Same as `liftContractM` but the `Maybe` value is already in the `Contract`
-- | context.
liftedM
  :: forall (r :: Row Type) (a :: Type)
   . String
  -> Contract r (Maybe a)
  -> Contract r a
liftedM str cm = cm >>= liftContractM str

-- | Same as `liftContractM` but the `Maybe` value is in the `Aff` context.
liftContractAffM
  :: forall (r :: Row Type) (a :: Type)
   . String
  -> Aff (Maybe a)
  -> Contract r a
liftContractAffM str = liftedM str <<< liftAff

-- | Similar to `liftContractE` except it directly throws the showable error
-- | via `throwContractError` instead of an arbitrary string.
liftContractE
  :: forall (e :: Type) (r :: Row Type) (a :: Type)
   . Show e
  => Either e a
  -> Contract r a
liftContractE = either throwContractError pure

-- | Similar to `liftContractM`, throwing the string instead of the `Left`
-- | value. For throwing the `Left` value, see `liftEither` in
-- | `Contract.Prelude`.
liftContractE'
  :: forall (e :: Type) (r :: Row Type) (a :: Type)
   . String
  -> Either e a
  -> Contract r a
liftContractE' str = liftContractM str <<< hush

-- | Similar to `liftedE` except it directly throws the showable error via
-- | `throwContractError` instead of an arbitrary string.
liftedE
  :: forall (e :: Type) (r :: Row Type) (a :: Type)
   . Show e
  => Contract r (Either e a)
  -> Contract r a
liftedE = (=<<) liftContractE

-- | Same as `liftContractE` but the `Either` value is already in the `Contract`
-- | context.
liftedE'
  :: forall (e :: Type) (r :: Row Type) (a :: Type)
   . String
  -> Contract r (Either e a)
  -> Contract r a
liftedE' str em = em >>= liftContractE' str<|MERGE_RESOLUTION|>--- conflicted
+++ resolved
@@ -48,33 +48,7 @@
 import Control.Monad.Rec.Class (class MonadRec)
 import Control.Parallel (class Parallel, parallel, sequential)
 import Control.Plus (class Plus, empty)
-<<<<<<< HEAD
 import Ctl.Internal.QueryM
-=======
-import Data.Either (Either(Left, Right), either, hush)
-import Data.Log.Level (LogLevel)
-import Data.Log.Message (Message)
-import Data.Log.Tag
-  ( TagSet
-  , tag
-  , intTag
-  , numberTag
-  , booleanTag
-  , jsDateTag
-  , tagSetTag
-  ) as Log.Tag
-import Data.Maybe (Maybe(Just), maybe)
-import Data.Newtype (class Newtype, unwrap, wrap)
-import Data.Profunctor (dimap)
-import Effect (Effect)
-import Effect.Aff (Aff, launchAff_) as Aff
-import Effect.Aff (Aff, ParAff, try)
-import Effect.Aff.Class (class MonadAff, liftAff)
-import Effect.Class (class MonadEffect, liftEffect)
-import Effect.Exception (Error, throw)
-import Prim.TypeError (class Warn, Text)
-import QueryM
->>>>>>> 605c35d8
   ( DatumCacheListeners
   , DatumCacheWebSocket
   , DispatchIdMap
@@ -130,8 +104,8 @@
 import Data.Newtype (class Newtype, unwrap, wrap)
 import Data.Profunctor (dimap)
 import Effect (Effect)
+import Effect.Aff (Aff, ParAff, try)
 import Effect.Aff (Aff, launchAff_) as Aff
-import Effect.Aff (Aff, try)
 import Effect.Aff.Class (class MonadAff, liftAff)
 import Effect.Class (class MonadEffect, liftEffect)
 import Effect.Exception (Error, throw)
