--- conflicted
+++ resolved
@@ -92,7 +92,7 @@
 import Control.Monad.Reader.Trans (ReaderT, asks, runReaderT, withReaderT)
 import Control.Monad.Rec.Class (class MonadRec)
 import Control.Parallel (parallel, sequential)
-import Data.Array (singleton, head)
+import Data.Array (head, singleton) as Array
 import Data.Bifunctor (lmap)
 import Data.Either (Either(Left, Right), either, isRight)
 import Data.Foldable (foldl)
@@ -189,11 +189,7 @@
 import Wallet
   ( Cip30Connection
   , Cip30Wallet
-<<<<<<< HEAD
-  , Wallet(Gero, Flint, Nami, Eternl, KeyWallet)
-=======
-  , Wallet(Gero, Flint, Nami, Lode, KeyWallet)
->>>>>>> e2d6eac8
+  , Wallet(Gero, Flint, Nami, Lode, Eternl, KeyWallet)
   , mkGeroWalletAff
   , mkFlintWalletAff
   , mkEternlWalletAff
@@ -208,11 +204,8 @@
       , ConnectToGero
       , ConnectToNami
       , ConnectToFlint
-<<<<<<< HEAD
       , ConnectToEternl
-=======
       , ConnectToLode
->>>>>>> e2d6eac8
       )
   , PrivateStakeKeySource(PrivateStakeKeyFile, PrivateStakeKeyValue)
   , PrivatePaymentKeySource(PrivatePaymentKeyFile, PrivatePaymentKeyValue)
@@ -368,11 +361,8 @@
   ConnectToNami -> mkNamiWalletAff
   ConnectToGero -> mkGeroWalletAff
   ConnectToFlint -> mkFlintWalletAff
-<<<<<<< HEAD
   ConnectToEternl -> mkEternlWalletAff
-=======
   ConnectToLode -> mkLodeWalletAff
->>>>>>> e2d6eac8
 
 runQueryM :: forall (a :: Type). QueryConfig -> QueryM a -> Aff a
 runQueryM config action = do
@@ -502,19 +492,12 @@
 getWalletAddresses = do
   networkId <- asks $ _.config >>> _.networkId
   withMWalletAff case _ of
-<<<<<<< HEAD
-    Nami nami -> callCip30Wallet nami _.getWalletAddresses
-    Gero gero -> callCip30Wallet gero _.getWalletAddresses
-    Flint flint -> callCip30Wallet flint _.getWalletAddresses
-    Eternl eternl -> callCip30Wallet eternl _.getWalletAddresses
-    KeyWallet kw -> (Just <<< singleton) <$> (unwrap kw).address networkId
-=======
-    Nami wallet -> callCip30Wallet wallet _.getWalletAddress
-    Gero wallet -> callCip30Wallet wallet _.getWalletAddress
-    Flint wallet -> callCip30Wallet wallet _.getWalletAddress
-    Lode wallet -> callCip30Wallet wallet _.getWalletAddress
-    KeyWallet kw -> Just <$> (unwrap kw).address networkId
->>>>>>> e2d6eac8
+    Nami wallet -> callCip30Wallet wallet _.getWalletAddresses
+    Gero wallet -> callCip30Wallet wallet _.getWalletAddresses
+    Flint wallet -> callCip30Wallet wallet _.getWalletAddresses
+    Lode wallet -> callCip30Wallet wallet _.getWalletAddresses
+    Eternl wallet -> callCip30Wallet wallet _.getWalletAddresses
+    KeyWallet kw -> (Just <<< Array.singleton) <$> (unwrap kw).address networkId
 
 signTransaction
   :: Transaction.Transaction -> QueryM (Maybe Transaction.Transaction)
@@ -522,11 +505,8 @@
   Nami nami -> callCip30Wallet nami \nw -> flip nw.signTx tx
   Gero gero -> callCip30Wallet gero \nw -> flip nw.signTx tx
   Flint flint -> callCip30Wallet flint \nw -> flip nw.signTx tx
-<<<<<<< HEAD
   Eternl eternl -> callCip30Wallet eternl \nw -> flip nw.signTx tx
-=======
   Lode lode -> callCip30Wallet lode \nw -> flip nw.signTx tx
->>>>>>> e2d6eac8
   KeyWallet kw -> do
     witnessSet <- (unwrap kw).signTx tx
     pure $ Just (tx # _witnessSet <>~ witnessSet)
@@ -544,7 +524,7 @@
 -- TODO: change to array of StakePubKeyHash
 ownStakePubKeyHash :: QueryM (Maybe StakePubKeyHash)
 ownStakePubKeyHash = do
-  mbAddress <- getWalletAddresses <#> (_ >>= head)
+  mbAddress <- getWalletAddresses <#> (_ >>= Array.head)
   pure do
     baseAddress <- mbAddress >>= baseAddressFromAddress
     wrap <<< wrap <$> stakeCredentialToKeyHash
