module Ctl.Internal.BalanceTx
  ( module BalanceTxErrorExport
  , module FinalizedTransaction
  , balanceTxWithConstraints
  ) where

import Prelude

import Control.Monad.Error.Class (liftMaybe)
import Control.Monad.Except.Trans (ExceptT(ExceptT), except, runExceptT)
import Control.Monad.Logger.Class (class MonadLogger)
import Control.Monad.Logger.Class as Logger
import Ctl.Internal.BalanceTx.Collateral
  ( addTxCollateral
  , addTxCollateralReturn
  )
import Ctl.Internal.BalanceTx.Constraints (BalanceTxConstraintsBuilder)
import Ctl.Internal.BalanceTx.Constraints
  ( _maxChangeOutputTokenQuantity
  , _nonSpendableInputs
  , _ownAddresses
  ) as Constraints
import Ctl.Internal.BalanceTx.Error
  ( Actual(Actual)
  , BalanceTxError
      ( CouldNotConvertScriptOutputToTxInput
      , CouldNotGetCollateral
      , CouldNotGetUtxos
      , CouldNotGetWalletAddresses
      , ExUnitsEvaluationFailed
      , InsufficientTxInputs
      , ReindexRedeemersError
      , UtxoLookupFailedFor
      , UtxoMinAdaValueCalculationFailed
      )
  , Expected(Expected)
  , printTxEvaluationFailure
  ) as BalanceTxErrorExport
import Ctl.Internal.BalanceTx.Error
  ( Actual(Actual)
  , BalanceTxError
      ( CouldNotConvertScriptOutputToTxInput
      , CouldNotGetCollateral
      , CouldNotGetUtxos
      , CouldNotGetWalletAddresses
      , InsufficientTxInputs
      , UtxoLookupFailedFor
      , UtxoMinAdaValueCalculationFailed
      )
  , Expected(Expected)
  )
import Ctl.Internal.BalanceTx.ExUnitsAndMinFee
  ( evalExUnitsAndMinFee
  , finalizeTransaction
  )
import Ctl.Internal.BalanceTx.Helpers
  ( _body'
  , _redeemersTxIns
  , _transaction'
  , _unbalancedTx
  )
import Ctl.Internal.BalanceTx.Types
  ( BalanceTxM
  , FinalizedTransaction
  , PrebalancedTransaction(PrebalancedTransaction)
  , askCip30Wallet
  , askCoinsPerUtxoUnit
  , askNetworkId
  , asksConstraints
  , liftEitherQueryM
  , liftQueryM
  , withBalanceTxConstraints
  )
import Ctl.Internal.BalanceTx.Types (FinalizedTransaction(FinalizedTransaction)) as FinalizedTransaction
import Ctl.Internal.BalanceTx.UtxoMinAda (utxoMinAdaValue)
import Ctl.Internal.Cardano.Types.Transaction
  ( Certificate(StakeRegistration)
  , Transaction(Transaction)
  , TransactionOutput(TransactionOutput)
  , TxBody(TxBody)
  , UtxoMap
  , _body
  , _certs
  , _fee
  , _inputs
  , _mint
  , _networkId
  , _outputs
  )
import Ctl.Internal.Cardano.Types.Value
  ( Coin(Coin)
  , Value
<<<<<<< HEAD
  , coinToValue
=======
  , equipartitionValueWithTokenQuantityUpperBound
>>>>>>> a8bd9698
  , geq
  , getNonAdaAsset
  , minus
  , mkValue
  , posNonAdaAsset
  , valueToCoin'
  )
import Ctl.Internal.QueryM (QueryM)
import Ctl.Internal.QueryM (getWalletAddresses) as QueryM
import Ctl.Internal.QueryM.Utxos
  ( filterLockedUtxos
  , getWalletCollateral
  , utxosAt
  )
import Ctl.Internal.Serialization.Address
  ( Address
  , addressPaymentCred
  , withStakeCredential
  )
import Ctl.Internal.Types.OutputDatum (OutputDatum(NoOutputDatum))
import Ctl.Internal.Types.ScriptLookups (UnattachedUnbalancedTx)
import Ctl.Internal.Types.Transaction (TransactionInput)
import Ctl.Internal.Types.UnbalancedTransaction (_utxoIndex)
import Data.Array as Array
import Data.Array.NonEmpty (NonEmptyArray)
import Data.Array.NonEmpty (toArray) as NEArray
import Data.BigInt (BigInt)
import Data.BigInt as BigInt
import Data.Either (Either(Left, Right), hush, note)
import Data.Foldable (fold, foldMap, foldl, foldr, sum)
import Data.Lens.Getter ((^.))
import Data.Lens.Setter ((%~), (.~), (?~))
import Data.Log.Tag (tag)
import Data.Map (empty, filterKeys, lookup, toUnfoldable, union) as Map
import Data.Maybe (Maybe(Nothing, Just), isJust, maybe)
import Data.Newtype (unwrap, wrap)
import Data.Set (Set)
import Data.Set as Set
import Data.Traversable (traverse, traverse_)
import Data.Tuple.Nested (type (/\), (/\))
import Effect.Class (class MonadEffect, liftEffect)

-- | Balances an unbalanced transaction using the specified balancer 
-- | constraints.
balanceTxWithConstraints
  :: UnattachedUnbalancedTx
  -> BalanceTxConstraintsBuilder
  -> QueryM (Either BalanceTxError FinalizedTransaction)
<<<<<<< HEAD
balanceTx unbalancedTx = do
  QueryM.getWalletAddresses >>= case _ of
    Nothing ->
      pure $ Left CouldNotGetWalletAddress
    Just address ->
      balanceTxWithAddress address unbalancedTx

-- | Like `balanceTx`, but allows to provide an address that is treated like
-- | user's own (while `balanceTx` gets it from the attached wallet).
-- TODO rename to balanceTxWithAddresses
-- https://github.com/Plutonomicon/cardano-transaction-lib/issues/1045
balanceTxWithAddress
  :: Array Address
  -> UnattachedUnbalancedTx
  -> QueryM (Either BalanceTxError FinalizedTransaction)
balanceTxWithAddress ownAddrs unbalancedTx = runExceptT do
  pparams <- asks $ _.runtime >>> _.pparams
  changeAddr <- liftMaybe CouldNotGetWalletAddress $ head ownAddrs
  let
    depositValuePerCert = (unwrap pparams).stakeAddressDeposit
    certsFee = getStakeCertsFee (unbalancedTx ^. _transaction')
      depositValuePerCert
  utxos <- ExceptT $ traverse utxosAt ownAddrs <#>
    traverse (note CouldNotGetUtxos) -- Maybe -> Either and unwrap UtxoM
=======
balanceTxWithConstraints unbalancedTx constraintsBuilder =
  withBalanceTxConstraints constraintsBuilder $ runExceptT do
    let
      getWalletAddresses :: BalanceTxM (Array Address)
      getWalletAddresses =
        liftEitherQueryM $
          QueryM.getWalletAddresses <#> note CouldNotGetWalletAddresses

    ownAddrs <-
      maybe getWalletAddresses pure
        =<< asksConstraints Constraints._ownAddresses
>>>>>>> a8bd9698

    changeAddr <- liftMaybe CouldNotGetWalletAddresses $ Array.head ownAddrs

    utxos <- liftEitherQueryM $ traverse utxosAt ownAddrs <#>
      traverse (note CouldNotGetUtxos) -- Maybe -> Either and unwrap UtxoM

        >>> map (foldr Map.union Map.empty) -- merge all utxos into one map

    unbalancedCollTx <-
      case Array.null (unbalancedTx ^. _redeemersTxIns) of
        true ->
          -- Don't set collateral if tx doesn't contain phase-2 scripts:
          unbalancedTxWithNetworkId
        false ->
          setTransactionCollateral changeAddr =<< unbalancedTxWithNetworkId
    let
      allUtxos :: UtxoMap
      allUtxos =
        -- Combine utxos at the user address and those from any scripts
        -- involved with the contract in the unbalanced transaction:
        utxos `Map.union` (unbalancedTx ^. _unbalancedTx <<< _utxoIndex)

    availableUtxos <- liftQueryM $ filterLockedUtxos allUtxos

    logTx "unbalancedCollTx" availableUtxos unbalancedCollTx

<<<<<<< HEAD
  -- Balance and finalize the transaction:
  ExceptT $ runBalancer availableUtxos changeAddr certsFee
    (unbalancedTx # _transaction' .~ unbalancedCollTx)
=======
    -- Balance and finalize the transaction:
    runBalancer allUtxos availableUtxos changeAddr
      (unbalancedTx # _transaction' .~ unbalancedCollTx)
>>>>>>> a8bd9698
  where
  unbalancedTxWithNetworkId :: BalanceTxM Transaction
  unbalancedTxWithNetworkId = do
    let transaction = unbalancedTx ^. _transaction'
    networkId <- maybe askNetworkId pure (transaction ^. _body <<< _networkId)
    pure (transaction # _body <<< _networkId ?~ networkId)

  setTransactionCollateral :: Address -> Transaction -> BalanceTxM Transaction
  setTransactionCollateral changeAddr transaction = do
    collateral <-
      liftEitherQueryM $ note CouldNotGetCollateral <$> getWalletCollateral
    let collaterisedTx = addTxCollateral collateral transaction
    -- Don't mess with Cip30 collateral
    isCip30 <- isJust <$> askCip30Wallet
    if isCip30 then pure collaterisedTx
    else addTxCollateralReturn collateral collaterisedTx changeAddr

--------------------------------------------------------------------------------
-- Balancing Algorithm
--------------------------------------------------------------------------------

type ChangeAddress = Address
type TransactionChangeOutput = TransactionOutput
type MinFee = BigInt
type Iteration = Int

runBalancer
  :: UtxoMap
  -> UtxoMap
  -> ChangeAddress
  -> Coin
  -> UnattachedUnbalancedTx
<<<<<<< HEAD
  -> QueryM (Either BalanceTxError FinalizedTransaction)
runBalancer utxos changeAddress certsFee =
  runExceptT <<<
    (mainLoop one zero <=< addLovelacesToTransactionOutputs)
=======
  -> BalanceTxM FinalizedTransaction
runBalancer allUtxos utxos changeAddress =
  mainLoop one zero <=< addLovelacesToTransactionOutputs
>>>>>>> a8bd9698
  where
  mainLoop
    :: Iteration
    -> MinFee
    -> UnattachedUnbalancedTx
    -> BalanceTxM FinalizedTransaction
  mainLoop iteration minFee unbalancedTx = do
    let
      unbalancedTxWithMinFee =
        setTransactionMinFee minFee unbalancedTx

    unbalancedTxWithInputs <-
      addTransactionInputs changeAddress utxos unbalancedTxWithMinFee

    traceMainLoop "added transaction inputs" "unbalancedTxWithInputs"
      unbalancedTxWithInputs

<<<<<<< HEAD
    let
      prebalancedTx =
        addTransactionChangeOutput changeAddress utxos unbalancedTxWithInputs
          certsFee
=======
    prebalancedTx <-
      addTransactionChangeOutputs changeAddress utxos unbalancedTxWithInputs
>>>>>>> a8bd9698

    traceMainLoop "added transaction change output" "prebalancedTx"
      prebalancedTx

    balancedTx /\ newMinFee <- evalExUnitsAndMinFee prebalancedTx allUtxos

    traceMainLoop "calculated ex units and min fee" "balancedTx" balancedTx

    case newMinFee == minFee of
      true -> do
        finalizedTransaction <- finalizeTransaction balancedTx allUtxos

        traceMainLoop "finalized transaction" "finalizedTransaction"
          finalizedTransaction

        pure finalizedTransaction
      false ->
        mainLoop (iteration + one) newMinFee unbalancedTxWithInputs
    where
    traceMainLoop
      :: forall (a :: Type). Show a => String -> String -> a -> BalanceTxM Unit
    traceMainLoop meta message object =
      let
        tagMessage :: String
        tagMessage =
          "mainLoop (iteration " <> show iteration <> "): " <> meta
      in
        Logger.trace (tag tagMessage "^") $ message <> ": " <> show object

setTransactionMinFee
  :: MinFee -> UnattachedUnbalancedTx -> UnattachedUnbalancedTx
setTransactionMinFee minFee = _body' <<< _fee .~ Coin minFee

-- | For each transaction output, if necessary, adds some number of lovelaces
-- | to cover the utxo min-ada-value requirement.
addLovelacesToTransactionOutputs
  :: UnattachedUnbalancedTx -> BalanceTxM UnattachedUnbalancedTx
addLovelacesToTransactionOutputs unbalancedTx =
  map (\txOutputs -> unbalancedTx # _body' <<< _outputs .~ txOutputs) $
    traverse addLovelacesToTransactionOutput
      (unbalancedTx ^. _body' <<< _outputs)

addLovelacesToTransactionOutput
  :: TransactionOutput -> BalanceTxM TransactionOutput
addLovelacesToTransactionOutput txOutput = do
  coinsPerUtxoUnit <- askCoinsPerUtxoUnit
  txOutputMinAda <- ExceptT $ liftEffect $
    utxoMinAdaValue coinsPerUtxoUnit txOutput
      <#> note UtxoMinAdaValueCalculationFailed
  let
    txOutputRec = unwrap txOutput

    txOutputValue :: Value
    txOutputValue = txOutputRec.amount

    newCoin :: Coin
    newCoin = Coin $ max (valueToCoin' txOutputValue) txOutputMinAda

  pure $ wrap txOutputRec
    { amount = mkValue newCoin (getNonAdaAsset txOutputValue) }

-- | Generates change outputs to return all excess `Value` back to the owner's 
-- | address. If necessary, adds lovelaces to the generated change outputs to 
-- | cover the utxo min-ada-value requirement.
-- | 
-- | If the `maxChangeOutputTokenQuantity` constraint is set, partitions the 
-- | change `Value` into smaller `Value`s (where the Ada amount and the quantity 
-- | of each token is equipartitioned across the resultant `Value`s; and no 
-- | token quantity in any of the resultant `Value`s exceeds the given upper 
-- | bound). Then builds `TransactionChangeOutput`s using those `Value`s. 
genTransactionChangeOutputs
  :: ChangeAddress
  -> UtxoMap
  -> UnattachedUnbalancedTx
<<<<<<< HEAD
  -> Coin
  -> TransactionChangeOutput
buildTransactionChangeOutput changeAddress utxos tx certsFee =
=======
  -> BalanceTxM (Array TransactionChangeOutput)
genTransactionChangeOutputs changeAddress utxos tx = do
>>>>>>> a8bd9698
  let
    txBody :: TxBody
    txBody = tx ^. _body'

    totalInputValue :: Value
    totalInputValue = getInputValue utxos txBody

    changeValue :: Value
    changeValue = posValue $
      (totalInputValue <> mintValue txBody)
<<<<<<< HEAD
        `minus`
          ( totalOutputValue txBody <> minFeeValue txBody <> coinToValue
              certsFee
          )
  in
    TransactionOutput
      { address: changeAddress
      , amount: changeValue
      , datum: NoOutputDatum
      , scriptRef: Nothing
      }
=======
        `minus` (totalOutputValue txBody <> minFeeValue txBody)
>>>>>>> a8bd9698

    mkChangeOutput :: Value -> TransactionChangeOutput
    mkChangeOutput amount =
      TransactionOutput
        { address: changeAddress
        , amount
        , datum: NoOutputDatum
        , scriptRef: Nothing
        }

  asksConstraints Constraints._maxChangeOutputTokenQuantity >>= case _ of
    Nothing ->
      Array.singleton <$>
        addLovelacesToTransactionOutput (mkChangeOutput changeValue)

    Just maxChangeOutputTokenQuantity ->
      let
        values :: NonEmptyArray Value
        values =
          equipartitionValueWithTokenQuantityUpperBound changeValue
            maxChangeOutputTokenQuantity
      in
        traverse (addLovelacesToTransactionOutput <<< mkChangeOutput)
          (NEArray.toArray values)

addTransactionChangeOutputs
  :: ChangeAddress
  -> UtxoMap
  -> UnattachedUnbalancedTx
<<<<<<< HEAD
  -> Coin
  -> PrebalancedTransaction
addTransactionChangeOutput changeAddress utxos unbalancedTx certsFee =
  PrebalancedTransaction $ unbalancedTx # _body' <<< _outputs %~
    Array.cons
      (buildTransactionChangeOutput changeAddress utxos unbalancedTx certsFee)

getStakeCertsFee :: Transaction -> Coin -> Coin
getStakeCertsFee tx cost =
  let
    fee :: BigInt.BigInt
    fee =
      (tx ^. _body <<< _certs) # fold
        >>> map
          ( \(cert :: _) -> case cert of
              StakeRegistration _ -> unwrap cost
              _ -> zero
          )
        >>> sum
  in
    Coin fee
=======
  -> BalanceTxM PrebalancedTransaction
addTransactionChangeOutputs changeAddress utxos unbalancedTx = do
  changeOutputs <- genTransactionChangeOutputs changeAddress utxos unbalancedTx
  pure $ PrebalancedTransaction $
    unbalancedTx # _body' <<< _outputs %~ flip append changeOutputs
>>>>>>> a8bd9698

-- | Selects a combination of unspent transaction outputs from the wallet's
-- | utxo set so that the total input value is sufficient to cover all
-- | transaction outputs, including the change that will be generated
-- | when using that particular combination of inputs.
-- |
-- | Prerequisites:
-- |   1. Must be called with a transaction with no change output.
-- |   2. The `fee` field of a transaction body must be set.
addTransactionInputs
  :: ChangeAddress
  -> UtxoMap
  -> UnattachedUnbalancedTx
  -> BalanceTxM UnattachedUnbalancedTx
addTransactionInputs changeAddress utxos unbalancedTx = do
  pparams <- asks $ _.runtime >>> _.pparams
  let
    txBody :: TxBody
    txBody = unbalancedTx ^. _body'

    txInputs :: Set TransactionInput
    txInputs = txBody ^. _inputs

    depositValuePerCert = (unwrap pparams).stakeAddressDeposit

    certsFee = getStakeCertsFee (unbalancedTx ^. _transaction')
      depositValuePerCert
    depositsValue = coinToValue certsFee

    nonMintedValue :: Value
    nonMintedValue = totalOutputValue txBody `minus` mintValue txBody

<<<<<<< HEAD
  coinsPerUtxoUnit <- lift $ asks
    (_.runtime >>> _.pparams >>> unwrap >>> _.coinsPerUtxoUnit)
  txChangeOutput <-
    addLovelacesToTransactionOutput coinsPerUtxoUnit
      (buildTransactionChangeOutput changeAddress utxos unbalancedTx certsFee)
=======
  txChangeOutputs <-
    genTransactionChangeOutputs changeAddress utxos unbalancedTx

  nonSpendableInputs <- asksConstraints Constraints._nonSpendableInputs

>>>>>>> a8bd9698
  let

    changeValue :: Value
    changeValue = foldMap getAmount txChangeOutputs

    requiredInputValue :: Value
    requiredInputValue =
      nonMintedValue <> minFeeValue txBody <> changeValue <> depositsValue

    spendableUtxos :: UtxoMap
    spendableUtxos =
      Map.filterKeys (not <<< flip Set.member nonSpendableInputs) utxos

  newTxInputs <-
    except $ collectTransactionInputs txInputs spendableUtxos requiredInputValue

  case newTxInputs == txInputs of
    true ->
      pure unbalancedTx
    false ->
      addTransactionInputs changeAddress utxos
        (unbalancedTx # _body' <<< _inputs %~ Set.union newTxInputs)

collectTransactionInputs
  :: Set TransactionInput
  -> UtxoMap
  -> Value
  -> Either BalanceTxError (Set TransactionInput)
collectTransactionInputs originalTxIns utxos value = do
  txInsValue <- updatedInputs >>= getTxInsValue utxos
  updatedInputs' <- updatedInputs
  case isSufficient updatedInputs' txInsValue of
    true ->
      pure $ Set.fromFoldable updatedInputs'
    false ->
      Left $ InsufficientTxInputs (Expected value) (Actual txInsValue)
  where
  updatedInputs :: Either BalanceTxError (Array TransactionInput)
  updatedInputs =
    foldl
      ( \newTxIns txIn -> do
          txIns <- newTxIns
          txInsValue <- getTxInsValue utxos txIns
          case Array.elem txIn txIns || isSufficient txIns txInsValue of
            true -> newTxIns
            false ->
              Right $ Array.insert txIn txIns -- treat as a set.
      )
      (Right $ Array.fromFoldable originalTxIns)
      $ utxosToTransactionInput utxos

  isSufficient :: Array TransactionInput -> Value -> Boolean
  isSufficient txIns' txInsValue =
    not (Array.null txIns') && txInsValue `geq` value

  getTxInsValue
    :: UtxoMap -> Array TransactionInput -> Either BalanceTxError Value
  getTxInsValue utxos' =
    map (Array.foldMap getAmount) <<<
      traverse (\x -> note (UtxoLookupFailedFor x) $ Map.lookup x utxos')

  utxosToTransactionInput :: UtxoMap -> Array TransactionInput
  utxosToTransactionInput =
    Array.mapMaybe (hush <<< getPublicKeyTransactionInput) <<< Map.toUnfoldable

getAmount :: TransactionOutput -> Value
getAmount = _.amount <<< unwrap

totalOutputValue :: TxBody -> Value
totalOutputValue txBody = foldMap getAmount (txBody ^. _outputs)

mintValue :: TxBody -> Value
mintValue txBody = maybe mempty (mkValue mempty <<< unwrap) (txBody ^. _mint)

minFeeValue :: TxBody -> Value
minFeeValue txBody = mkValue (txBody ^. _fee) mempty

posValue :: Value -> Value
posValue value = mkValue
  (Coin $ max (valueToCoin' value) zero)
  (posNonAdaAsset $ getNonAdaAsset value)

-- | Get `TransactionInput` such that it is associated to `PaymentCredentialKey`
-- | and not `PaymentCredentialScript`, i.e. we want wallets only
getPublicKeyTransactionInput
  :: TransactionInput /\ TransactionOutput
  -> Either BalanceTxError TransactionInput
getPublicKeyTransactionInput (txOutRef /\ txOut) =
  note CouldNotConvertScriptOutputToTxInput $ do
    paymentCred <- unwrap txOut # (_.address >>> addressPaymentCred)
    -- TEST ME: using StakeCredential to determine whether wallet or script
    paymentCred # withStakeCredential
      { onKeyHash: const $ pure txOutRef
      , onScriptHash: const Nothing
      }

getInputValue :: UtxoMap -> TxBody -> Value
getInputValue utxos (TxBody txBody) =
  Array.foldMap
    getAmount
    ( Array.mapMaybe (flip Map.lookup utxos)
        <<< Array.fromFoldable
        <<< _.inputs $ txBody
    )

--------------------------------------------------------------------------------
-- Logging Helpers
--------------------------------------------------------------------------------

-- Logging for Transaction type without returning Transaction
logTx
  :: forall (m :: Type -> Type)
   . MonadEffect m
  => MonadLogger m
  => String
  -> UtxoMap
  -> Transaction
  -> m Unit
logTx msg utxos (Transaction { body: body'@(TxBody body) }) =
  traverse_ (Logger.trace (tag msg mempty))
    [ "Input Value: " <> show (getInputValue utxos body')
    , "Output Value: " <> show (Array.foldMap getAmount body.outputs)
    , "Fees: " <> show body.fee
    ]<|MERGE_RESOLUTION|>--- conflicted
+++ resolved
@@ -10,6 +10,7 @@
 import Control.Monad.Except.Trans (ExceptT(ExceptT), except, runExceptT)
 import Control.Monad.Logger.Class (class MonadLogger)
 import Control.Monad.Logger.Class as Logger
+import Control.Monad.Reader (asks)
 import Ctl.Internal.BalanceTx.Collateral
   ( addTxCollateral
   , addTxCollateralReturn
@@ -90,11 +91,8 @@
 import Ctl.Internal.Cardano.Types.Value
   ( Coin(Coin)
   , Value
-<<<<<<< HEAD
   , coinToValue
-=======
   , equipartitionValueWithTokenQuantityUpperBound
->>>>>>> a8bd9698
   , geq
   , getNonAdaAsset
   , minus
@@ -122,7 +120,6 @@
 import Data.Array.NonEmpty (NonEmptyArray)
 import Data.Array.NonEmpty (toArray) as NEArray
 import Data.BigInt (BigInt)
-import Data.BigInt as BigInt
 import Data.Either (Either(Left, Right), hush, note)
 import Data.Foldable (fold, foldMap, foldl, foldr, sum)
 import Data.Lens.Getter ((^.))
@@ -137,39 +134,15 @@
 import Data.Tuple.Nested (type (/\), (/\))
 import Effect.Class (class MonadEffect, liftEffect)
 
--- | Balances an unbalanced transaction using the specified balancer 
+-- | Balances an unbalanced transaction using the specified balancer
 -- | constraints.
 balanceTxWithConstraints
   :: UnattachedUnbalancedTx
   -> BalanceTxConstraintsBuilder
   -> QueryM (Either BalanceTxError FinalizedTransaction)
-<<<<<<< HEAD
-balanceTx unbalancedTx = do
-  QueryM.getWalletAddresses >>= case _ of
-    Nothing ->
-      pure $ Left CouldNotGetWalletAddress
-    Just address ->
-      balanceTxWithAddress address unbalancedTx
-
--- | Like `balanceTx`, but allows to provide an address that is treated like
--- | user's own (while `balanceTx` gets it from the attached wallet).
--- TODO rename to balanceTxWithAddresses
--- https://github.com/Plutonomicon/cardano-transaction-lib/issues/1045
-balanceTxWithAddress
-  :: Array Address
-  -> UnattachedUnbalancedTx
-  -> QueryM (Either BalanceTxError FinalizedTransaction)
-balanceTxWithAddress ownAddrs unbalancedTx = runExceptT do
+balanceTxWithConstraints unbalancedTx constraintsBuilder = do
   pparams <- asks $ _.runtime >>> _.pparams
-  changeAddr <- liftMaybe CouldNotGetWalletAddress $ head ownAddrs
-  let
-    depositValuePerCert = (unwrap pparams).stakeAddressDeposit
-    certsFee = getStakeCertsFee (unbalancedTx ^. _transaction')
-      depositValuePerCert
-  utxos <- ExceptT $ traverse utxosAt ownAddrs <#>
-    traverse (note CouldNotGetUtxos) -- Maybe -> Either and unwrap UtxoM
-=======
-balanceTxWithConstraints unbalancedTx constraintsBuilder =
+
   withBalanceTxConstraints constraintsBuilder $ runExceptT do
     let
       getWalletAddresses :: BalanceTxM (Array Address)
@@ -177,10 +150,13 @@
         liftEitherQueryM $
           QueryM.getWalletAddresses <#> note CouldNotGetWalletAddresses
 
+      depositValuePerCert = (unwrap pparams).stakeAddressDeposit
+      certsFee = getStakeCertsFee (unbalancedTx ^. _transaction')
+        depositValuePerCert
+
     ownAddrs <-
       maybe getWalletAddresses pure
         =<< asksConstraints Constraints._ownAddresses
->>>>>>> a8bd9698
 
     changeAddr <- liftMaybe CouldNotGetWalletAddresses $ Array.head ownAddrs
 
@@ -207,15 +183,9 @@
 
     logTx "unbalancedCollTx" availableUtxos unbalancedCollTx
 
-<<<<<<< HEAD
-  -- Balance and finalize the transaction:
-  ExceptT $ runBalancer availableUtxos changeAddr certsFee
-    (unbalancedTx # _transaction' .~ unbalancedCollTx)
-=======
     -- Balance and finalize the transaction:
-    runBalancer allUtxos availableUtxos changeAddr
+    runBalancer allUtxos availableUtxos changeAddr certsFee
       (unbalancedTx # _transaction' .~ unbalancedCollTx)
->>>>>>> a8bd9698
   where
   unbalancedTxWithNetworkId :: BalanceTxM Transaction
   unbalancedTxWithNetworkId = do
@@ -248,16 +218,9 @@
   -> ChangeAddress
   -> Coin
   -> UnattachedUnbalancedTx
-<<<<<<< HEAD
-  -> QueryM (Either BalanceTxError FinalizedTransaction)
-runBalancer utxos changeAddress certsFee =
-  runExceptT <<<
-    (mainLoop one zero <=< addLovelacesToTransactionOutputs)
-=======
   -> BalanceTxM FinalizedTransaction
-runBalancer allUtxos utxos changeAddress =
+runBalancer allUtxos utxos changeAddress certsFee =
   mainLoop one zero <=< addLovelacesToTransactionOutputs
->>>>>>> a8bd9698
   where
   mainLoop
     :: Iteration
@@ -270,20 +233,14 @@
         setTransactionMinFee minFee unbalancedTx
 
     unbalancedTxWithInputs <-
-      addTransactionInputs changeAddress utxos unbalancedTxWithMinFee
+      addTransactionInputs changeAddress utxos certsFee unbalancedTxWithMinFee
 
     traceMainLoop "added transaction inputs" "unbalancedTxWithInputs"
       unbalancedTxWithInputs
 
-<<<<<<< HEAD
-    let
-      prebalancedTx =
-        addTransactionChangeOutput changeAddress utxos unbalancedTxWithInputs
-          certsFee
-=======
     prebalancedTx <-
-      addTransactionChangeOutputs changeAddress utxos unbalancedTxWithInputs
->>>>>>> a8bd9698
+      addTransactionChangeOutputs changeAddress utxos certsFee
+        unbalancedTxWithInputs
 
     traceMainLoop "added transaction change output" "prebalancedTx"
       prebalancedTx
@@ -345,93 +302,10 @@
   pure $ wrap txOutputRec
     { amount = mkValue newCoin (getNonAdaAsset txOutputValue) }
 
--- | Generates change outputs to return all excess `Value` back to the owner's 
--- | address. If necessary, adds lovelaces to the generated change outputs to 
--- | cover the utxo min-ada-value requirement.
--- | 
--- | If the `maxChangeOutputTokenQuantity` constraint is set, partitions the 
--- | change `Value` into smaller `Value`s (where the Ada amount and the quantity 
--- | of each token is equipartitioned across the resultant `Value`s; and no 
--- | token quantity in any of the resultant `Value`s exceeds the given upper 
--- | bound). Then builds `TransactionChangeOutput`s using those `Value`s. 
-genTransactionChangeOutputs
-  :: ChangeAddress
-  -> UtxoMap
-  -> UnattachedUnbalancedTx
-<<<<<<< HEAD
-  -> Coin
-  -> TransactionChangeOutput
-buildTransactionChangeOutput changeAddress utxos tx certsFee =
-=======
-  -> BalanceTxM (Array TransactionChangeOutput)
-genTransactionChangeOutputs changeAddress utxos tx = do
->>>>>>> a8bd9698
-  let
-    txBody :: TxBody
-    txBody = tx ^. _body'
-
-    totalInputValue :: Value
-    totalInputValue = getInputValue utxos txBody
-
-    changeValue :: Value
-    changeValue = posValue $
-      (totalInputValue <> mintValue txBody)
-<<<<<<< HEAD
-        `minus`
-          ( totalOutputValue txBody <> minFeeValue txBody <> coinToValue
-              certsFee
-          )
-  in
-    TransactionOutput
-      { address: changeAddress
-      , amount: changeValue
-      , datum: NoOutputDatum
-      , scriptRef: Nothing
-      }
-=======
-        `minus` (totalOutputValue txBody <> minFeeValue txBody)
->>>>>>> a8bd9698
-
-    mkChangeOutput :: Value -> TransactionChangeOutput
-    mkChangeOutput amount =
-      TransactionOutput
-        { address: changeAddress
-        , amount
-        , datum: NoOutputDatum
-        , scriptRef: Nothing
-        }
-
-  asksConstraints Constraints._maxChangeOutputTokenQuantity >>= case _ of
-    Nothing ->
-      Array.singleton <$>
-        addLovelacesToTransactionOutput (mkChangeOutput changeValue)
-
-    Just maxChangeOutputTokenQuantity ->
-      let
-        values :: NonEmptyArray Value
-        values =
-          equipartitionValueWithTokenQuantityUpperBound changeValue
-            maxChangeOutputTokenQuantity
-      in
-        traverse (addLovelacesToTransactionOutput <<< mkChangeOutput)
-          (NEArray.toArray values)
-
-addTransactionChangeOutputs
-  :: ChangeAddress
-  -> UtxoMap
-  -> UnattachedUnbalancedTx
-<<<<<<< HEAD
-  -> Coin
-  -> PrebalancedTransaction
-addTransactionChangeOutput changeAddress utxos unbalancedTx certsFee =
-  PrebalancedTransaction $ unbalancedTx # _body' <<< _outputs %~
-    Array.cons
-      (buildTransactionChangeOutput changeAddress utxos unbalancedTx certsFee)
-
 getStakeCertsFee :: Transaction -> Coin -> Coin
 getStakeCertsFee tx cost =
   let
-    fee :: BigInt.BigInt
+    fee :: BigInt
     fee =
       (tx ^. _body <<< _certs) # fold
         >>> map
@@ -442,13 +316,73 @@
         >>> sum
   in
     Coin fee
-=======
+
+-- | Generates change outputs to return all excess `Value` back to the owner's
+-- | address. If necessary, adds lovelaces to the generated change outputs to
+-- | cover the utxo min-ada-value requirement.
+-- |
+-- | If the `maxChangeOutputTokenQuantity` constraint is set, partitions the
+-- | change `Value` into smaller `Value`s (where the Ada amount and the quantity
+-- | of each token is equipartitioned across the resultant `Value`s; and no
+-- | token quantity in any of the resultant `Value`s exceeds the given upper
+-- | bound). Then builds `TransactionChangeOutput`s using those `Value`s.
+genTransactionChangeOutputs
+  :: ChangeAddress
+  -> UtxoMap
+  -> Coin
+  -> UnattachedUnbalancedTx
+  -> BalanceTxM (Array TransactionChangeOutput)
+genTransactionChangeOutputs changeAddress utxos certsFee tx = do
+  let
+    txBody :: TxBody
+    txBody = tx ^. _body'
+
+    totalInputValue :: Value
+    totalInputValue = getInputValue utxos txBody
+
+    changeValue :: Value
+    changeValue = posValue $
+      (totalInputValue <> mintValue txBody)
+        `minus`
+          ( totalOutputValue txBody <> minFeeValue txBody <> coinToValue
+              certsFee
+          )
+
+    mkChangeOutput :: Value -> TransactionChangeOutput
+    mkChangeOutput amount =
+      TransactionOutput
+        { address: changeAddress
+        , amount
+        , datum: NoOutputDatum
+        , scriptRef: Nothing
+        }
+
+  asksConstraints Constraints._maxChangeOutputTokenQuantity >>= case _ of
+    Nothing ->
+      Array.singleton <$>
+        addLovelacesToTransactionOutput (mkChangeOutput changeValue)
+
+    Just maxChangeOutputTokenQuantity ->
+      let
+        values :: NonEmptyArray Value
+        values =
+          equipartitionValueWithTokenQuantityUpperBound changeValue
+            maxChangeOutputTokenQuantity
+      in
+        traverse (addLovelacesToTransactionOutput <<< mkChangeOutput)
+          (NEArray.toArray values)
+
+addTransactionChangeOutputs
+  :: ChangeAddress
+  -> UtxoMap
+  -> Coin
+  -> UnattachedUnbalancedTx
   -> BalanceTxM PrebalancedTransaction
-addTransactionChangeOutputs changeAddress utxos unbalancedTx = do
-  changeOutputs <- genTransactionChangeOutputs changeAddress utxos unbalancedTx
+addTransactionChangeOutputs changeAddress utxos certsFee unbalancedTx = do
+  changeOutputs <- genTransactionChangeOutputs changeAddress utxos certsFee
+    unbalancedTx
   pure $ PrebalancedTransaction $
     unbalancedTx # _body' <<< _outputs %~ flip append changeOutputs
->>>>>>> a8bd9698
 
 -- | Selects a combination of unspent transaction outputs from the wallet's
 -- | utxo set so that the total input value is sufficient to cover all
@@ -461,10 +395,10 @@
 addTransactionInputs
   :: ChangeAddress
   -> UtxoMap
+  -> Coin
   -> UnattachedUnbalancedTx
   -> BalanceTxM UnattachedUnbalancedTx
-addTransactionInputs changeAddress utxos unbalancedTx = do
-  pparams <- asks $ _.runtime >>> _.pparams
+addTransactionInputs changeAddress utxos certsFee unbalancedTx = do
   let
     txBody :: TxBody
     txBody = unbalancedTx ^. _body'
@@ -472,36 +406,21 @@
     txInputs :: Set TransactionInput
     txInputs = txBody ^. _inputs
 
-    depositValuePerCert = (unwrap pparams).stakeAddressDeposit
-
-    certsFee = getStakeCertsFee (unbalancedTx ^. _transaction')
-      depositValuePerCert
-    depositsValue = coinToValue certsFee
-
     nonMintedValue :: Value
     nonMintedValue = totalOutputValue txBody `minus` mintValue txBody
 
-<<<<<<< HEAD
-  coinsPerUtxoUnit <- lift $ asks
-    (_.runtime >>> _.pparams >>> unwrap >>> _.coinsPerUtxoUnit)
-  txChangeOutput <-
-    addLovelacesToTransactionOutput coinsPerUtxoUnit
-      (buildTransactionChangeOutput changeAddress utxos unbalancedTx certsFee)
-=======
   txChangeOutputs <-
-    genTransactionChangeOutputs changeAddress utxos unbalancedTx
+    genTransactionChangeOutputs changeAddress utxos certsFee unbalancedTx
 
   nonSpendableInputs <- asksConstraints Constraints._nonSpendableInputs
 
->>>>>>> a8bd9698
   let
-
     changeValue :: Value
     changeValue = foldMap getAmount txChangeOutputs
 
     requiredInputValue :: Value
-    requiredInputValue =
-      nonMintedValue <> minFeeValue txBody <> changeValue <> depositsValue
+    requiredInputValue = nonMintedValue <> minFeeValue txBody <> changeValue <>
+      coinToValue certsFee
 
     spendableUtxos :: UtxoMap
     spendableUtxos =
@@ -514,7 +433,7 @@
     true ->
       pure unbalancedTx
     false ->
-      addTransactionInputs changeAddress utxos
+      addTransactionInputs changeAddress utxos certsFee
         (unbalancedTx # _body' <<< _inputs %~ Set.union newTxInputs)
 
 collectTransactionInputs
