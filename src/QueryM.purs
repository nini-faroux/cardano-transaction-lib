--- conflicted
+++ resolved
@@ -43,21 +43,11 @@
   , signTransaction
   , startFetchBlocksRequest
   , submitTransaction
-<<<<<<< HEAD
-  , utxosAt
-  , getChainTip
-=======
   , underlyingWebSocket
->>>>>>> d35fbccc
   ) where
 
 import Prelude
 
-<<<<<<< HEAD
-import Address (addressToOgmiosAddress)
-import Aeson (class DecodeAeson)
-=======
->>>>>>> d35fbccc
 import Aeson as Aeson
 import Affjax as Affjax
 import Affjax.RequestBody as Affjax.RequestBody
@@ -126,7 +116,6 @@
   )
 import Serialization.Hash (ScriptHash)
 import Serialization.PlutusData (convertPlutusData)
-import TxOutput (ogmiosTxOutToTransactionOutput, txOutRefToTransactionInput)
 import Types.ByteArray (byteArrayToHex)
 import Types.Datum (DatumHash)
 import Types.Interval (SlotConfig)
@@ -188,71 +177,6 @@
 
 type QueryM (a :: Type) = ReaderT QueryConfig Aff a
 
-<<<<<<< HEAD
--- the first query type in the QueryM/Aff interface
-utxosAt' :: JsonWsp.OgmiosAddress -> QueryM JsonWsp.UtxoQR
-utxosAt' addr = do
-  body <- liftEffect $ JsonWsp.mkUtxosAtQuery { utxo: [ addr ] }
-  let id = body.mirror.id
-  sBody <- liftEffect $ _stringify body
-  config <- ask
-  -- not sure there's an easy way to factor this out unfortunately
-  let
-    affFunc :: (Either Error JsonWsp.UtxoQR -> Effect Unit) -> Effect Canceler
-    affFunc cont = do
-      let
-        ls = listeners config.ogmiosWs
-        ws = underlyingWebSocket config.ogmiosWs
-      ls.utxo.addMessageListener id
-        ( \result -> do
-            ls.utxo.removeMessageListener id
-            allowError cont $ result
-        )
-      _wsSend ws sBody
-      pure $ Canceler $ \err -> do
-        liftEffect $ ls.utxo.removeMessageListener id
-        liftEffect $ throwError $ err
-  liftAff $ makeAff $ affFunc
-
-getChainTip :: QueryM JsonWsp.ChainTipQR
-getChainTip = do
-  body <- liftEffect $ JsonWsp.mkChainTipQuery
-  let id = body.mirror.id
-  sBody <- liftEffect $ _stringify body
-  config <- ask
-  -- not sure there's an easy way to factor this out unfortunately
-  let
-    affFunc :: (Either Error JsonWsp.ChainTipQR -> Effect Unit) -> Effect Canceler
-    affFunc cont = do
-      let
-        ls = listeners config.ogmiosWs
-        ws = underlyingWebSocket config.ogmiosWs
-      ls.chainTip.addMessageListener id
-        ( \result -> do
-            ls.chainTip.removeMessageListener id
-            allowError cont $ result
-        )
-      _wsSend ws sBody
-      pure $ Canceler $ \err -> do
-        liftEffect $ ls.chainTip.removeMessageListener id
-        liftEffect $ throwError $ err
-  liftAff $ makeAff $ affFunc
-
---------------------------------------------------------------------------------
--- Used Utxos helpers
-
-filterUnusedUtxos :: UtxoM -> QueryM UtxoM
-filterUnusedUtxos (UtxoM utxos) = withTxRefsCache $
-  UtxoM <$> Helpers.filterMapWithKeyM (\k _ -> isTxOutRefUsed (unwrap k)) utxos
-
-withTxRefsCache
-  :: forall (m :: Type -> Type) (a :: Type)
-   . ReaderT UsedTxOuts Aff a
-  -> QueryM a
-withTxRefsCache f = withReaderT (_.usedTxOuts) f
-
-=======
->>>>>>> d35fbccc
 --------------------------------------------------------------------------------
 -- Datum Cache Queries
 --------------------------------------------------------------------------------
@@ -688,7 +612,7 @@
 -- waiting on this result
 ogmiosQueryDispatch
   :: forall a
-   . DecodeAeson a
+   . Aeson.DecodeAeson a
   => Ref.Ref (MultiMap String (a -> Effect Unit))
   -> String
   -> Effect (Either Json.JsonDecodeError (Effect Unit))
