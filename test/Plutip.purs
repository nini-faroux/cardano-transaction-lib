-- | `plutip-server` PR:
-- | https://github.com/mlabs-haskell/plutip/pull/79 (run with `cabal run plutip-server`)
module Test.Plutip
  ( main
  ) where

import Prelude

import Contract.Address
  ( PaymentPubKeyHash
  , StakePubKeyHash
  , getWalletCollateral
  , ownPaymentPubKeyHash
  , ownStakePubKeyHash
  )
import Contract.Log (logInfo')
import Contract.Monad
  ( Contract
  , liftContractAffM
  , liftContractM
  , liftedE
  , liftedM
  , wrapContract
  )
import Contract.PlutusData
  ( PlutusData(Integer)
  , Redeemer(Redeemer)
  , getDatumByHash
  , getDatumsByHashes
  )
import Contract.Prelude (mconcat)
import Contract.Prim.ByteArray (byteArrayFromAscii, hexToByteArrayUnsafe)
import Contract.ScriptLookups as Lookups
import Contract.Scripts (MintingPolicy, validatorHash)
import Contract.Test.Plutip
  ( InitialUTxOs
  , runContractInEnv
  , runPlutipContract
  , withPlutipContractEnv
  , withStakeKey
  )
import Contract.Transaction
  ( BalancedSignedTransaction
  , DataHash
  , awaitTxConfirmed
  , balanceAndSignTx
  , balanceAndSignTxE
  , getTxByHash
  , submit
  , withBalancedAndSignedTxs
  )
import Contract.TxConstraints as Constraints
import Contract.Value (CurrencySymbol, TokenName, Value)
import Contract.Value as Value
import Contract.Wallet (KeyWallet, withKeyWallet)
import Control.Monad.Reader (asks)
import Control.Parallel (parallel, sequential)
import Data.BigInt as BigInt
import Data.Map as Map
import Data.Maybe (Maybe(Just, Nothing), isNothing)
import Data.Newtype (unwrap, wrap)
import Data.Traversable (traverse_)
import Data.Tuple (snd)
import Data.Tuple.Nested (type (/\), (/\))
import Effect (Effect)
import Effect.Aff (Aff, launchAff_, bracket)
import Effect.Class (liftEffect)
import Effect.Console as Console
import Effect.Exception (throw)
import Effect.Ref as Ref
import Examples.AlwaysMints (alwaysMintsPolicy)
import Examples.AlwaysSucceeds as AlwaysSucceeds
import Examples.MintsMultipleTokens
  ( mintingPolicyRdmrInt1
  , mintingPolicyRdmrInt2
  , mintingPolicyRdmrInt3
  )
import Mote (group, test)
import Mote.Monad (mapTest)
import Plutip.Server
  ( startPlutipCluster
  , startPlutipServer
  , stopChildProcessWithPort
  , stopPlutipCluster
  )
import Plutip.Types (StopClusterResponse(StopClusterSuccess))
import Plutus.Types.Transaction (TransactionOutput(TransactionOutput))
import Plutus.Types.TransactionUnspentOutput
  ( TransactionUnspentOutput(TransactionUnspentOutput)
  )
import Plutus.Types.Value (lovelaceValueOf)
import Test.AffInterface as AffInterface
import Test.Plutip.Common (config, privateStakeKey)
import Test.Plutip.UtxoDistribution (checkUtxoDistribution)
import Test.Plutip.UtxoDistribution as UtxoDistribution
import Test.Plutip.Logging as Logging
import Test.Spec.Assertions (shouldSatisfy)
import Test.Spec.Runner (defaultConfig)
import Test.Utils as Utils
import TestM (TestPlanM)
import Types.UsedTxOuts (TxOutRefCache)

-- Run with `spago test --main Test.Plutip`
main :: Effect Unit
main = launchAff_ do
  Utils.interpretWithConfig
    -- we don't want to exit because we need to clean up after failure by
    -- timeout
    defaultConfig { timeout = Just $ wrap 30_000.0, exit = false }
    do
      suite
      UtxoDistribution.suite

suite :: TestPlanM (Aff Unit) Unit
suite = do
  group "Plutip" do
    Logging.suite

    test "startPlutipCluster / stopPlutipCluster" do
      bracket (startPlutipServer config)
        (stopChildProcessWithPort config.port) $ const do
<<<<<<< HEAD
        _startRes <- startPlutipCluster config [ [] ]
=======
        startRes <- startPlutipCluster config [ [] ]
        liftEffect $ Console.log $ "startPlutipCluster: " <> show (snd startRes)
>>>>>>> 245990db
        stopRes <- stopPlutipCluster config
        stopRes `shouldSatisfy` case _ of
          StopClusterSuccess -> true
          _ -> false

    flip mapTest AffInterface.suite
      (runPlutipContract config unit <<< const <<< wrapContract)

    test "runPlutipContract" do
      let
        distribution :: InitialUTxOs /\ InitialUTxOs
        distribution =
          [ BigInt.fromInt 1_000_000_000
          , BigInt.fromInt 2_000_000_000
          ] /\
            [ BigInt.fromInt 2_000_000_000 ]
      runPlutipContract config distribution \(alice /\ bob) -> do
        withKeyWallet alice do
          getWalletCollateral >>= liftEffect <<< case _ of
            Nothing -> throw "Unable to get collateral"
            Just
              [ TransactionUnspentOutput
                  { output: TransactionOutput { amount } }
              ] -> do
              unless (amount == lovelaceValueOf (BigInt.fromInt 1_000_000_000))
                $ throw "Wrong UTxO selected as collateral"
            Just _ -> do
              -- not a bug, but unexpected
              throw "More than one UTxO in collateral"
        withKeyWallet bob do
          pure unit -- sign, balance, submit, etc.

    test "runPlutipContract: Pkh2Pkh" do
      let
        distribution :: InitialUTxOs
        distribution =
          [ BigInt.fromInt 1_000_000_000
          , BigInt.fromInt 2_000_000_000
          ]
      runPlutipContract config distribution \alice -> do
        checkUtxoDistribution distribution alice
        withKeyWallet alice $ pkh2PkhContract alice

    test "runPlutipContract: Pkh2Pkh with stake key" do
      let
        aliceUtxos =
          [ BigInt.fromInt 2_000_000_000
          , BigInt.fromInt 2_000_000_000
          ]
        distribution = withStakeKey privateStakeKey aliceUtxos

      runPlutipContract config distribution \alice -> do
        checkUtxoDistribution distribution alice
        withKeyWallet alice $ pkh2PkhContract alice

    test "runPlutipContract: parallel Pkh2Pkh" do
      let
        aliceUtxos =
          [ BigInt.fromInt 1_000_000_000
          , BigInt.fromInt 2_000_000_000
          ]
        bobUtxos =
          [ BigInt.fromInt 1_000_000_000
          , BigInt.fromInt 2_000_000_000
          ]

        distribution :: InitialUTxOs /\ InitialUTxOs
        distribution = aliceUtxos /\ bobUtxos
      withPlutipContractEnv config distribution \env wallets@(alice /\ bob) ->
        do
          runContractInEnv env $
            checkUtxoDistribution distribution wallets
          sequential ado
            parallel $ runContractInEnv env $ withKeyWallet alice $
              pkh2PkhContract bob
            parallel $ runContractInEnv env $ withKeyWallet bob $
              pkh2PkhContract alice
            in unit

    test "runPlutipContract: parallel Pkh2Pkh with stake keys" do
      let
        aliceUtxos =
          [ BigInt.fromInt 1_000_000_000
          , BigInt.fromInt 2_000_000_000
          ]
        bobUtxos =
          [ BigInt.fromInt 1_000_000_000
          , BigInt.fromInt 2_000_000_000
          ]
        distribution =
          withStakeKey privateStakeKey aliceUtxos
            /\ withStakeKey privateStakeKey bobUtxos
      withPlutipContractEnv config distribution \env wallets@(alice /\ bob) ->
        do
          runContractInEnv env $
            checkUtxoDistribution distribution wallets
          sequential ado
            parallel $ runContractInEnv env $ withKeyWallet alice $
              pkh2PkhContract bob
            parallel $ runContractInEnv env $ withKeyWallet bob $
              pkh2PkhContract alice
            in unit

    test "runPlutipContract: AlwaysMints" do
      let
        distribution :: InitialUTxOs
        distribution =
          [ BigInt.fromInt 5_000_000
          , BigInt.fromInt 2_000_000_000
          ]
      runPlutipContract config distribution \alice -> do
        withKeyWallet alice do
          mp <- alwaysMintsPolicy
          cs <- liftContractAffM "Cannot get cs" $ Value.scriptCurrencySymbol mp
          tn <- liftContractM "Cannot make token name"
            $ Value.mkTokenName
                =<< byteArrayFromAscii "TheToken"

          let
            constraints :: Constraints.TxConstraints Void Void
            constraints = Constraints.mustMintValue
              $ Value.singleton cs tn
              $ BigInt.fromInt 100

            lookups :: Lookups.ScriptLookups Void
            lookups = Lookups.mintingPolicy mp

          ubTx <- liftedE $ Lookups.mkUnbalancedTx lookups constraints
          bsTx <-
            liftedM "Failed to balance/sign tx" $ balanceAndSignTx ubTx
          submitAndLog bsTx

    test "runPlutipContract: Datums" do
      runPlutipContract config unit \_ -> do
        let
          mkDatumHash :: String -> DataHash
          mkDatumHash = wrap <<< hexToByteArrayUnsafe
        -- Nothing is expected, because we are in an empty chain.
        -- This test only checks for ability to connect to ODC
        logInfo' <<< show =<< getDatumByHash
          ( mkDatumHash
              "42be572a6d9a8a2ec0df04f14b0d4fcbe4a7517d74975dfff914514f12316252"
          )
        logInfo' <<< show =<< getDatumsByHashes
          [ mkDatumHash
              "777093fe6dfffdb3bd2033ad71745f5e2319589e36be4bc9c8cca65ac2bfeb8f"
          , mkDatumHash
              "e8cb7d18e81b0be160c114c563c020dcc7bf148a1994b73912db3ea1318d488b"
          ]

    test "runPlutipContract: MintsMultipleTokens" do
      let
        distribution :: InitialUTxOs
        distribution =
          [ BigInt.fromInt 5_000_000
          , BigInt.fromInt 2_000_000_000
          ]
      runPlutipContract config distribution \alice -> do
        withKeyWallet alice do
          tn1 <- mkTokenName "Token with a long name"
          tn2 <- mkTokenName "Token"
          mp1 /\ cs1 <- mkCurrencySymbol mintingPolicyRdmrInt1
          mp2 /\ cs2 <- mkCurrencySymbol mintingPolicyRdmrInt2
          mp3 /\ cs3 <- mkCurrencySymbol mintingPolicyRdmrInt3

          let
            constraints :: Constraints.TxConstraints Void Void
            constraints = mconcat
              [ Constraints.mustMintValueWithRedeemer
                  (Redeemer $ Integer (BigInt.fromInt 1))
                  (Value.singleton cs1 tn1 one <> Value.singleton cs1 tn2 one)
              , Constraints.mustMintValueWithRedeemer
                  (Redeemer $ Integer (BigInt.fromInt 2))
                  (Value.singleton cs2 tn1 one <> Value.singleton cs2 tn2 one)
              , Constraints.mustMintValueWithRedeemer
                  (Redeemer $ Integer (BigInt.fromInt 3))
                  (Value.singleton cs3 tn1 one <> Value.singleton cs3 tn2 one)
              ]

            lookups :: Lookups.ScriptLookups Void
            lookups =
              Lookups.mintingPolicy mp1
                <> Lookups.mintingPolicy mp2
                <> Lookups.mintingPolicy mp3

          ubTx <- liftedE $ Lookups.mkUnbalancedTx lookups constraints
          bsTx <-
            liftedM "Failed to balance/sign tx" $ balanceAndSignTx ubTx
          submitAndLog bsTx

    test "runPlutipContract: SignMultiple" do
      let
        distribution :: InitialUTxOs
        distribution =
          [ BigInt.fromInt 5_000_000
          , BigInt.fromInt 100_000_000
          ]
      runPlutipContract config distribution \alice -> do
        checkUtxoDistribution distribution alice
        withKeyWallet alice signMultipleContract

    test "runPlutipContract: SignMultiple with stake key" do
      let
        aliceUtxos =
          [ BigInt.fromInt 5_000_000
          , BigInt.fromInt 100_000_000
          ]
        distribution = withStakeKey privateStakeKey aliceUtxos
      runPlutipContract config distribution \alice -> do
        checkUtxoDistribution distribution alice
        withKeyWallet alice signMultipleContract

    test "runPlutipContract: AlwaysSucceeds" do
      let
        distribution :: InitialUTxOs
        distribution =
          [ BigInt.fromInt 5_000_000
          , BigInt.fromInt 2_000_000_000
          ]
      runPlutipContract config distribution \alice -> do
        withKeyWallet alice do
          validator <- AlwaysSucceeds.alwaysSucceedsScript
          vhash <- liftContractAffM "Couldn't hash validator"
            $ validatorHash validator
          logInfo' "Attempt to lock value"
          txId <- AlwaysSucceeds.payToAlwaysSucceeds vhash
          awaitTxConfirmed txId
          logInfo' "Try to spend locked values"
          AlwaysSucceeds.spendFromAlwaysSucceeds vhash validator txId

signMultipleContract :: forall (r :: Row Type). Contract r Unit
signMultipleContract = do
  pkh <- liftedM "Failed to get own PKH" ownPaymentPubKeyHash
  stakePkh <- ownStakePubKeyHash
  let
    constraints :: Constraints.TxConstraints Void Void
    constraints = mustPayToPubKeyStakeAddress pkh stakePkh
      $ Value.lovelaceValueOf
      $ BigInt.fromInt 2_000_000

    lookups :: Lookups.ScriptLookups Void
    lookups = mempty

  ubTx1 <- liftedE $ Lookups.mkUnbalancedTx lookups constraints
  ubTx2 <- liftedE $ Lookups.mkUnbalancedTx lookups constraints

  withBalancedAndSignedTxs [ ubTx1, ubTx2 ] $ \txs -> do
    locked <- getLockedInputs
    logInfo' $ "Locked inputs inside bracket (should be nonempty): "
      <> show locked
    traverse_ submitAndLog txs

  locked <- getLockedInputs
  logInfo' $ "Locked inputs after bracket (should be empty): "
    <> show locked
  unless (locked # Map.isEmpty) do
    liftEffect $ throw "locked inputs map is not empty"

pkh2PkhContract :: forall (r :: Row Type). KeyWallet -> Contract r Unit
pkh2PkhContract payToWallet = do
  pkh <- liftedM "Failed to get PKH" $ withKeyWallet payToWallet
    ownPaymentPubKeyHash
  stakePkh <- withKeyWallet payToWallet ownStakePubKeyHash
  let
    constraints :: Constraints.TxConstraints Void Void
    constraints = mustPayToPubKeyStakeAddress pkh stakePkh
      $ Value.lovelaceValueOf
      $ BigInt.fromInt 2_000_000

    lookups :: Lookups.ScriptLookups Void
    lookups = mempty
  ubTx <- liftedE $ Lookups.mkUnbalancedTx lookups constraints
  bsTx <-
    liftedE $ balanceAndSignTxE ubTx
  submitAndLog bsTx

submitAndLog
  :: forall (r :: Row Type). BalancedSignedTransaction -> Contract r Unit
submitAndLog bsTx = do
  txId <- submit bsTx
  logInfo' $ "Tx ID: " <> show txId
  awaitTxConfirmed txId
  mbTransaction <- getTxByHash txId
  logInfo' $ "Tx: " <> show mbTransaction
  liftEffect $ when (isNothing mbTransaction) do
    void $ throw "Unable to get Tx contents"
    when (mbTransaction /= Just (unwrap bsTx)) do
      throw "Tx contents do not match"

getLockedInputs :: forall (r :: Row Type). Contract r TxOutRefCache
getLockedInputs = do
  cache <- asks (_.usedTxOuts <<< _.runtime <<< unwrap)
  liftEffect $ Ref.read $ unwrap cache

mkTokenName :: forall (r :: Row Type). String -> Contract r TokenName
mkTokenName =
  liftContractM "Cannot make token name"
    <<< (Value.mkTokenName <=< byteArrayFromAscii)

mkCurrencySymbol
  :: forall (r :: Row Type)
   . Contract r MintingPolicy
  -> Contract r (MintingPolicy /\ CurrencySymbol)
mkCurrencySymbol mintingPolicy = do
  mp <- mintingPolicy
  cs <- liftContractAffM "Cannot get cs" $ Value.scriptCurrencySymbol mp
  pure (mp /\ cs)

mustPayToPubKeyStakeAddress
  :: forall (o :: Type) (i :: Type)
   . PaymentPubKeyHash
  -> Maybe StakePubKeyHash
  -> Value
  -> Constraints.TxConstraints i o
mustPayToPubKeyStakeAddress pkh Nothing = Constraints.mustPayToPubKey pkh
mustPayToPubKeyStakeAddress pkh (Just stk) =
  Constraints.mustPayToPubKeyAddress pkh stk<|MERGE_RESOLUTION|>--- conflicted
+++ resolved
@@ -60,12 +60,10 @@
 import Data.Maybe (Maybe(Just, Nothing), isNothing)
 import Data.Newtype (unwrap, wrap)
 import Data.Traversable (traverse_)
-import Data.Tuple (snd)
 import Data.Tuple.Nested (type (/\), (/\))
 import Effect (Effect)
 import Effect.Aff (Aff, launchAff_, bracket)
 import Effect.Class (liftEffect)
-import Effect.Console as Console
 import Effect.Exception (throw)
 import Effect.Ref as Ref
 import Examples.AlwaysMints (alwaysMintsPolicy)
@@ -119,12 +117,7 @@
     test "startPlutipCluster / stopPlutipCluster" do
       bracket (startPlutipServer config)
         (stopChildProcessWithPort config.port) $ const do
-<<<<<<< HEAD
         _startRes <- startPlutipCluster config [ [] ]
-=======
-        startRes <- startPlutipCluster config [ [] ]
-        liftEffect $ Console.log $ "startPlutipCluster: " <> show (snd startRes)
->>>>>>> 245990db
         stopRes <- stopPlutipCluster config
         stopRes `shouldSatisfy` case _ of
           StopClusterSuccess -> true
