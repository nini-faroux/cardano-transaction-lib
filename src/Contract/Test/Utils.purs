--- conflicted
+++ resolved
@@ -43,6 +43,8 @@
   , checkOutputHasRefScript
   , checkTxHasMetadata
   , label
+  , runContractAssertionM
+  , runContractAssertionM'
   , unlabel
   , valueAtAddress
   , withAssertions
@@ -63,23 +65,15 @@
   )
 import Contract.Utxos (utxosAt)
 import Contract.Value (CurrencySymbol, TokenName, Value, valueOf, valueToCoin')
-<<<<<<< HEAD
-import Control.Monad.Error.Class (catchError)
-import Data.Array (fromFoldable) as Array
-import Data.BigInt (BigInt)
-import Data.Foldable (foldMap)
-import Data.Map (filterKeys, lookup, values) as Map
-=======
 import Control.Monad.Except.Trans (ExceptT, except, runExceptT)
 import Control.Monad.Trans.Class (lift)
 import Control.Monad.Writer.Trans (WriterT, runWriterT, tell)
-import Data.Array (mapWithIndex)
+import Data.Array (fromFoldable, mapWithIndex) as Array
 import Data.BigInt (BigInt)
 import Data.Either (Either(Left, Right), isRight)
 import Data.Foldable (foldMap, null)
-import Data.Lens.Getter ((^.))
-import Data.Map (lookup) as Map
->>>>>>> cd9a429d
+import Data.Lens.Getter ((^.), view)
+import Data.Map (filterKeys, lookup, values) as Map
 import Data.Maybe (Maybe(Just, Nothing), maybe)
 import Data.Monoid.Endo (Endo(Endo))
 import Data.Newtype (class Newtype, ala, unwrap)
@@ -90,11 +84,7 @@
 import Data.Tuple.Nested (type (/\), (/\))
 import Metadata.FromMetadata (fromMetadata)
 import Metadata.MetadataType (class MetadataType, metadataLabel)
-<<<<<<< HEAD
-import Plutus.Types.Transaction (UtxoMap)
-=======
-import Plutus.Types.Transaction (_datum, _output, _scriptRef)
->>>>>>> cd9a429d
+import Plutus.Types.Transaction (UtxoMap, _amount, _datum, _output, _scriptRef)
 import Type.Proxy (Proxy(Proxy))
 import Types.ByteArray (byteArrayToHex)
 
@@ -175,7 +165,7 @@
   show =
     append "The following `Contract` assertions failed: \n    "
       <<< String.joinWith "\n\n    "
-      <<< mapWithIndex (\idx elem -> show (idx + one) <> ". " <> show elem)
+      <<< Array.mapWithIndex (\ix elem -> show (ix + one) <> ". " <> show elem)
       <<< unwrap
 
 instance Show ContractAssertionFailure where
@@ -344,22 +334,19 @@
 -- Assertions and checks
 --------------------------------------------------------------------------------
 
-<<<<<<< HEAD
 utxosAtAddress
-  :: forall (r :: Row Type). Labeled Address -> Contract r UtxoMap
+  :: forall (r :: Row Type) (w :: Type)
+   . Labeled Address
+  -> ContractAssertionM r w UtxoMap
 utxosAtAddress addr =
   assertContractM (CouldNotGetUtxosAtAddress addr) (utxosAt $ unlabel addr)
 
--- | Get the total `Value` at an address. Throws an exception if this fails.
-=======
->>>>>>> cd9a429d
 valueAtAddress
   :: forall (r :: Row Type) (w :: Type)
    . Labeled Address
   -> ContractAssertionM r w Value
-valueAtAddress addr =
-  utxosAtAddress addr
-    <#> foldMap (_.amount <<< unwrap <<< _.output <<< unwrap)
+valueAtAddress =
+  map (foldMap (view (_output <<< _amount))) <<< utxosAtAddress
 
 checkBalanceDeltaAtAddress
   :: forall (r :: Row Type) (w :: Type) (a :: Type)
@@ -375,11 +362,11 @@
   check res valueBefore valueAfter
 
 checkNewUtxosAtAddress
-  :: forall (r :: Row Type) (a :: Type) (b :: Type)
+  :: forall (r :: Row Type) (w :: Type) (a :: Type)
    . Labeled Address
   -> TransactionHash
-  -> (Array TransactionOutputWithRefScript -> Contract r b)
-  -> Contract r b
+  -> (Array TransactionOutputWithRefScript -> ContractAssertionM r w a)
+  -> ContractAssertionM r w a
 checkNewUtxosAtAddress addr txHash check =
   utxosAtAddress addr >>= \utxos ->
     check $ Array.fromFoldable $ Map.values $
