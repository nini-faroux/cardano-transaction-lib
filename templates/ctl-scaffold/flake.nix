--- conflicted
+++ resolved
@@ -10,11 +10,7 @@
       type = "github";
       owner = "Plutonomicon";
       repo = "cardano-transaction-lib";
-<<<<<<< HEAD
-      rev = "781a289d2e5eb0af22b548badb38ed42f45aeeb4";
-=======
       rev = "0d5e2ae617b171ee2b6f61e2d7e99e39fa70eeb1";
->>>>>>> c6e1dbec
     };
     nixpkgs.follows = "ctl/nixpkgs";
   };
