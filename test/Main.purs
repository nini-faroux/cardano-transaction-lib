module Test.Main where

import Prelude

import Data.Const (Const)
import Data.Foldable (sequence_)
import Effect (Effect)
import Effect.Aff (Aff, launchAff_)
import Effect.Aff.Class (liftAff)
import Test.Spec (Spec, describe, it)
import Test.Spec.Runner (runSpec)
import Test.Spec.Reporter (consoleReporter)
import Test.AffInterface as AffInterface
import Test.Parser as ParseTest
import Test.Serialization.Address as Serialization.Address
import TestM (TestPlanM)
import Mote (Plan, foldPlan, planT)
import Test.AffInterface as AffInterface
import Test.ByteArray as ByteArrayTest
import Test.Helpers as Helpers
import Test.Parser as ParseTest
import Test.Spec (Spec, describe, it)
import Test.Spec.Reporter (consoleReporter)
import Test.Spec.Runner (runSpec)
import TestM (TestPlanM)

-- we use `mote` here so that we can use effects to build up a test tree, which
-- is then interpreted here in a pure context, mainly due to some painful types
-- in Test.Spec which prohibit effects.
main :: Effect Unit
main = do
  launchAff_ $ interpret testPlan

interpret :: TestPlanM Unit -> Aff Unit
interpret spif = do
  plan <- planT $ spif
  let
    spec = go plan
  runSpec [ consoleReporter ] spec
  pure unit
  where
  go :: Plan (Const Void) (Aff Unit) -> Spec Unit
  go =
    foldPlan
      (\{ label, value } -> it label $ liftAff value)
      (\_ -> pure unit)
      (\{ label, value } -> describe label (go $ value))
      sequence_

testPlan :: TestPlanM Unit
testPlan = do
  ParseTest.suite
  AffInterface.suite
<<<<<<< HEAD
  Serialization.Address.suite
=======
  ByteArrayTest.suite
>>>>>>> 827653e0
  Helpers.suite<|MERGE_RESOLUTION|>--- conflicted
+++ resolved
@@ -51,9 +51,6 @@
 testPlan = do
   ParseTest.suite
   AffInterface.suite
-<<<<<<< HEAD
   Serialization.Address.suite
-=======
   ByteArrayTest.suite
->>>>>>> 827653e0
   Helpers.suite