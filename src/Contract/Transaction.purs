-- | A module that defines the different transaction data types, balancing
-- | functionality, transaction fees, signing and submission.
module Contract.Transaction
  ( BalancedSignedTransaction(BalancedSignedTransaction)
  , awaitTxConfirmed
  , awaitTxConfirmedWithTimeout
  , awaitTxConfirmedWithTimeoutSlots
  , balanceAndSignTx
  , balanceAndSignTxs
  , balanceAndSignTxE
  , balanceTx
  , balanceTxWithAddress
  , balanceTxM
  , calculateMinFee
  , calculateMinFeeM
  , getTxByHash
  , module BalanceTxError
  , module ExportQueryM
  , module PTransaction
  , module ReindexRedeemersExport
  , module ScriptLookups
  , module Transaction
  , module TransactionMetadata
  , module UnbalancedTx
  , reindexSpentScriptRedeemers
  , scriptOutputToTransactionOutput
  , signTransaction
  , submit
  , submitE
  , withBalancedTxs
  , withBalancedTx
  , withBalancedAndSignedTxs
  , withBalancedAndSignedTx
  , balanceTxsWithAddress
  ) where

import Prelude

import Aeson (class EncodeAeson, Aeson)
import BalanceTx (BalanceTxError) as BalanceTxError
import BalanceTx (FinalizedTransaction)
import BalanceTx (balanceTx, balanceTxWithAddress) as BalanceTx
import Cardano.Types.Transaction
  ( AuxiliaryData(AuxiliaryData)
  , AuxiliaryDataHash(AuxiliaryDataHash)
  , BootstrapWitness
  , Certificate
      ( StakeRegistration
      , StakeDeregistration
      , StakeDelegation
      , PoolRegistration
      , PoolRetirement
      , GenesisKeyDelegation
      , MoveInstantaneousRewardsCert
      )
  , CostModel(CostModel)
  , Costmdls(Costmdls)
  , Ed25519Signature(Ed25519Signature)
  , Epoch(Epoch)
  , ExUnitPrices
  , ExUnits
  , GenesisHash(GenesisHash)
  , Language(PlutusV1)
  , Mint(Mint)
  , NativeScript
      ( ScriptPubkey
      , ScriptAll
      , ScriptAny
      , ScriptNOfK
      , TimelockStart
      , TimelockExpiry
      )
  , Nonce(IdentityNonce, HashNonce)
  , ProposedProtocolParameterUpdates(ProposedProtocolParameterUpdates)
  , ProtocolParamUpdate
  , ProtocolVersion
  , PublicKey(PublicKey)
  , Redeemer
  , RequiredSigner(RequiredSigner)
  , ScriptDataHash(ScriptDataHash)
  , SubCoin
  , Transaction(Transaction)
  , TransactionWitnessSet(TransactionWitnessSet)
  , TxBody(TxBody)
  , UnitInterval
  , Update
  , Vkey(Vkey)
  , Vkeywitness(Vkeywitness)
  , _auxiliaryData
  , _auxiliaryDataHash
  , _body
  , _bootstraps
  , _certs
  , _collateral
  , _fee
  , _inputs
  , _isValid
  , _mint
  , _nativeScripts
  , _networkId
  , _outputs
  , _plutusData
  , _plutusScripts
  , _requiredSigners
  , _scriptDataHash
  , _ttl
  , _update
  , _validityStartInterval
  , _vkeys
  , _withdrawals
  , _witnessSet
  ) as Transaction
import Cardano.Types.Transaction (Transaction)
<<<<<<< HEAD
import Contract.Address (getWalletAddresses)
=======
import Contract.Address (getWalletAddress)
import Contract.Log (logDebug')
>>>>>>> 09b3b85c
import Contract.Monad
  ( Contract
  , liftedE
  , liftedM
  , wrapContract
  , runContractInEnv
  )
import Control.Monad.Error.Class (try, catchError, throwError)
import Control.Monad.Reader (asks, runReaderT, ReaderT)
import Control.Monad.Reader.Class (ask)
import Data.Array (singleton)
import Data.Array.NonEmpty as NonEmptyArray
import Data.Either (Either(Left, Right), hush)
import Data.Generic.Rep (class Generic)
import Data.Maybe (Maybe(Just, Nothing))
import Data.Newtype (class Newtype, unwrap, wrap)
import Data.Show.Generic (genericShow)
import Data.Time.Duration (Seconds)
import Data.Traversable (class Traversable, for_, traverse)
import Data.Tuple.Nested (type (/\))
import Effect.Aff (bracket)
import Effect.Aff.Class (liftAff)
import Effect.Class (liftEffect)
import Effect.Exception (Error, throw)
import Hashing (transactionHash) as Hashing
import Plutus.Conversion (toPlutusCoin, toPlutusTxOutput)
import Plutus.Conversion.Address (fromPlutusAddress)
import Plutus.Types.Address (Address)
import Plutus.Types.Transaction (TransactionOutput(TransactionOutput)) as PTransaction
import Plutus.Types.Value (Coin)
import Prim.TypeError (class Warn, Text)
import QueryM
  ( ClientError
      ( ClientHttpError
      , ClientHttpResponseError
      , ClientDecodeJsonError
      , ClientEncodingError
      , ClientOtherError
      )
  ) as ExportQueryM
import QueryM (signTransaction, submitTxOgmios) as QueryM
import QueryM.AwaitTxConfirmed
  ( awaitTxConfirmed
  , awaitTxConfirmedWithTimeout
  , awaitTxConfirmedWithTimeoutSlots
  ) as AwaitTx
import QueryM.GetTxByHash (getTxByHash) as QueryM
import QueryM.MinFee (calculateMinFee) as QueryM
import QueryM.Ogmios (SubmitTxR(SubmitTxSuccess, SubmitFail))
import ReindexRedeemers (ReindexErrors(CannotGetTxOutRefIndexForRedeemer)) as ReindexRedeemersExport
import ReindexRedeemers (reindexSpentScriptRedeemers) as ReindexRedeemers
import Serialization (convertTransaction, toBytes) as Serialization
import Serialization.Address (NetworkId)
import TxOutput (scriptOutputToTransactionOutput) as TxOutput
import Types.ScriptLookups
  ( MkUnbalancedTxError
      ( TypeCheckFailed
      , ModifyTx
      , TxOutRefNotFound
      , TxOutRefWrongType
      , DatumNotFound
      , MintingPolicyNotFound
      , MintingPolicyHashNotCurrencySymbol
      , CannotMakeValue
      , ValidatorHashNotFound
      , OwnPubKeyAndStakeKeyMissing
      , TypedValidatorMissing
      , DatumWrongHash
      , CannotQueryDatum
      , CannotHashDatum
      , CannotConvertPOSIXTimeRange
      , CannotGetMintingPolicyScriptIndex
      , CannotGetValidatorHashFromAddress
      , MkTypedTxOutFailed
      , TypedTxOutHasNoDatumHash
      , CannotHashMintingPolicy
      , CannotHashValidator
      , CannotConvertPaymentPubKeyHash
      , CannotSatisfyAny
      )
  , mkUnbalancedTx
  ) as ScriptLookups
import Types.ScriptLookups (UnattachedUnbalancedTx)
import Types.Transaction
  ( DataHash(DataHash)
  , TransactionHash(TransactionHash)
  , TransactionInput(TransactionInput)
  ) as Transaction
import Types.Transaction (TransactionHash)
import Types.TransactionMetadata
  ( GeneralTransactionMetadata(GeneralTransactionMetadata)
  , TransactionMetadatumLabel(TransactionMetadatumLabel)
  , TransactionMetadatum(MetadataMap, MetadataList, Int, Bytes, Text)
  ) as TransactionMetadata
import Types.UnbalancedTransaction
  ( ScriptOutput(ScriptOutput)
  , UnbalancedTx(UnbalancedTx)
  , _transaction
  , _utxoIndex
  , emptyUnbalancedTx
  ) as UnbalancedTx
import Types.UsedTxOuts
  ( UsedTxOuts
  , lockTransactionInputs
  , unlockTransactionInputs
  )
import Untagged.Union (asOneOf)

-- | This module defines transaction-related requests. Currently signing and
-- | submission is done with Nami.

-- | Signs a `Transaction` with potential failure.
signTransaction
  :: forall (r :: Row Type). Transaction -> Contract r (Maybe Transaction)
signTransaction = wrapContract <<< QueryM.signTransaction

-- | Signs a `FinalizedTransaction` with potential failure.
signTransaction'
  :: forall (r :: Row Type)
   . FinalizedTransaction
  -> Contract r (Maybe BalancedSignedTransaction)
signTransaction' =
  map (map BalancedSignedTransaction) <<< signTransaction <<< unwrap

-- | Submits a `BalancedSignedTransaction`, which is the output of
-- | `signTransaction` or `balanceAndSignTx`
submit
  :: forall (r :: Row Type)
   . BalancedSignedTransaction
  -> Contract r TransactionHash
submit tx = do
  result <- submitE tx
  case result of
    Right th -> pure th
    Left json -> liftEffect $ throw $
      "`submit` call failed. Error from Ogmios: " <> show json

-- | Like submit except when ogmios sends a SubmitFail
-- | the error is returned as an Array of Aesons
submitE
  :: forall (r :: Row Type)
   . BalancedSignedTransaction
  -> Contract r (Either (Array Aeson) TransactionHash)
submitE tx = do
  cslTx <- liftEffect $ Serialization.convertTransaction (unwrap tx)
  txHash <- liftAff $ Hashing.transactionHash cslTx
  logDebug' $ "Pre-calculated tx hash: " <> show txHash
  let txCborBytes = wrap $ Serialization.toBytes $ asOneOf cslTx
  result <- wrapContract $
    QueryM.submitTxOgmios (unwrap txHash) txCborBytes
  pure $ case result of
    SubmitTxSuccess th -> Right $ wrap th
    SubmitFail json -> Left json

-- | Query the Haskell server for the minimum transaction fee
calculateMinFee
  :: forall (r :: Row Type)
   . Transaction
  -> Contract r (Either ExportQueryM.ClientError Coin)
calculateMinFee = map (pure <<< toPlutusCoin)
  <<< wrapContract
  <<< QueryM.calculateMinFee

-- | Same as `calculateMinFee` hushing the error.
calculateMinFeeM
  :: forall (r :: Row Type). Transaction -> Contract r (Maybe Coin)
calculateMinFeeM = map hush <<< calculateMinFee

-- | Helper to adapt to UsedTxOuts
withUsedTxouts
  :: forall (r :: Row Type) (a :: Type)
   . ReaderT UsedTxOuts (Contract r) a
  -> Contract r a
withUsedTxouts f = asks (_.usedTxOuts <<< _.runtime <<< unwrap) >>= runReaderT f

-- | Attempts to balance an `UnattachedUnbalancedTx`.
balanceTx
  :: forall (r :: Row Type)
   . UnattachedUnbalancedTx
  -> Contract r (Either BalanceTxError.BalanceTxError FinalizedTransaction)
balanceTx = wrapContract <<< BalanceTx.balanceTx

-- | Attempts to balance an `UnattachedUnbalancedTx`.
balanceTxWithAddress
  :: forall (r :: Row Type)
   . Array Address
  -> UnattachedUnbalancedTx
  -> Contract r (Either BalanceTxError.BalanceTxError FinalizedTransaction)
balanceTxWithAddress ownAddresses tx = do
  networkId <- asks $ unwrap >>> _.config >>> _.networkId
  wrapContract $ BalanceTx.balanceTxWithAddress
    (fromPlutusAddress networkId <$> ownAddresses)
    tx

-- Helper to avoid repetition
withTransactions
  :: forall (a :: Type)
       (t :: Type -> Type)
       (r :: Row Type)
       (tx :: Type)
   . Traversable t
  => (t UnattachedUnbalancedTx -> Contract r (t tx))
  -> (tx -> Transaction)
  -> t UnattachedUnbalancedTx
  -> (t tx -> Contract r a)
  -> Contract r a
withTransactions prepare extract utxs action = do
  env <- ask
  let
    run :: forall (b :: Type). _ b -> _ b
    run = runContractInEnv env
  liftAff $ bracket
    (run (prepare utxs))
    (run <<< cleanup)
    (run <<< action)
  where
  cleanup txs = for_ txs
    (withUsedTxouts <<< unlockTransactionInputs <<< extract)

withSingleTransaction
  :: forall (a :: Type) (tx :: Type) (r :: Row Type)
   . (UnattachedUnbalancedTx -> Contract r tx)
  -> (tx -> Transaction)
  -> UnattachedUnbalancedTx
  -> (tx -> Contract r a)
  -> Contract r a
withSingleTransaction prepare extract utx action =
  withTransactions (traverse prepare) extract (NonEmptyArray.singleton utx)
    (action <<< NonEmptyArray.head)

-- | Execute an action on an array of balanced
-- | transactions (`balanceTxs` will be called). Within
-- | this function, all transaction inputs used by these
-- | transactions will be locked, so that they are not used
-- | in any other context.
-- | After the function completes, the locks will be removed.
-- | Errors will be thrown.
withBalancedTxs
  :: forall (a :: Type) (r :: Row Type)
   . Array UnattachedUnbalancedTx
  -> (Array FinalizedTransaction -> Contract r a)
  -> Contract r a
withBalancedTxs = withTransactions balanceTxs unwrap

-- | Execute an action on a balanced transaction (`balanceTx` will
-- | be called). Within this function, all transaction inputs
-- | used by this transaction will be locked, so that they are not
-- | used in any other context.
-- | After the function completes, the locks will be removed.
-- | Errors will be thrown.
withBalancedTx
  :: forall (a :: Type) (r :: Row Type)
   . UnattachedUnbalancedTx
  -> (FinalizedTransaction -> Contract r a)
  -> Contract r a
withBalancedTx = withSingleTransaction (liftedE <<< balanceTx) unwrap

-- | Execute an action on an array of balanced and signed
-- | transactions (`balanceAndSignTxs` will be called). Within
-- | this function, all transaction inputs used by these
-- | transactions will be locked, so that they are not used
-- | in any other context.
-- | After the function completes, the locks will be removed.
-- | Errors will be thrown.
withBalancedAndSignedTxs
  :: forall (r :: Row Type) (a :: Type)
   . Array UnattachedUnbalancedTx
  -> (Array BalancedSignedTransaction -> Contract r a)
  -> Contract r a
withBalancedAndSignedTxs = withTransactions balanceAndSignTxs unwrap

-- | Execute an action on a balanced and signed transaction.
-- | (`balanceAndSignTx` will be called). Within this function,
-- | all transaction inputs used by this transaction will be
-- | locked, so that they are not used in any other context.
-- | After the function completes, the locks will be removed.
-- | Errors will be thrown.
withBalancedAndSignedTx
  :: forall (a :: Type) (r :: Row Type)
   . UnattachedUnbalancedTx
  -> (BalancedSignedTransaction -> Contract r a)
  -> Contract r a
withBalancedAndSignedTx = withSingleTransaction
  internalBalanceAndSignTx
  unwrap

-- | Like `balanceTxs`, but uses `balanceTxWithAddress` instead of `balanceTx`
-- | internally.
balanceTxsWithAddress
  :: forall
       (t :: Type -> Type)
       (r :: Row Type)
   . Traversable t
  => Array Address
  -> t UnattachedUnbalancedTx
  -> Contract r (t FinalizedTransaction)
balanceTxsWithAddress ownAddresses unbalancedTxs =
  unlockAllOnError $ traverse balanceAndLock unbalancedTxs
  where
  unlockAllOnError :: forall (a :: Type). Contract r a -> Contract r a
  unlockAllOnError f = catchError f $ \e -> do
    for_ unbalancedTxs $
      withUsedTxouts <<< unlockTransactionInputs <<< uutxToTx
    throwError e

  uutxToTx :: UnattachedUnbalancedTx -> Transaction
  uutxToTx = _.transaction <<< unwrap <<< _.unbalancedTx <<< unwrap

  balanceAndLock :: UnattachedUnbalancedTx -> Contract r FinalizedTransaction
  balanceAndLock unbalancedTx = do
    networkId <- asks $ unwrap >>> _.config >>> _.networkId
    balancedTx <- liftedE $ wrapContract $ BalanceTx.balanceTxWithAddress
      (fromPlutusAddress networkId <$> ownAddresses)
      unbalancedTx
    void $ withUsedTxouts $ lockTransactionInputs (unwrap balancedTx)
    pure balancedTx

-- | Balances each transaction and locks the used inputs
-- | so that they cannot be reused by subsequent transactions.
balanceTxs
  :: forall
       (t :: Type -> Type)
       (r :: Row Type)
   . Traversable t
  => t UnattachedUnbalancedTx
  -> Contract r (t FinalizedTransaction)
balanceTxs unbalancedTxs = do
  -- TODO: change to take array of addrs addrs
  mbOwnAddrs <- getWalletAddresses
  case mbOwnAddrs of
    Nothing -> liftEffect $ throw $
      "Failed to get own Address"
    Just ownAddrs ->
      balanceTxsWithAddress ownAddrs unbalancedTxs

-- | Attempts to balance an `UnattachedUnbalancedTx` hushing the error.
balanceTxM
  :: forall (r :: Row Type)
   . UnattachedUnbalancedTx
  -> Contract r (Maybe FinalizedTransaction)
balanceTxM = map hush <<< balanceTx

-- | Reindex the `Spend` redeemers. Since we insert to an ordered array, we must
-- | reindex the redeemers with such inputs. This must be crucially called after
-- | balancing when all inputs are in place so they cannot be reordered.
reindexSpentScriptRedeemers
  :: forall (r :: Row Type)
   . Array Transaction.TransactionInput
  -> Array (Transaction.Redeemer /\ Maybe Transaction.TransactionInput)
  -> Contract r
       ( Either
           ReindexRedeemersExport.ReindexErrors
           (Array Transaction.Redeemer)
       )
reindexSpentScriptRedeemers balancedTx =
  wrapContract <<< ReindexRedeemers.reindexSpentScriptRedeemers balancedTx

newtype BalancedSignedTransaction = BalancedSignedTransaction Transaction

derive instance Generic BalancedSignedTransaction _
derive instance Newtype BalancedSignedTransaction _
derive newtype instance Eq BalancedSignedTransaction
derive newtype instance EncodeAeson BalancedSignedTransaction

instance Show BalancedSignedTransaction where
  show = genericShow

-- | Like `balanceAndSignTx`, but for more than one transaction.
-- | This function may throw errors through the contract Monad.
-- | If successful, transaction inputs will be locked afterwards.
-- | If you want to re-use them in the same 'QueryM' context, call
-- | `unlockTransactionInputs`.
balanceAndSignTxs
  :: forall (r :: Row Type)
   . Array UnattachedUnbalancedTx
  -> Contract r (Array BalancedSignedTransaction)
balanceAndSignTxs txs = balanceTxs txs >>= traverse
  (liftedM "error signing a transaction" <<< signTransaction')

-- | Balances an unbalanced transaction and signs it.
-- |
-- | The return type includes the balanced transaction to be used with `submit`
-- | to submit the transaction.
-- | If successful, transaction inputs will be locked afterwards.
-- | If you want to re-use them in the same 'QueryM' context, call
-- | `unlockTransactionInputs`.
balanceAndSignTx
  :: forall (r :: Row Type)
   . Warn
       ( Text
           "`balanceAndSignTx` no longer returns `Nothing` when failing, instead letting errors continue through the `Contract` monad. `Maybe` will be removed in a future release."
       )
  => UnattachedUnbalancedTx
  -> Contract r (Maybe BalancedSignedTransaction)
balanceAndSignTx tx = pure <$> internalBalanceAndSignTx tx

internalBalanceAndSignTx
  :: forall (r :: Row Type)
   . UnattachedUnbalancedTx
  -> Contract r BalancedSignedTransaction
internalBalanceAndSignTx tx = balanceAndSignTxs [ tx ] >>=
  case _ of
    [ x ] -> pure x
    _ -> liftEffect $ throw $
      "Unexpected internal error during transaction signing"

-- TODO Deprecate `balanceAndSignTxE` once `Maybe` is dropped from
-- `balanceAndSignTx`, like in `internalBalanceAndSignTx`.
-- https://github.com/Plutonomicon/cardano-transaction-lib/issues/880
-- | Like `balanceAndSignTx`, but does not throw errors, and which are instead
-- | held in `Left`.
-- | If successful, transaction inputs will be locked afterwards.
-- | If you want to re-use them in the same 'QueryM' context, call
-- | `unlockTransactionInputs`.
balanceAndSignTxE
  :: forall (r :: Row Type)
   . UnattachedUnbalancedTx
  -> Contract r (Either Error BalancedSignedTransaction)
balanceAndSignTxE = try <<< internalBalanceAndSignTx

scriptOutputToTransactionOutput
  :: NetworkId
  -> UnbalancedTx.ScriptOutput
  -> Maybe PTransaction.TransactionOutput
scriptOutputToTransactionOutput networkId =
  toPlutusTxOutput
    <<< TxOutput.scriptOutputToTransactionOutput networkId

-- | Get `Transaction` contents by hash
getTxByHash
  :: forall (r :: Row Type)
   . TransactionHash
  -> Contract r (Maybe Transaction)
getTxByHash = wrapContract <<< QueryM.getTxByHash <<< unwrap

-- | Wait until a transaction with given hash is confirmed.
-- | Use `awaitTxConfirmedWithTimeout` if you want to limit the time of waiting.
awaitTxConfirmed
  :: forall (r :: Row Type)
   . TransactionHash
  -> Contract r Unit
awaitTxConfirmed = wrapContract <<< AwaitTx.awaitTxConfirmed <<< unwrap

-- | Same as `awaitTxConfirmed`, but allows to specify a timeout in seconds for waiting.
-- | Throws an exception on timeout.
awaitTxConfirmedWithTimeout
  :: forall (r :: Row Type)
   . Seconds
  -> TransactionHash
  -> Contract r Unit
awaitTxConfirmedWithTimeout timeout = wrapContract
  <<< AwaitTx.awaitTxConfirmedWithTimeout timeout
  <<< unwrap

-- | Same as `awaitTxConfirmed`, but allows to specify a timeout in slots for waiting.
-- | Throws an exception on timeout.
awaitTxConfirmedWithTimeoutSlots
  :: forall (r :: Row Type)
   . Int
  -> TransactionHash
  -> Contract r Unit
awaitTxConfirmedWithTimeoutSlots timeout = wrapContract
  <<< AwaitTx.awaitTxConfirmedWithTimeoutSlots timeout
  <<< unwrap<|MERGE_RESOLUTION|>--- conflicted
+++ resolved
@@ -111,12 +111,8 @@
   , _witnessSet
   ) as Transaction
 import Cardano.Types.Transaction (Transaction)
-<<<<<<< HEAD
 import Contract.Address (getWalletAddresses)
-=======
-import Contract.Address (getWalletAddress)
 import Contract.Log (logDebug')
->>>>>>> 09b3b85c
 import Contract.Monad
   ( Contract
   , liftedE
