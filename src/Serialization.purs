--- conflicted
+++ resolved
@@ -615,16 +615,10 @@
     mkUnitInterval >=> ppuSetExpansionRate ppu
   for_ treasuryGrowthRate $
     mkUnitInterval >=> ppuSetTreasuryGrowthRate ppu
-<<<<<<< HEAD
-  for_ protocolVersion $
-    ppuSetProtocolVersion ppu <=<
-      \pv -> newProtocolVersion (UInt.toInt pv.major) (UInt.toInt pv.minor)
-=======
   for_ protocolVersion \pv ->
     ppuSetProtocolVersion ppu =<<
       newProtocolVersion (UInt.toInt pv.major)
         (UInt.toInt pv.minor)
->>>>>>> 6cdbad6e
   for_ minPoolCost $ ppuSetMinPoolCost ppu
   for_ adaPerUtxoByte $ ppuSetAdaPerUtxoByte ppu
   for_ costModels $ convertCostmdls >=> ppuSetCostModels ppu
