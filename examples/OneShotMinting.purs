-- | This module demonstrates how `applyArgs` from `Contract.Scripts` can be
-- | used to build scripts with the provided arguments applied. It creates a
-- | transaction that mints an NFT using the one-shot minting policy.
module Ctl.Examples.OneShotMinting
  ( contract
  , example
  , main
  , mkContractWithAssertions
  , mkOneShotMintingPolicy
  ) where

import Contract.Prelude

import Contract.Address (Address, getWalletAddress)
import Contract.Config (ConfigParams, testnetNamiConfig)
import Contract.Log (logInfo')
import Contract.Monad
  ( Contract
  , launchAff_
  , liftContractM
  , liftedE
  , liftedM
  , runContract
  )
import Contract.PlutusData (PlutusData, toData)
import Contract.Prim.ByteArray (ByteArray)
import Contract.ScriptLookups as Lookups
<<<<<<< HEAD
import Contract.Scripts (MintingPolicy, PlutusScript, applyArgs)
=======
import Contract.Scripts
  ( MintingPolicy(PlutusMintingPolicy)
  , PlutusScript
  , applyArgs
  )
import Contract.Test.E2E (publishTestFeedback)
>>>>>>> 5c0e811a
import Contract.Test.Utils (ContractWrapAssertion, Labeled, label)
import Contract.Test.Utils as TestUtils
import Contract.TextEnvelope
  ( TextEnvelopeType(PlutusScriptV1)
  , textEnvelopeBytes
  )
import Contract.Transaction
  ( TransactionInput
  , awaitTxConfirmed
  , plutusV1Script
  )
import Contract.TxConstraints as Constraints
import Contract.Utxos (utxosAt)
import Contract.Value (CurrencySymbol, TokenName)
import Contract.Value (singleton) as Value
import Ctl.Examples.Helpers
  ( buildBalanceSignAndSubmitTx'
  , mkCurrencySymbol
  , mkTokenName
  ) as Helpers
import Data.Array (head, singleton) as Array
import Data.BigInt (BigInt)
import Data.Map (toUnfoldable) as Map

main :: Effect Unit
main = example testnetNamiConfig

example :: ConfigParams () -> Effect Unit
example cfg = launchAff_ do
  runContract cfg contract

mkAssertions
  :: Address
  -> (CurrencySymbol /\ TokenName /\ BigInt)
  -> Array (ContractWrapAssertion () { txFinalFee :: BigInt })
mkAssertions ownAddress nft =
  let
    labeledOwnAddress :: Labeled Address
    labeledOwnAddress = label ownAddress "ownAddress"
  in
    [ TestUtils.assertTokenGainAtAddress' labeledOwnAddress nft

    , TestUtils.assertLossAtAddress labeledOwnAddress
        \{ txFinalFee } -> pure txFinalFee
    ]

contract :: Contract () Unit
contract =
  mkContractWithAssertions "Examples.OneShotMinting" oneShotMintingPolicy

mkContractWithAssertions
  :: String
  -> (TransactionInput -> Contract () MintingPolicy)
  -> Contract () Unit
mkContractWithAssertions exampleName mkMintingPolicy = do
  logInfo' ("Running " <> exampleName)

  ownAddress <- liftedM "Failed to get own address" getWalletAddress
  utxos <- liftedM "Failed to get utxo set" $ utxosAt ownAddress
  oref <-
    liftContractM "Utxo set is empty"
      (fst <$> Array.head (Map.toUnfoldable utxos :: Array _))

  mp /\ cs <- Helpers.mkCurrencySymbol (mkMintingPolicy oref)
  tn <- Helpers.mkTokenName "CTLNFT"

  let
    constraints :: Constraints.TxConstraints Void Void
    constraints =
      Constraints.mustMintValue (Value.singleton cs tn one)
        <> Constraints.mustSpendPubKeyOutput oref

    lookups :: Lookups.ScriptLookups Void
    lookups =
      Lookups.mintingPolicy mp
        <> Lookups.unspentOutputs utxos

  let assertions = mkAssertions ownAddress (cs /\ tn /\ one)
  void $ TestUtils.withAssertions assertions do
    { txHash, txFinalFee } <-
      Helpers.buildBalanceSignAndSubmitTx' lookups constraints

    awaitTxConfirmed txHash
    logInfo' "Tx submitted successfully!"
    pure { txFinalFee }

foreign import oneShotMinting :: String

oneShotMintingPolicy :: TransactionInput -> Contract () MintingPolicy
oneShotMintingPolicy =
  mkOneShotMintingPolicy oneShotMinting PlutusScriptV1 plutusV1Script

mkOneShotMintingPolicy
  :: String
  -> TextEnvelopeType
  -> (ByteArray -> PlutusScript)
  -> TransactionInput
  -> Contract () MintingPolicy
mkOneShotMintingPolicy json ty mkPlutusScript oref = do
  unappliedMintingPolicy <-
    map mkPlutusScript (textEnvelopeBytes json ty)
  let
    mintingPolicyArgs :: Array PlutusData
    mintingPolicyArgs = Array.singleton (toData oref)

<<<<<<< HEAD
  liftedE $ applyArgs unappliedMintingPolicy mintingPolicyArgs
=======
  liftedE $ map PlutusMintingPolicy <$> applyArgs unappliedMintingPolicy
    mintingPolicyArgs
>>>>>>> 5c0e811a
<|MERGE_RESOLUTION|>--- conflicted
+++ resolved
@@ -25,16 +25,11 @@
 import Contract.PlutusData (PlutusData, toData)
 import Contract.Prim.ByteArray (ByteArray)
 import Contract.ScriptLookups as Lookups
-<<<<<<< HEAD
-import Contract.Scripts (MintingPolicy, PlutusScript, applyArgs)
-=======
 import Contract.Scripts
   ( MintingPolicy(PlutusMintingPolicy)
   , PlutusScript
   , applyArgs
   )
-import Contract.Test.E2E (publishTestFeedback)
->>>>>>> 5c0e811a
 import Contract.Test.Utils (ContractWrapAssertion, Labeled, label)
 import Contract.Test.Utils as TestUtils
 import Contract.TextEnvelope
@@ -140,9 +135,5 @@
     mintingPolicyArgs :: Array PlutusData
     mintingPolicyArgs = Array.singleton (toData oref)
 
-<<<<<<< HEAD
-  liftedE $ applyArgs unappliedMintingPolicy mintingPolicyArgs
-=======
   liftedE $ map PlutusMintingPolicy <$> applyArgs unappliedMintingPolicy
-    mintingPolicyArgs
->>>>>>> 5c0e811a
+    mintingPolicyArgs