--- conflicted
+++ resolved
@@ -25,11 +25,8 @@
 import FromData (class FromData)
 import Helpers ((</>), (<<>>), appendMap, appendRightHashMap)
 import Serialization.Address (Address, NetworkId, RewardAddress, Slot(Slot))
-<<<<<<< HEAD
+import Serialization.Hash (Ed25519KeyHash)
 import ToData (class ToData)
-=======
-import Serialization.Hash (Ed25519KeyHash)
->>>>>>> 6660b7db
 import Types.Aliases (Bech32String)
 import Types.ByteArray (ByteArray)
 import Types.RedeemerTag (RedeemerTag)
@@ -580,13 +577,9 @@
 derive instance Generic DataHash _
 derive instance Newtype DataHash _
 derive newtype instance Eq DataHash
-<<<<<<< HEAD
 derive newtype instance FromData DataHash
 derive newtype instance Ord DataHash
 derive newtype instance ToData DataHash
-=======
-derive newtype instance Ord DataHash
->>>>>>> 6660b7db
 
 instance Show DataHash where
   show = genericShow
