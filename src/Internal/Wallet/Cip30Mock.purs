module Ctl.Internal.Wallet.Cip30Mock where

import Prelude

import Contract.Monad (Contract)
import Control.Monad.Error.Class (liftMaybe, try)
import Control.Monad.Reader (ask)
import Control.Monad.Reader.Class (local)
import Control.Promise (Promise, fromAff)
import Ctl.Internal.Cardano.Types.TransactionUnspentOutput
  ( TransactionUnspentOutput(TransactionUnspentOutput)
  )
import Ctl.Internal.Contract.QueryHandle (getQueryHandle')
import Ctl.Internal.Deserialization.Transaction (deserializeTransaction)
import Ctl.Internal.Helpers (liftEither)
import Ctl.Internal.Serialization
  ( convertTransactionUnspentOutput
  , convertValue
  , toBytes
  )
import Ctl.Internal.Serialization.Address
  ( Address
  , NetworkId(TestnetId, MainnetId)
  )
import Ctl.Internal.Serialization.WitnessSet (convertWitnessSet)
import Ctl.Internal.Types.ByteArray (byteArrayToHex, hexToByteArray)
import Ctl.Internal.Types.CborBytes (cborBytesFromByteArray, cborBytesToHex)
import Ctl.Internal.Wallet
  ( Wallet
  , WalletExtension(LodeWallet, NamiWallet, GeroWallet, FlintWallet)
  , mkWalletAff
  )
import Ctl.Internal.Wallet.Key
  ( KeyWallet(KeyWallet)
  , PrivatePaymentKey
  , PrivateStakeKey
  , privateKeysToKeyWallet
  )
import Data.Array as Array
import Data.Either (hush)
import Data.Foldable (fold, foldMap)
import Data.Function.Uncurried (Fn2, mkFn2)
import Data.Map as Map
import Data.Maybe (Maybe(Just))
import Data.Newtype (unwrap, wrap)
import Data.Traversable (traverse)
import Data.Tuple.Nested ((/\))
import Data.UInt as UInt
import Effect (Effect)
import Effect.Aff (Aff)
import Effect.Aff.Class (liftAff)
import Effect.Class (liftEffect)
import Effect.Exception (error)
import Effect.Unsafe (unsafePerformEffect)
import Untagged.Union (asOneOf)

data WalletMock = MockFlint | MockGero | MockNami | MockLode

-- | Construct a CIP-30 wallet mock that exposes `KeyWallet` functionality
-- | behind a CIP-30 interface and uses Ogmios to submit Txs.
-- | The wallet is injected directly to `window.cardano` object, under the
-- | name corresponding to provided `WalletMock`. It works even in NodeJS
-- | (we introduce a global `window` object and delete it afterwards).
-- |
-- | Note that this function will refuse to overwrite existing wallet
-- | with the mock, so the users should disable their browser extensions
-- | before running it in the browser.
-- |
-- | Note that this function implements single-address light wallet logic, so
-- | it will have to be changed a lot to successfully mimic the behavior of
-- | multi-address wallets, like Eternl.
withCip30Mock
  :: forall (a :: Type)
   . KeyWallet
  -> WalletMock
  -> Contract a
  -> Contract a
withCip30Mock (KeyWallet keyWallet) mock contract = do
  cip30Mock <- mkCip30Mock keyWallet.paymentKey
    keyWallet.stakeKey
  deleteMock <- liftEffect $ injectCip30Mock mockString cip30Mock
  wallet <- liftAff mkWalletAff'
  res <- try $ local _ { wallet = Just wallet } contract
  liftEffect deleteMock
  liftEither res
  where
  mkWalletAff' :: Aff Wallet
  mkWalletAff' = case mock of
    MockFlint -> mkWalletAff FlintWallet
    MockGero -> mkWalletAff GeroWallet
    MockNami -> mkWalletAff NamiWallet
    MockLode -> mkWalletAff LodeWallet

  mockString :: String
  mockString = case mock of
    MockFlint -> "flint"
    MockGero -> "gerowallet"
    MockNami -> "nami"
    MockLode -> "LodeWallet"

type Cip30Mock =
  { getNetworkId :: Effect (Promise Int)
  , getUtxos :: Effect (Promise (Array String))
  , getCollateral :: Effect (Promise (Array String))
  , getBalance :: Effect (Promise String)
  , getUsedAddresses :: Effect (Promise (Array String))
  , getUnusedAddresses :: Effect (Promise (Array String))
  , getChangeAddress :: Effect (Promise String)
  , getRewardAddresses :: Effect (Promise (Array String))
  , signTx :: String -> Promise String
  , signData ::
      Fn2 String String (Promise { key :: String, signature :: String })
  }

mkCip30Mock
  :: PrivatePaymentKey -> Maybe PrivateStakeKey -> Contract Cip30Mock
mkCip30Mock pKey mSKey = do
  env <- ask
  let
    getCollateralUtxos utxos = do
      let
        pparams = unwrap $ env.ledgerConstants.pparams
        coinsPerUtxoUnit = pparams.coinsPerUtxoUnit
        maxCollateralInputs = UInt.toInt $
          pparams.maxCollateralInputs
      liftEffect $
        (unwrap keyWallet).selectCollateral coinsPerUtxoUnit
          maxCollateralInputs
          utxos
          <#> fold

    utxosAt address = liftMaybe (error "No UTxOs at address") <<< hush =<< do
      let queryHandle = getQueryHandle' env
      queryHandle.utxosAt address

    keyWallet = privateKeysToKeyWallet env.networkId pKey mSKey

    addressHex =
      byteArrayToHex $ toBytes $ asOneOf ((unwrap keyWallet).address :: Address)

  pure $
    { getNetworkId: fromAff $ pure $
        case env.networkId of
          TestnetId -> 0
          MainnetId -> 1
    , getUtxos: fromAff do
        let ownAddress = (unwrap keyWallet).address
        utxos <- utxosAt ownAddress
        collateralUtxos <- getCollateralUtxos utxos
        let
          -- filter UTxOs that will be used as collateral
          nonCollateralUtxos =
            Map.filter
              (flip Array.elem (collateralUtxos <#> unwrap >>> _.output))
              utxos
        -- Convert to CSL representation and serialize
        cslUtxos <- traverse (liftEffect <<< convertTransactionUnspentOutput)
          $ Map.toUnfoldable nonCollateralUtxos <#> \(input /\ output) ->
              TransactionUnspentOutput { input, output }
        pure $ (byteArrayToHex <<< toBytes <<< asOneOf) <$> cslUtxos
    , getCollateral: fromAff do
        let ownAddress = (unwrap keyWallet).address
        utxos <- utxosAt ownAddress
        collateralUtxos <- getCollateralUtxos utxos
        cslUnspentOutput <- liftEffect $ traverse
          convertTransactionUnspentOutput
          collateralUtxos
        pure $ (byteArrayToHex <<< toBytes <<< asOneOf) <$> cslUnspentOutput
    , getBalance: fromAff do
        let ownAddress = (unwrap keyWallet).address
        utxos <- utxosAt ownAddress
        value <- liftEffect $ convertValue $
          (foldMap (_.amount <<< unwrap) <<< Map.values)
            utxos
        pure $ byteArrayToHex $ toBytes $ asOneOf value
    , getUsedAddresses: fromAff do
        pure [ addressHex ]
    , getUnusedAddresses: fromAff $ pure []
    , getChangeAddress: fromAff do
        pure addressHex
    , getRewardAddresses: fromAff do
        pure [ addressHex ]
    , signTx: \str -> unsafePerformEffect $ fromAff do
        txBytes <- liftMaybe (error "Unable to convert CBOR") $ hexToByteArray
          str
        tx <- liftMaybe (error "Failed to decode Transaction CBOR")
          $ hush
          $ deserializeTransaction
          $ cborBytesFromByteArray txBytes
        witness <- (unwrap keyWallet).signTx tx
        cslWitnessSet <- liftEffect $ convertWitnessSet witness
        pure $ byteArrayToHex $ toBytes $ asOneOf cslWitnessSet
    , signData: mkFn2 \_addr msg -> unsafePerformEffect $ fromAff do
        msgBytes <- liftMaybe (error "Unable to convert CBOR")
          (hexToByteArray msg)
<<<<<<< HEAD
        (unwrap keyWallet).signData (wrap msgBytes)
=======
        { key, signature } <- (unwrap keyWallet).signData config.networkId
          (wrap msgBytes)
        pure { key: cborBytesToHex key, signature: cborBytesToHex signature }
>>>>>>> ad2d62fc
    }

-- returns an action that removes the mock.
foreign import injectCip30Mock :: String -> Cip30Mock -> Effect (Effect Unit)<|MERGE_RESOLUTION|>--- conflicted
+++ resolved
@@ -193,13 +193,8 @@
     , signData: mkFn2 \_addr msg -> unsafePerformEffect $ fromAff do
         msgBytes <- liftMaybe (error "Unable to convert CBOR")
           (hexToByteArray msg)
-<<<<<<< HEAD
-        (unwrap keyWallet).signData (wrap msgBytes)
-=======
-        { key, signature } <- (unwrap keyWallet).signData config.networkId
-          (wrap msgBytes)
+        { key, signature } <- (unwrap keyWallet).signData (wrap msgBytes)
         pure { key: cborBytesToHex key, signature: cborBytesToHex signature }
->>>>>>> ad2d62fc
     }
 
 -- returns an action that removes the mock.
