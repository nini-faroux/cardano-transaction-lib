--- conflicted
+++ resolved
@@ -23,15 +23,11 @@
   ( TextEnvelopeType(PlutusScriptV1)
   , textEnvelopeBytes
   )
-<<<<<<< HEAD
-import Contract.Transaction (balanceAndSignTxM, submit)
-=======
 import Contract.Transaction
   ( awaitTxConfirmed
-  , balanceAndSignTx
+  , balanceAndSignTxM
   , submit
   )
->>>>>>> be0c81b6
 import Contract.TxConstraints as Constraints
 import Contract.Value as Value
 import Data.BigInt as BigInt
