--- conflicted
+++ resolved
@@ -7,19 +7,7 @@
 
 import Contract.Config (ConfigParams, testnetNamiConfig)
 import Contract.Log (logInfo')
-<<<<<<< HEAD
 import Contract.Monad (Contract, launchAff_, runContract)
-=======
-import Contract.Monad
-  ( Contract
-  , launchAff_
-  , liftContractM
-  , liftedE
-  , liftedM
-  , runContract
-  )
-import Contract.Prim.ByteArray (byteArrayFromAscii)
->>>>>>> 8ff11aec
 import Contract.ScriptLookups as Lookups
 import Contract.Scripts (MintingPolicy)
 import Contract.Test.E2E (publishTestFeedback)
@@ -27,16 +15,7 @@
   ( TextEnvelopeType(PlutusScriptV1)
   , textEnvelopeBytes
   )
-<<<<<<< HEAD
-import Contract.Transaction (awaitTxConfirmed)
-=======
-import Contract.Transaction
-  ( awaitTxConfirmed
-  , balanceAndSignTx
-  , plutusV1Script
-  , submit
-  )
->>>>>>> 8ff11aec
+import Contract.Transaction (awaitTxConfirmed, plutusV1Script)
 import Contract.TxConstraints as Constraints
 import Contract.Value as Value
 import Data.BigInt as BigInt
@@ -53,17 +32,8 @@
 example cfg = launchAff_ $ do
   runContract cfg $ do
     logInfo' "Running Examples.AlwaysMints"
-<<<<<<< HEAD
     mp /\ cs <- Helpers.mkCurrencySymbol alwaysMintsPolicy
     tn <- Helpers.mkTokenName "TheToken"
-=======
-    mp <- alwaysMintsPolicy
-    cs <- liftContractM "Cannot get cs" $ Value.scriptCurrencySymbol mp
-    tn <- liftContractM "Cannot make token name"
-      $ Value.mkTokenName
-      =<< byteArrayFromAscii "TheToken"
-
->>>>>>> 8ff11aec
     let
       constraints :: Constraints.TxConstraints Void Void
       constraints = Constraints.mustMintValue
