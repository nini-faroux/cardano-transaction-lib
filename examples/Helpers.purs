module Ctl.Examples.Helpers
  ( mkCurrencySymbol
  , mkTokenName
  , mustPayToPubKeyStakeAddress
  , submitAndLog
  ) where

import Contract.Prelude

import Contract.Address (PaymentPubKeyHash, StakePubKeyHash)
import Contract.Log (logInfo')
import Contract.Monad (Contract, liftContractM, liftedE)
import Contract.Prim.ByteArray (byteArrayFromAscii)
import Contract.ScriptLookups (ScriptLookups, mkUnbalancedTx) as Lookups
import Contract.Scripts (MintingPolicy)
import Contract.Transaction
  ( BalancedSignedTransaction
  , TransactionHash
  , awaitTxConfirmed
  , balanceTx
  , getTxFinalFee
  , signTransaction
  , submit
  )
import Contract.TxConstraints as Constraints
import Contract.Value (CurrencySymbol, TokenName, Value)
import Contract.Value (mkTokenName, scriptCurrencySymbol) as Value
import Data.BigInt (BigInt)

<<<<<<< HEAD
buildBalanceSignAndSubmitTx'
  :: forall (validator :: Type) (datum :: Type)
       (redeemer :: Type)
   . ValidatorTypes validator datum redeemer
  => IsData datum
  => IsData redeemer
  => Lookups.ScriptLookups validator
  -> Constraints.TxConstraints redeemer datum
  -> Contract { txHash :: TransactionHash, txFinalFee :: BigInt }
buildBalanceSignAndSubmitTx' lookups constraints = do
  unbalancedTx <- liftedE $ Lookups.mkUnbalancedTx lookups constraints
  balancedTx <- liftedE $ balanceTx unbalancedTx
  balancedSignedTx <- signTransaction balancedTx
  txHash <- submit balancedSignedTx
  logInfo' $ "Tx ID: " <> show txHash
  pure { txHash, txFinalFee: getTxFinalFee balancedSignedTx }

buildBalanceSignAndSubmitTx
  :: forall (validator :: Type) (datum :: Type)
       (redeemer :: Type)
   . ValidatorTypes validator datum redeemer
  => IsData datum
  => IsData redeemer
  => Lookups.ScriptLookups validator
  -> Constraints.TxConstraints redeemer datum
  -> Contract TransactionHash
buildBalanceSignAndSubmitTx lookups constraints =
  _.txHash <$> buildBalanceSignAndSubmitTx' lookups constraints

=======
>>>>>>> 22752c08
mkCurrencySymbol
  :: Contract MintingPolicy
  -> Contract (MintingPolicy /\ CurrencySymbol)
mkCurrencySymbol mintingPolicy = do
  mp <- mintingPolicy
  cs <- liftContractM "Cannot get cs" $ Value.scriptCurrencySymbol mp
  pure (mp /\ cs)

mkTokenName :: String -> Contract TokenName
mkTokenName =
  liftContractM "Cannot make token name"
    <<< (Value.mkTokenName <=< byteArrayFromAscii)

mustPayToPubKeyStakeAddress
  :: forall (i :: Type) (o :: Type)
   . PaymentPubKeyHash
  -> Maybe StakePubKeyHash
  -> Value
  -> Constraints.TxConstraints i o
mustPayToPubKeyStakeAddress pkh Nothing =
  Constraints.mustPayToPubKey pkh
mustPayToPubKeyStakeAddress pkh (Just skh) =
  Constraints.mustPayToPubKeyAddress pkh skh

submitAndLog
  :: BalancedSignedTransaction -> Contract Unit
submitAndLog bsTx = do
  txId <- submit bsTx
  logInfo' $ "Tx ID: " <> show txId
  awaitTxConfirmed txId
  logInfo' $ "Confirmed Tx ID: " <> show txId
<|MERGE_RESOLUTION|>--- conflicted
+++ resolved
@@ -9,56 +9,18 @@
 
 import Contract.Address (PaymentPubKeyHash, StakePubKeyHash)
 import Contract.Log (logInfo')
-import Contract.Monad (Contract, liftContractM, liftedE)
+import Contract.Monad (Contract, liftContractM)
 import Contract.Prim.ByteArray (byteArrayFromAscii)
-import Contract.ScriptLookups (ScriptLookups, mkUnbalancedTx) as Lookups
 import Contract.Scripts (MintingPolicy)
 import Contract.Transaction
   ( BalancedSignedTransaction
-  , TransactionHash
   , awaitTxConfirmed
-  , balanceTx
-  , getTxFinalFee
-  , signTransaction
   , submit
   )
 import Contract.TxConstraints as Constraints
 import Contract.Value (CurrencySymbol, TokenName, Value)
 import Contract.Value (mkTokenName, scriptCurrencySymbol) as Value
-import Data.BigInt (BigInt)
 
-<<<<<<< HEAD
-buildBalanceSignAndSubmitTx'
-  :: forall (validator :: Type) (datum :: Type)
-       (redeemer :: Type)
-   . ValidatorTypes validator datum redeemer
-  => IsData datum
-  => IsData redeemer
-  => Lookups.ScriptLookups validator
-  -> Constraints.TxConstraints redeemer datum
-  -> Contract { txHash :: TransactionHash, txFinalFee :: BigInt }
-buildBalanceSignAndSubmitTx' lookups constraints = do
-  unbalancedTx <- liftedE $ Lookups.mkUnbalancedTx lookups constraints
-  balancedTx <- liftedE $ balanceTx unbalancedTx
-  balancedSignedTx <- signTransaction balancedTx
-  txHash <- submit balancedSignedTx
-  logInfo' $ "Tx ID: " <> show txHash
-  pure { txHash, txFinalFee: getTxFinalFee balancedSignedTx }
-
-buildBalanceSignAndSubmitTx
-  :: forall (validator :: Type) (datum :: Type)
-       (redeemer :: Type)
-   . ValidatorTypes validator datum redeemer
-  => IsData datum
-  => IsData redeemer
-  => Lookups.ScriptLookups validator
-  -> Constraints.TxConstraints redeemer datum
-  -> Contract TransactionHash
-buildBalanceSignAndSubmitTx lookups constraints =
-  _.txHash <$> buildBalanceSignAndSubmitTx' lookups constraints
-
-=======
->>>>>>> 22752c08
 mkCurrencySymbol
   :: Contract MintingPolicy
   -> Contract (MintingPolicy /\ CurrencySymbol)
