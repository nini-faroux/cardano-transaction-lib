--- conflicted
+++ resolved
@@ -11,20 +11,10 @@
   ) where
 
 import Prelude
-<<<<<<< HEAD
-
-import Data.Either (hush)
-import Data.Maybe (Maybe(Nothing), maybe)
-import Data.Newtype (class Newtype, unwrap)
-import Plutus.Types.CurrencySymbol (CurrencySymbol, mpsSymbol)
-import QueryM (QueryM)
-import QueryM.Crypto (hashScript)
-=======
 import Data.Maybe (Maybe)
 import Data.Newtype (class Newtype, wrap, unwrap)
 import Hashing (plutusScriptHash)
 import Plutus.Types.CurrencySymbol (CurrencySymbol, mpsSymbol)
->>>>>>> 27ba7c99
 import Serialization.Address
   ( Address
   , NetworkId
