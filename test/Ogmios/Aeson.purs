--- conflicted
+++ resolved
@@ -49,13 +49,10 @@
   , "eraSummaries"
   , "currentProtocolParameters"
   , "SubmitTx"
-<<<<<<< HEAD
-=======
   , "EvaluateTx"
   -- TODO Support plutus:v2 parameters
   -- https://github.com/Plutonomicon/cardano-transaction-lib/issues/567
   -- , "currentProtocolParameters-noPlutusV1"
->>>>>>> 4a9a8c58
   ]
 
 getField
