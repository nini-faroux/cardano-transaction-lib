--- conflicted
+++ resolved
@@ -22,11 +22,6 @@
   , QueryRuntime
   , SubmitTxListenerSet
   , WebSocket(WebSocket)
-<<<<<<< HEAD
-=======
-  , Hooks
-  , allowError
->>>>>>> b7d4c891
   , evaluateTxOgmios
   , getChainTip
   , getLogger
@@ -82,11 +77,7 @@
 import Control.Parallel (class Parallel, parallel, sequential)
 import Control.Plus (class Plus)
 import Ctl.Internal.Cardano.Types.Transaction (PoolPubKeyHash)
-<<<<<<< HEAD
 import Ctl.Internal.Helpers (logWithLevel)
-=======
-import Ctl.Internal.Helpers (liftM, logString, logWithLevel)
->>>>>>> b7d4c891
 import Ctl.Internal.JsWebSocket
   ( JsWebSocket
   , Url
@@ -146,7 +137,6 @@
   ) as ExportServerConfig
 import Ctl.Internal.QueryM.ServerConfig
   ( ServerConfig
-<<<<<<< HEAD
   , mkWsUrl
   )
 import Ctl.Internal.QueryM.UniqueId (ListenerId)
@@ -157,50 +147,6 @@
 import Ctl.Internal.Types.Scripts (PlutusScript)
 import Ctl.Internal.Types.UsedTxOuts (UsedTxOuts)
 import Ctl.Internal.Wallet (Wallet)
-=======
-  , mkOgmiosDatumCacheWsUrl
-  , mkWsUrl
-  )
-import Ctl.Internal.QueryM.UniqueId (ListenerId)
-import Ctl.Internal.Serialization.Address
-  ( Address
-  , NetworkId(TestnetId, MainnetId)
-  , addressPaymentCred
-  , baseAddressDelegationCred
-  , baseAddressFromAddress
-  , stakeCredentialToKeyHash
-  )
-import Ctl.Internal.Types.ByteArray (byteArrayToHex)
-import Ctl.Internal.Types.CborBytes (CborBytes)
-import Ctl.Internal.Types.Chain as Chain
-import Ctl.Internal.Types.Datum (DataHash, Datum)
-import Ctl.Internal.Types.PubKeyHash
-  ( PaymentPubKeyHash
-  , PubKeyHash
-  , StakePubKeyHash
-  )
-import Ctl.Internal.Types.RawBytes (RawBytes)
-import Ctl.Internal.Types.Scripts (PlutusScript)
-import Ctl.Internal.Types.Transaction (TransactionInput)
-import Ctl.Internal.Types.UsedTxOuts (UsedTxOuts, newUsedTxOuts)
-import Ctl.Internal.Wallet
-  ( Cip30Connection
-  , Cip30Wallet
-  , KeyWallet
-  , Wallet(KeyWallet, Lode, Flint, Gero, Nami, Eternl, NuFi)
-  , WalletExtension
-      ( LodeWallet
-      , EternlWallet
-      , FlintWallet
-      , GeroWallet
-      , NamiWallet
-      , NuFiWallet
-      )
-  , mkKeyWallet
-  , mkWalletAff
-  )
-import Ctl.Internal.Wallet.Cip30 (DataSignature)
->>>>>>> b7d4c891
 import Ctl.Internal.Wallet.Key (PrivatePaymentKey, PrivateStakeKey)
 import Ctl.Internal.Wallet.Spec
   ( WalletSpec
@@ -215,11 +161,7 @@
 import Data.Maybe (Maybe(Just, Nothing), fromMaybe, maybe)
 import Data.MediaType.Common (applicationJSON)
 import Data.Newtype (class Newtype, unwrap, wrap)
-<<<<<<< HEAD
 import Data.Traversable (for_, traverse_)
-=======
-import Data.Traversable (for, for_, traverse, traverse_)
->>>>>>> b7d4c891
 import Data.Tuple (fst)
 import Data.Tuple.Nested (type (/\), (/\))
 import Effect (Effect)
@@ -246,13 +188,7 @@
 -- | a local cluster: paramters to connect to the services and private keys
 -- | that are pre-funded with Ada on that cluster
 type ClusterSetup =
-<<<<<<< HEAD
-  { ctlServerConfig :: Maybe ServerConfig
-  , ogmiosConfig :: ServerConfig
-=======
   { ogmiosConfig :: ServerConfig
-  , datumCacheConfig :: ServerConfig
->>>>>>> b7d4c891
   , kupoConfig :: ServerConfig
   , keys ::
       { payment :: PrivatePaymentKey
@@ -269,13 +205,7 @@
 -- | - wallet setup instructions
 -- | - optional custom logger
 type QueryConfig =
-<<<<<<< HEAD
-  { ctlServerConfig :: Maybe ServerConfig
-  , ogmiosConfig :: ServerConfig
-=======
   { ogmiosConfig :: ServerConfig
-  , datumCacheConfig :: ServerConfig
->>>>>>> b7d4c891
   , kupoConfig :: ServerConfig
   , networkId :: NetworkId
   , logLevel :: LogLevel
