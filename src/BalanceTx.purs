--- conflicted
+++ resolved
@@ -89,19 +89,7 @@
 import Data.Traversable (traverse_)
 import Data.Tuple (fst)
 import Data.Tuple.Nested ((/\), type (/\))
-<<<<<<< HEAD
-import Effect.Class (class MonadEffect, liftEffect)
-import ProtocolParametersAlonzo
-  ( adaOnlyWords
-  , coinSize
-  , lovelacePerUTxOWord
-  , pidSize
-  , protocolParamUTxOCostPerWord
-  , utxoEntrySizeWithoutVal
-  )
-=======
 import Effect.Class (class MonadEffect)
->>>>>>> 6d47a100
 import QueryM
   ( ClientError
   , QueryM
