--- conflicted
+++ resolved
@@ -36,12 +36,6 @@
 import Data.Newtype (class Newtype, unwrap, wrap)
 import Data.Show.Generic (genericShow)
 import Data.Traversable (sequence)
-<<<<<<< HEAD
-import Serialization.Address (addressFromBytes)
-import Serialization.Hash (Ed25519KeyHash, scriptHashToBytes)
-import Types.ByteArray (ByteArray(ByteArray))
-import Types.ScriptHash (ValidatorHash)
-=======
 import Data.Tuple (Tuple(Tuple))
 import Serialization.Address
   ( Address
@@ -57,11 +51,8 @@
   , scriptHashToBytes
   )
 import Types.Datum (DatumHash)
-import Types.Scripts (ValidatorHash)
->>>>>>> 76dd92f1
 import Types.Transaction
-  ( DatumHash
-  , Transaction
+  ( Transaction
   , TransactionInput
   , TransactionOutput
   , Utxo
@@ -69,6 +60,7 @@
   , Vkey(Vkey)
   , RequiredSigner(RequiredSigner)
   )
+import Types.Scripts (ValidatorHash)
 import Types.Value (Value)
 
 -- Plutus has a type called `PubKey` which we replace with `PublicKey`
