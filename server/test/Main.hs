--- conflicted
+++ resolved
@@ -110,46 +110,6 @@
           applyArgs fullyAppliedRequestFixture
       result `shouldBe` Right (AppliedScript fullyAppliedScript)
 
-<<<<<<< HEAD
-feeEstimateSpec :: Spec
-feeEstimateSpec = around withTestApp $ do
-  clientEnv <- setupClientEnv
-
-  context "GET fees" $ do
-    it "estimates the correct fee" $ \port -> do
-      result <-
-        runClientM' (clientEnv port) . estimateTxFees $
-          FeesRequest (WitnessCount 1) cborTxFixture
-      result `shouldBe` Right (Fee 168889)
-
-    it "catches invalid hex strings" $ \port -> do
-      result <-
-        runClientM' (clientEnv port)
-          . estimateTxFees
-          . FeesRequest (WitnessCount 1)
-          $ Cbor "deadbeefq"
-      result `shouldSatisfy` expectError 400 "invalid bytestring size"
-
-    it "catches invalid CBOR-encoded transactions" $ \port -> do
-      result <-
-        runClientM' (clientEnv port)
-          . estimateTxFees
-          . FeesRequest (WitnessCount 1)
-          $ Cbor "deadbeef"
-      result
-        `shouldSatisfy` expectError
-          400
-          "DecoderErrorDeserialiseFailure \"Shelley Tx\" \
-          \(DeserialiseFailure 0 \"expected list len or indef\")"
-  where
-    expectError :: Int -> LC8.ByteString -> Either ClientError Fee -> Bool
-    expectError code body = \case
-      Left (FailureResponse _ (Response (Status scode _) _ _ sbody))
-        | scode == code && sbody == body -> True
-      _ -> False
-
-=======
->>>>>>> 4a9a8c58
 setupClientEnv :: SpecM Port (Port -> ClientEnv)
 setupClientEnv = do
   baseUrl <- runIO $ parseBaseUrl "http://localhost"
