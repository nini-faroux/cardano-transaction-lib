{
  "nodes": {
    "CHaP": {
      "flake": false,
      "locked": {
        "lastModified": 1669917887,
        "narHash": "sha256-9bsEaFh2lb26dZNUL+P4/LIzkTZH5NC7n9SprKzB/2A=",
        "owner": "input-output-hk",
        "repo": "cardano-haskell-packages",
        "rev": "85510200dd0dc758d72bc1ada11ff5855e5d46b7",
        "type": "github"
      },
      "original": {
        "owner": "input-output-hk",
        "ref": "repo",
        "repo": "cardano-haskell-packages",
        "type": "github"
      }
    },
    "CHaP_2": {
      "flake": false,
      "locked": {
        "lastModified": 1666726035,
        "narHash": "sha256-EBodp9DJb8Z+aVbuezVwLJ9Q9XIJUXFd/n2skay3FeU=",
        "owner": "input-output-hk",
        "repo": "cardano-haskell-packages",
        "rev": "b074321c4c8cbf2c3789436ab11eaa43e1c441a7",
        "type": "github"
      },
      "original": {
        "owner": "input-output-hk",
        "ref": "repo",
        "repo": "cardano-haskell-packages",
        "type": "github"
      }
    },
    "CHaP_3": {
      "flake": false,
      "locked": {
        "lastModified": 1666726035,
        "narHash": "sha256-EBodp9DJb8Z+aVbuezVwLJ9Q9XIJUXFd/n2skay3FeU=",
        "owner": "input-output-hk",
        "repo": "cardano-haskell-packages",
        "rev": "b074321c4c8cbf2c3789436ab11eaa43e1c441a7",
        "type": "github"
      },
      "original": {
        "owner": "input-output-hk",
        "repo": "cardano-haskell-packages",
        "rev": "b074321c4c8cbf2c3789436ab11eaa43e1c441a7",
        "type": "github"
      }
    },
    "CHaP_4": {
      "flake": false,
      "locked": {
        "lastModified": 1669289866,
        "narHash": "sha256-dnRYWjYZQuNJLXsn5PdcMBPaReDYVARqc8a2grokVZ0=",
        "owner": "input-output-hk",
        "repo": "cardano-haskell-packages",
        "rev": "c3cebaddd8b60c0b5bcef6d895adb30a79f495a8",
        "type": "github"
      },
      "original": {
        "owner": "input-output-hk",
        "ref": "repo",
        "repo": "cardano-haskell-packages",
        "type": "github"
      }
    },
    "HTTP": {
      "flake": false,
      "locked": {
        "lastModified": 1451647621,
        "narHash": "sha256-oHIyw3x0iKBexEo49YeUDV1k74ZtyYKGR2gNJXXRxts=",
        "owner": "phadej",
        "repo": "HTTP",
        "rev": "9bc0996d412fef1787449d841277ef663ad9a915",
        "type": "github"
      },
      "original": {
        "owner": "phadej",
        "repo": "HTTP",
        "type": "github"
      }
    },
    "HTTP_10": {
      "flake": false,
      "locked": {
        "lastModified": 1451647621,
        "narHash": "sha256-oHIyw3x0iKBexEo49YeUDV1k74ZtyYKGR2gNJXXRxts=",
        "owner": "phadej",
        "repo": "HTTP",
        "rev": "9bc0996d412fef1787449d841277ef663ad9a915",
        "type": "github"
      },
      "original": {
        "owner": "phadej",
        "repo": "HTTP",
        "type": "github"
      }
    },
    "HTTP_11": {
      "flake": false,
      "locked": {
        "lastModified": 1451647621,
        "narHash": "sha256-oHIyw3x0iKBexEo49YeUDV1k74ZtyYKGR2gNJXXRxts=",
        "owner": "phadej",
        "repo": "HTTP",
        "rev": "9bc0996d412fef1787449d841277ef663ad9a915",
        "type": "github"
      },
      "original": {
        "owner": "phadej",
        "repo": "HTTP",
        "type": "github"
      }
    },
    "HTTP_12": {
      "flake": false,
      "locked": {
        "lastModified": 1451647621,
        "narHash": "sha256-oHIyw3x0iKBexEo49YeUDV1k74ZtyYKGR2gNJXXRxts=",
        "owner": "phadej",
        "repo": "HTTP",
        "rev": "9bc0996d412fef1787449d841277ef663ad9a915",
        "type": "github"
      },
      "original": {
        "owner": "phadej",
        "repo": "HTTP",
        "type": "github"
      }
    },
    "HTTP_2": {
      "flake": false,
      "locked": {
        "lastModified": 1451647621,
        "narHash": "sha256-oHIyw3x0iKBexEo49YeUDV1k74ZtyYKGR2gNJXXRxts=",
        "owner": "phadej",
        "repo": "HTTP",
        "rev": "9bc0996d412fef1787449d841277ef663ad9a915",
        "type": "github"
      },
      "original": {
        "owner": "phadej",
        "repo": "HTTP",
        "type": "github"
      }
    },
    "HTTP_3": {
      "flake": false,
      "locked": {
        "lastModified": 1451647621,
        "narHash": "sha256-oHIyw3x0iKBexEo49YeUDV1k74ZtyYKGR2gNJXXRxts=",
        "owner": "phadej",
        "repo": "HTTP",
        "rev": "9bc0996d412fef1787449d841277ef663ad9a915",
        "type": "github"
      },
      "original": {
        "owner": "phadej",
        "repo": "HTTP",
        "type": "github"
      }
    },
    "HTTP_4": {
      "flake": false,
      "locked": {
        "lastModified": 1451647621,
        "narHash": "sha256-oHIyw3x0iKBexEo49YeUDV1k74ZtyYKGR2gNJXXRxts=",
        "owner": "phadej",
        "repo": "HTTP",
        "rev": "9bc0996d412fef1787449d841277ef663ad9a915",
        "type": "github"
      },
      "original": {
        "owner": "phadej",
        "repo": "HTTP",
        "type": "github"
      }
    },
    "HTTP_5": {
      "flake": false,
      "locked": {
        "lastModified": 1451647621,
        "narHash": "sha256-oHIyw3x0iKBexEo49YeUDV1k74ZtyYKGR2gNJXXRxts=",
        "owner": "phadej",
        "repo": "HTTP",
        "rev": "9bc0996d412fef1787449d841277ef663ad9a915",
        "type": "github"
      },
      "original": {
        "owner": "phadej",
        "repo": "HTTP",
        "type": "github"
      }
    },
    "HTTP_6": {
      "flake": false,
      "locked": {
        "lastModified": 1451647621,
        "narHash": "sha256-oHIyw3x0iKBexEo49YeUDV1k74ZtyYKGR2gNJXXRxts=",
        "owner": "phadej",
        "repo": "HTTP",
        "rev": "9bc0996d412fef1787449d841277ef663ad9a915",
        "type": "github"
      },
      "original": {
        "owner": "phadej",
        "repo": "HTTP",
        "type": "github"
      }
    },
    "HTTP_7": {
      "flake": false,
      "locked": {
        "lastModified": 1451647621,
        "narHash": "sha256-oHIyw3x0iKBexEo49YeUDV1k74ZtyYKGR2gNJXXRxts=",
        "owner": "phadej",
        "repo": "HTTP",
        "rev": "9bc0996d412fef1787449d841277ef663ad9a915",
        "type": "github"
      },
      "original": {
        "owner": "phadej",
        "repo": "HTTP",
        "type": "github"
      }
    },
    "HTTP_8": {
      "flake": false,
      "locked": {
        "lastModified": 1451647621,
        "narHash": "sha256-oHIyw3x0iKBexEo49YeUDV1k74ZtyYKGR2gNJXXRxts=",
        "owner": "phadej",
        "repo": "HTTP",
        "rev": "9bc0996d412fef1787449d841277ef663ad9a915",
        "type": "github"
      },
      "original": {
        "owner": "phadej",
        "repo": "HTTP",
        "type": "github"
      }
    },
    "HTTP_9": {
      "flake": false,
      "locked": {
        "lastModified": 1451647621,
        "narHash": "sha256-oHIyw3x0iKBexEo49YeUDV1k74ZtyYKGR2gNJXXRxts=",
        "owner": "phadej",
        "repo": "HTTP",
        "rev": "9bc0996d412fef1787449d841277ef663ad9a915",
        "type": "github"
      },
      "original": {
        "owner": "phadej",
        "repo": "HTTP",
        "type": "github"
      }
    },
    "blank": {
      "locked": {
        "lastModified": 1625557891,
        "narHash": "sha256-O8/MWsPBGhhyPoPLHZAuoZiiHo9q6FLlEeIDEXuj6T4=",
        "owner": "divnix",
        "repo": "blank",
        "rev": "5a5d2684073d9f563072ed07c871d577a6c614a8",
        "type": "github"
      },
      "original": {
        "owner": "divnix",
        "repo": "blank",
        "type": "github"
      }
    },
    "blank_2": {
      "locked": {
        "lastModified": 1625557891,
        "narHash": "sha256-O8/MWsPBGhhyPoPLHZAuoZiiHo9q6FLlEeIDEXuj6T4=",
        "owner": "divnix",
        "repo": "blank",
        "rev": "5a5d2684073d9f563072ed07c871d577a6c614a8",
        "type": "github"
      },
      "original": {
        "owner": "divnix",
        "repo": "blank",
        "type": "github"
      }
    },
    "blank_3": {
      "locked": {
        "lastModified": 1625557891,
        "narHash": "sha256-O8/MWsPBGhhyPoPLHZAuoZiiHo9q6FLlEeIDEXuj6T4=",
        "owner": "divnix",
        "repo": "blank",
        "rev": "5a5d2684073d9f563072ed07c871d577a6c614a8",
        "type": "github"
      },
      "original": {
        "owner": "divnix",
        "repo": "blank",
        "type": "github"
      }
    },
    "blank_4": {
      "locked": {
        "lastModified": 1625557891,
        "narHash": "sha256-O8/MWsPBGhhyPoPLHZAuoZiiHo9q6FLlEeIDEXuj6T4=",
        "owner": "divnix",
        "repo": "blank",
        "rev": "5a5d2684073d9f563072ed07c871d577a6c614a8",
        "type": "github"
      },
      "original": {
        "owner": "divnix",
        "repo": "blank",
        "type": "github"
      }
    },
    "blank_5": {
      "locked": {
        "lastModified": 1625557891,
        "narHash": "sha256-O8/MWsPBGhhyPoPLHZAuoZiiHo9q6FLlEeIDEXuj6T4=",
        "owner": "divnix",
        "repo": "blank",
        "rev": "5a5d2684073d9f563072ed07c871d577a6c614a8",
        "type": "github"
      },
      "original": {
        "owner": "divnix",
        "repo": "blank",
        "type": "github"
      }
    },
    "bot-plutus-interface": {
      "inputs": {
        "CHaP": "CHaP_4",
        "flake-compat": "flake-compat_11",
        "haskell-nix": "haskell-nix_4",
        "iohk-nix": "iohk-nix_4",
        "nixpkgs": [
          "plutip",
          "bot-plutus-interface",
          "haskell-nix",
          "nixpkgs-unstable"
        ]
      },
      "locked": {
        "lastModified": 1670496765,
        "narHash": "sha256-5feLJXmLFwTnGEoYmRFcGiViYU1egIlzuKbwlilTa7g=",
        "owner": "mlabs-haskell",
        "repo": "bot-plutus-interface",
        "rev": "e80680777a761109eea6d47c8370aa55d318734d",
        "type": "github"
      },
      "original": {
        "owner": "mlabs-haskell",
        "repo": "bot-plutus-interface",
        "rev": "e80680777a761109eea6d47c8370aa55d318734d",
        "type": "github"
      }
    },
    "cabal-32": {
      "flake": false,
      "locked": {
        "lastModified": 1603716527,
        "narHash": "sha256-X0TFfdD4KZpwl0Zr6x+PLxUt/VyKQfX7ylXHdmZIL+w=",
        "owner": "haskell",
        "repo": "cabal",
        "rev": "48bf10787e27364730dd37a42b603cee8d6af7ee",
        "type": "github"
      },
      "original": {
        "owner": "haskell",
        "ref": "3.2",
        "repo": "cabal",
        "type": "github"
      }
    },
    "cabal-32_10": {
      "flake": false,
      "locked": {
        "lastModified": 1603716527,
        "narHash": "sha256-sDbrmur9Zfp4mPKohCD8IDZfXJ0Tjxpmr2R+kg5PpSY=",
        "owner": "haskell",
        "repo": "cabal",
        "rev": "94aaa8e4720081f9c75497e2735b90f6a819b08e",
        "type": "github"
      },
      "original": {
        "owner": "haskell",
        "ref": "3.2",
        "repo": "cabal",
        "type": "github"
      }
    },
    "cabal-32_11": {
      "flake": false,
      "locked": {
        "lastModified": 1603716527,
        "narHash": "sha256-X0TFfdD4KZpwl0Zr6x+PLxUt/VyKQfX7ylXHdmZIL+w=",
        "owner": "haskell",
        "repo": "cabal",
        "rev": "48bf10787e27364730dd37a42b603cee8d6af7ee",
        "type": "github"
      },
      "original": {
        "owner": "haskell",
        "ref": "3.2",
        "repo": "cabal",
        "type": "github"
      }
    },
    "cabal-32_12": {
      "flake": false,
      "locked": {
        "lastModified": 1603716527,
        "narHash": "sha256-X0TFfdD4KZpwl0Zr6x+PLxUt/VyKQfX7ylXHdmZIL+w=",
        "owner": "haskell",
        "repo": "cabal",
        "rev": "48bf10787e27364730dd37a42b603cee8d6af7ee",
        "type": "github"
      },
      "original": {
        "owner": "haskell",
        "ref": "3.2",
        "repo": "cabal",
        "type": "github"
      }
    },
    "cabal-32_2": {
      "flake": false,
      "locked": {
        "lastModified": 1603716527,
        "narHash": "sha256-X0TFfdD4KZpwl0Zr6x+PLxUt/VyKQfX7ylXHdmZIL+w=",
        "owner": "haskell",
        "repo": "cabal",
        "rev": "48bf10787e27364730dd37a42b603cee8d6af7ee",
        "type": "github"
      },
      "original": {
        "owner": "haskell",
        "ref": "3.2",
        "repo": "cabal",
        "type": "github"
      }
    },
    "cabal-32_3": {
      "flake": false,
      "locked": {
        "lastModified": 1603716527,
        "narHash": "sha256-sDbrmur9Zfp4mPKohCD8IDZfXJ0Tjxpmr2R+kg5PpSY=",
        "owner": "haskell",
        "repo": "cabal",
        "rev": "94aaa8e4720081f9c75497e2735b90f6a819b08e",
        "type": "github"
      },
      "original": {
        "owner": "haskell",
        "ref": "3.2",
        "repo": "cabal",
        "type": "github"
      }
    },
    "cabal-32_4": {
      "flake": false,
      "locked": {
        "lastModified": 1603716527,
        "narHash": "sha256-sDbrmur9Zfp4mPKohCD8IDZfXJ0Tjxpmr2R+kg5PpSY=",
        "owner": "haskell",
        "repo": "cabal",
        "rev": "94aaa8e4720081f9c75497e2735b90f6a819b08e",
        "type": "github"
      },
      "original": {
        "owner": "haskell",
        "ref": "3.2",
        "repo": "cabal",
        "type": "github"
      }
    },
    "cabal-32_5": {
      "flake": false,
      "locked": {
        "lastModified": 1603716527,
        "narHash": "sha256-sDbrmur9Zfp4mPKohCD8IDZfXJ0Tjxpmr2R+kg5PpSY=",
        "owner": "haskell",
        "repo": "cabal",
        "rev": "94aaa8e4720081f9c75497e2735b90f6a819b08e",
        "type": "github"
      },
      "original": {
        "owner": "haskell",
        "ref": "3.2",
        "repo": "cabal",
        "type": "github"
      }
    },
    "cabal-32_6": {
      "flake": false,
      "locked": {
        "lastModified": 1603716527,
        "narHash": "sha256-X0TFfdD4KZpwl0Zr6x+PLxUt/VyKQfX7ylXHdmZIL+w=",
        "owner": "haskell",
        "repo": "cabal",
        "rev": "48bf10787e27364730dd37a42b603cee8d6af7ee",
        "type": "github"
      },
      "original": {
        "owner": "haskell",
        "ref": "3.2",
        "repo": "cabal",
        "type": "github"
      }
    },
    "cabal-32_7": {
      "flake": false,
      "locked": {
        "lastModified": 1603716527,
        "narHash": "sha256-X0TFfdD4KZpwl0Zr6x+PLxUt/VyKQfX7ylXHdmZIL+w=",
        "owner": "haskell",
        "repo": "cabal",
        "rev": "48bf10787e27364730dd37a42b603cee8d6af7ee",
        "type": "github"
      },
      "original": {
        "owner": "haskell",
        "ref": "3.2",
        "repo": "cabal",
        "type": "github"
      }
    },
    "cabal-32_8": {
      "flake": false,
      "locked": {
        "lastModified": 1603716527,
        "narHash": "sha256-sDbrmur9Zfp4mPKohCD8IDZfXJ0Tjxpmr2R+kg5PpSY=",
        "owner": "haskell",
        "repo": "cabal",
        "rev": "94aaa8e4720081f9c75497e2735b90f6a819b08e",
        "type": "github"
      },
      "original": {
        "owner": "haskell",
        "ref": "3.2",
        "repo": "cabal",
        "type": "github"
      }
    },
    "cabal-32_9": {
      "flake": false,
      "locked": {
        "lastModified": 1603716527,
        "narHash": "sha256-sDbrmur9Zfp4mPKohCD8IDZfXJ0Tjxpmr2R+kg5PpSY=",
        "owner": "haskell",
        "repo": "cabal",
        "rev": "94aaa8e4720081f9c75497e2735b90f6a819b08e",
        "type": "github"
      },
      "original": {
        "owner": "haskell",
        "ref": "3.2",
        "repo": "cabal",
        "type": "github"
      }
    },
    "cabal-34": {
      "flake": false,
      "locked": {
        "lastModified": 1640353650,
        "narHash": "sha256-N1t6M3/wqj90AEdRkeC8i923gQYUpzSr8b40qVOZ1Rk=",
        "owner": "haskell",
        "repo": "cabal",
        "rev": "942639c18c0cd8ec53e0a6f8d120091af35312cd",
        "type": "github"
      },
      "original": {
        "owner": "haskell",
        "ref": "3.4",
        "repo": "cabal",
        "type": "github"
      }
    },
    "cabal-34_10": {
      "flake": false,
      "locked": {
        "lastModified": 1622475795,
        "narHash": "sha256-chwTL304Cav+7p38d9mcb+egABWmxo2Aq+xgVBgEb/U=",
        "owner": "haskell",
        "repo": "cabal",
        "rev": "b086c1995cdd616fc8d91f46a21e905cc50a1049",
        "type": "github"
      },
      "original": {
        "owner": "haskell",
        "ref": "3.4",
        "repo": "cabal",
        "type": "github"
      }
    },
    "cabal-34_11": {
      "flake": false,
      "locked": {
        "lastModified": 1640353650,
        "narHash": "sha256-N1t6M3/wqj90AEdRkeC8i923gQYUpzSr8b40qVOZ1Rk=",
        "owner": "haskell",
        "repo": "cabal",
        "rev": "942639c18c0cd8ec53e0a6f8d120091af35312cd",
        "type": "github"
      },
      "original": {
        "owner": "haskell",
        "ref": "3.4",
        "repo": "cabal",
        "type": "github"
      }
    },
    "cabal-34_12": {
      "flake": false,
      "locked": {
        "lastModified": 1640353650,
        "narHash": "sha256-N1t6M3/wqj90AEdRkeC8i923gQYUpzSr8b40qVOZ1Rk=",
        "owner": "haskell",
        "repo": "cabal",
        "rev": "942639c18c0cd8ec53e0a6f8d120091af35312cd",
        "type": "github"
      },
      "original": {
        "owner": "haskell",
        "ref": "3.4",
        "repo": "cabal",
        "type": "github"
      }
    },
    "cabal-34_2": {
      "flake": false,
      "locked": {
        "lastModified": 1640353650,
        "narHash": "sha256-N1t6M3/wqj90AEdRkeC8i923gQYUpzSr8b40qVOZ1Rk=",
        "owner": "haskell",
        "repo": "cabal",
        "rev": "942639c18c0cd8ec53e0a6f8d120091af35312cd",
        "type": "github"
      },
      "original": {
        "owner": "haskell",
        "ref": "3.4",
        "repo": "cabal",
        "type": "github"
      }
    },
    "cabal-34_3": {
      "flake": false,
      "locked": {
        "lastModified": 1622475795,
        "narHash": "sha256-chwTL304Cav+7p38d9mcb+egABWmxo2Aq+xgVBgEb/U=",
        "owner": "haskell",
        "repo": "cabal",
        "rev": "b086c1995cdd616fc8d91f46a21e905cc50a1049",
        "type": "github"
      },
      "original": {
        "owner": "haskell",
        "ref": "3.4",
        "repo": "cabal",
        "type": "github"
      }
    },
    "cabal-34_4": {
      "flake": false,
      "locked": {
        "lastModified": 1622475795,
        "narHash": "sha256-chwTL304Cav+7p38d9mcb+egABWmxo2Aq+xgVBgEb/U=",
        "owner": "haskell",
        "repo": "cabal",
        "rev": "b086c1995cdd616fc8d91f46a21e905cc50a1049",
        "type": "github"
      },
      "original": {
        "owner": "haskell",
        "ref": "3.4",
        "repo": "cabal",
        "type": "github"
      }
    },
    "cabal-34_5": {
      "flake": false,
      "locked": {
        "lastModified": 1622475795,
        "narHash": "sha256-chwTL304Cav+7p38d9mcb+egABWmxo2Aq+xgVBgEb/U=",
        "owner": "haskell",
        "repo": "cabal",
        "rev": "b086c1995cdd616fc8d91f46a21e905cc50a1049",
        "type": "github"
      },
      "original": {
        "owner": "haskell",
        "ref": "3.4",
        "repo": "cabal",
        "type": "github"
      }
    },
    "cabal-34_6": {
      "flake": false,
      "locked": {
        "lastModified": 1640353650,
        "narHash": "sha256-N1t6M3/wqj90AEdRkeC8i923gQYUpzSr8b40qVOZ1Rk=",
        "owner": "haskell",
        "repo": "cabal",
        "rev": "942639c18c0cd8ec53e0a6f8d120091af35312cd",
        "type": "github"
      },
      "original": {
        "owner": "haskell",
        "ref": "3.4",
        "repo": "cabal",
        "type": "github"
      }
    },
    "cabal-34_7": {
      "flake": false,
      "locked": {
        "lastModified": 1640353650,
        "narHash": "sha256-N1t6M3/wqj90AEdRkeC8i923gQYUpzSr8b40qVOZ1Rk=",
        "owner": "haskell",
        "repo": "cabal",
        "rev": "942639c18c0cd8ec53e0a6f8d120091af35312cd",
        "type": "github"
      },
      "original": {
        "owner": "haskell",
        "ref": "3.4",
        "repo": "cabal",
        "type": "github"
      }
    },
    "cabal-34_8": {
      "flake": false,
      "locked": {
        "lastModified": 1622475795,
        "narHash": "sha256-chwTL304Cav+7p38d9mcb+egABWmxo2Aq+xgVBgEb/U=",
        "owner": "haskell",
        "repo": "cabal",
        "rev": "b086c1995cdd616fc8d91f46a21e905cc50a1049",
        "type": "github"
      },
      "original": {
        "owner": "haskell",
        "ref": "3.4",
        "repo": "cabal",
        "type": "github"
      }
    },
    "cabal-34_9": {
      "flake": false,
      "locked": {
        "lastModified": 1622475795,
        "narHash": "sha256-chwTL304Cav+7p38d9mcb+egABWmxo2Aq+xgVBgEb/U=",
        "owner": "haskell",
        "repo": "cabal",
        "rev": "b086c1995cdd616fc8d91f46a21e905cc50a1049",
        "type": "github"
      },
      "original": {
        "owner": "haskell",
        "ref": "3.4",
        "repo": "cabal",
        "type": "github"
      }
    },
    "cabal-36": {
      "flake": false,
      "locked": {
        "lastModified": 1641652457,
        "narHash": "sha256-BlFPKP4C4HRUJeAbdembX1Rms1LD380q9s0qVDeoAak=",
        "owner": "haskell",
        "repo": "cabal",
        "rev": "f27667f8ec360c475027dcaee0138c937477b070",
        "type": "github"
      },
      "original": {
        "owner": "haskell",
        "ref": "3.6",
        "repo": "cabal",
        "type": "github"
      }
    },
    "cabal-36_10": {
      "flake": false,
      "locked": {
        "lastModified": 1641652457,
        "narHash": "sha256-BlFPKP4C4HRUJeAbdembX1Rms1LD380q9s0qVDeoAak=",
        "owner": "haskell",
        "repo": "cabal",
        "rev": "f27667f8ec360c475027dcaee0138c937477b070",
        "type": "github"
      },
      "original": {
        "owner": "haskell",
        "ref": "3.6",
        "repo": "cabal",
        "type": "github"
      }
    },
    "cabal-36_2": {
      "flake": false,
      "locked": {
        "lastModified": 1641652457,
        "narHash": "sha256-BlFPKP4C4HRUJeAbdembX1Rms1LD380q9s0qVDeoAak=",
        "owner": "haskell",
        "repo": "cabal",
        "rev": "f27667f8ec360c475027dcaee0138c937477b070",
        "type": "github"
      },
      "original": {
        "owner": "haskell",
        "ref": "3.6",
        "repo": "cabal",
        "type": "github"
      }
    },
    "cabal-36_3": {
      "flake": false,
      "locked": {
        "lastModified": 1640163203,
        "narHash": "sha256-TwDWP2CffT0j40W6zr0J1Qbu+oh3nsF1lUx9446qxZM=",
        "owner": "haskell",
        "repo": "cabal",
        "rev": "ecf418050c1821f25e2e218f1be94c31e0465df1",
        "type": "github"
      },
      "original": {
        "owner": "haskell",
        "ref": "3.6",
        "repo": "cabal",
        "type": "github"
      }
    },
    "cabal-36_4": {
      "flake": false,
      "locked": {
        "lastModified": 1640163203,
        "narHash": "sha256-TwDWP2CffT0j40W6zr0J1Qbu+oh3nsF1lUx9446qxZM=",
        "owner": "haskell",
        "repo": "cabal",
        "rev": "ecf418050c1821f25e2e218f1be94c31e0465df1",
        "type": "github"
      },
      "original": {
        "owner": "haskell",
        "ref": "3.6",
        "repo": "cabal",
        "type": "github"
      }
    },
    "cabal-36_5": {
      "flake": false,
      "locked": {
        "lastModified": 1641652457,
        "narHash": "sha256-BlFPKP4C4HRUJeAbdembX1Rms1LD380q9s0qVDeoAak=",
        "owner": "haskell",
        "repo": "cabal",
        "rev": "f27667f8ec360c475027dcaee0138c937477b070",
        "type": "github"
      },
      "original": {
        "owner": "haskell",
        "ref": "3.6",
        "repo": "cabal",
        "type": "github"
      }
    },
    "cabal-36_6": {
      "flake": false,
      "locked": {
        "lastModified": 1641652457,
        "narHash": "sha256-BlFPKP4C4HRUJeAbdembX1Rms1LD380q9s0qVDeoAak=",
        "owner": "haskell",
        "repo": "cabal",
        "rev": "f27667f8ec360c475027dcaee0138c937477b070",
        "type": "github"
      },
      "original": {
        "owner": "haskell",
        "ref": "3.6",
        "repo": "cabal",
        "type": "github"
      }
    },
    "cabal-36_7": {
      "flake": false,
      "locked": {
        "lastModified": 1640163203,
        "narHash": "sha256-TwDWP2CffT0j40W6zr0J1Qbu+oh3nsF1lUx9446qxZM=",
        "owner": "haskell",
        "repo": "cabal",
        "rev": "ecf418050c1821f25e2e218f1be94c31e0465df1",
        "type": "github"
      },
      "original": {
        "owner": "haskell",
        "ref": "3.6",
        "repo": "cabal",
        "type": "github"
      }
    },
    "cabal-36_8": {
      "flake": false,
      "locked": {
        "lastModified": 1640163203,
        "narHash": "sha256-TwDWP2CffT0j40W6zr0J1Qbu+oh3nsF1lUx9446qxZM=",
        "owner": "haskell",
        "repo": "cabal",
        "rev": "ecf418050c1821f25e2e218f1be94c31e0465df1",
        "type": "github"
      },
      "original": {
        "owner": "haskell",
        "ref": "3.6",
        "repo": "cabal",
        "type": "github"
      }
    },
    "cabal-36_9": {
      "flake": false,
      "locked": {
        "lastModified": 1641652457,
        "narHash": "sha256-BlFPKP4C4HRUJeAbdembX1Rms1LD380q9s0qVDeoAak=",
        "owner": "haskell",
        "repo": "cabal",
        "rev": "f27667f8ec360c475027dcaee0138c937477b070",
        "type": "github"
      },
      "original": {
        "owner": "haskell",
        "ref": "3.6",
        "repo": "cabal",
        "type": "github"
      }
    },
    "cardano-configurations": {
      "flake": false,
      "locked": {
        "lastModified": 1670549339,
        "narHash": "sha256-oOycxAu9kARfyUvkdjeq80Em7b+vP9XsBii8836f9yQ=",
        "owner": "input-output-hk",
        "repo": "cardano-configurations",
        "rev": "c1b2b9a426a78bb5812898368714631900299701",
        "type": "github"
      },
      "original": {
        "owner": "input-output-hk",
        "repo": "cardano-configurations",
        "type": "github"
      }
    },
    "cardano-configurations_2": {
      "flake": false,
      "locked": {
        "lastModified": 1670462928,
        "narHash": "sha256-nPeMzKeMAVTtWOBaYzC6xU/J0UCA79u3JBOk9mFKdF0=",
        "owner": "input-output-hk",
        "repo": "cardano-configurations",
        "rev": "5d3dfead99eca0996c5b838a5fbccc94eb670df5",
        "type": "github"
      },
      "original": {
        "owner": "input-output-hk",
        "repo": "cardano-configurations",
        "type": "github"
      }
    },
    "cardano-configurations_3": {
      "flake": false,
      "locked": {
        "lastModified": 1667387423,
        "narHash": "sha256-oOycxAu9kARfyUvkdjeq80Em7b+vP9XsBii8836f9yQ=",
        "owner": "input-output-hk",
        "repo": "cardano-configurations",
        "rev": "c0d11b5ff0c0200da00a50c17c38d9fd752ba532",
        "type": "github"
      },
      "original": {
        "owner": "input-output-hk",
        "repo": "cardano-configurations",
        "type": "github"
      }
    },
    "cardano-mainnet-mirror": {
      "inputs": {
        "nixpkgs": "nixpkgs_3"
      },
      "locked": {
        "lastModified": 1642701714,
        "narHash": "sha256-SR3luE+ePX6U193EKE/KSEuVzWAW0YsyPYDC4hOvALs=",
        "owner": "input-output-hk",
        "repo": "cardano-mainnet-mirror",
        "rev": "819488be9eabbba6aaa7c931559bc584d8071e3d",
        "type": "github"
      },
      "original": {
        "owner": "input-output-hk",
        "ref": "nix",
        "repo": "cardano-mainnet-mirror",
        "type": "github"
      }
    },
    "cardano-mainnet-mirror_2": {
      "inputs": {
        "nixpkgs": "nixpkgs_5"
      },
      "locked": {
        "lastModified": 1642701714,
        "narHash": "sha256-SR3luE+ePX6U193EKE/KSEuVzWAW0YsyPYDC4hOvALs=",
        "owner": "input-output-hk",
        "repo": "cardano-mainnet-mirror",
        "rev": "819488be9eabbba6aaa7c931559bc584d8071e3d",
        "type": "github"
      },
      "original": {
        "owner": "input-output-hk",
        "ref": "nix",
        "repo": "cardano-mainnet-mirror",
        "type": "github"
      }
    },
    "cardano-mainnet-mirror_3": {
      "inputs": {
        "nixpkgs": "nixpkgs_6"
      },
      "locked": {
        "lastModified": 1642701714,
        "narHash": "sha256-SR3luE+ePX6U193EKE/KSEuVzWAW0YsyPYDC4hOvALs=",
        "owner": "input-output-hk",
        "repo": "cardano-mainnet-mirror",
        "rev": "819488be9eabbba6aaa7c931559bc584d8071e3d",
        "type": "github"
      },
      "original": {
        "owner": "input-output-hk",
        "ref": "nix",
        "repo": "cardano-mainnet-mirror",
        "type": "github"
      }
    },
    "cardano-mainnet-mirror_4": {
      "inputs": {
        "nixpkgs": "nixpkgs_11"
      },
      "locked": {
        "lastModified": 1642701714,
        "narHash": "sha256-SR3luE+ePX6U193EKE/KSEuVzWAW0YsyPYDC4hOvALs=",
        "owner": "input-output-hk",
        "repo": "cardano-mainnet-mirror",
        "rev": "819488be9eabbba6aaa7c931559bc584d8071e3d",
        "type": "github"
      },
      "original": {
        "owner": "input-output-hk",
        "ref": "nix",
        "repo": "cardano-mainnet-mirror",
        "type": "github"
      }
    },
    "cardano-mainnet-mirror_5": {
      "inputs": {
        "nixpkgs": "nixpkgs_13"
      },
      "locked": {
        "lastModified": 1642701714,
        "narHash": "sha256-SR3luE+ePX6U193EKE/KSEuVzWAW0YsyPYDC4hOvALs=",
        "owner": "input-output-hk",
        "repo": "cardano-mainnet-mirror",
        "rev": "819488be9eabbba6aaa7c931559bc584d8071e3d",
        "type": "github"
      },
      "original": {
        "owner": "input-output-hk",
        "ref": "nix",
        "repo": "cardano-mainnet-mirror",
        "type": "github"
      }
    },
    "cardano-mainnet-mirror_6": {
      "inputs": {
        "nixpkgs": "nixpkgs_14"
      },
      "locked": {
        "lastModified": 1642701714,
        "narHash": "sha256-SR3luE+ePX6U193EKE/KSEuVzWAW0YsyPYDC4hOvALs=",
        "owner": "input-output-hk",
        "repo": "cardano-mainnet-mirror",
        "rev": "819488be9eabbba6aaa7c931559bc584d8071e3d",
        "type": "github"
      },
      "original": {
        "owner": "input-output-hk",
        "ref": "nix",
        "repo": "cardano-mainnet-mirror",
        "type": "github"
      }
    },
    "cardano-node": {
      "inputs": {
        "CHaP": "CHaP_2",
        "cardano-mainnet-mirror": "cardano-mainnet-mirror",
        "cardano-node-workbench": [
          "ogmios",
          "blank"
        ],
        "customConfig": "customConfig",
        "flake-compat": "flake-compat_2",
        "hackageNix": "hackageNix",
        "haskellNix": "haskellNix",
        "hostNixpkgs": [
          "ogmios",
          "cardano-node",
          "nixpkgs"
        ],
        "iohkNix": "iohkNix",
        "nixTools": "nixTools",
        "nixpkgs": [
          "ogmios",
          "cardano-node",
          "haskellNix",
          "nixpkgs-unstable"
        ],
        "node-measured": [
          "ogmios",
          "blank"
        ],
        "node-process": "node-process",
        "node-snapshot": "node-snapshot",
        "plutus-apps": "plutus-apps",
        "utils": "utils_4"
      },
      "locked": {
        "lastModified": 1667644902,
        "narHash": "sha256-WRRzfpDc+YVmTNbN9LNYY4dS8o21p/6NoKxtcZmoAcg=",
        "owner": "input-output-hk",
        "repo": "cardano-node",
        "rev": "ebc7be471b30e5931b35f9bbc236d21c375b91bb",
        "type": "github"
      },
      "original": {
        "owner": "input-output-hk",
        "ref": "1.35.4",
        "repo": "cardano-node",
        "type": "github"
      }
    },
    "cardano-node-snapshot": {
      "inputs": {
        "customConfig": "customConfig_3",
        "haskellNix": "haskellNix_3",
        "iohkNix": "iohkNix_3",
        "membench": "membench_2",
        "nixpkgs": [
          "ogmios",
          "cardano-node",
          "node-snapshot",
          "membench",
          "cardano-node-snapshot",
          "haskellNix",
          "nixpkgs-2105"
        ],
        "utils": "utils"
      },
      "locked": {
        "lastModified": 1644954571,
        "narHash": "sha256-c6MM1mQoS/AnTIrwaRmITK4L4i9lLNtkjOUHiseBtUs=",
        "owner": "input-output-hk",
        "repo": "cardano-node",
        "rev": "30d62b86e7b98da28ef8ad9412e4e00a1ba1231d",
        "type": "github"
      },
      "original": {
        "owner": "input-output-hk",
        "repo": "cardano-node",
        "rev": "30d62b86e7b98da28ef8ad9412e4e00a1ba1231d",
        "type": "github"
      }
    },
    "cardano-node-snapshot_2": {
      "inputs": {
        "customConfig": "customConfig_7",
        "haskellNix": "haskellNix_7",
        "iohkNix": "iohkNix_7",
        "membench": "membench_4",
        "nixpkgs": [
          "ogmios-nixos",
          "cardano-node",
          "node-snapshot",
          "membench",
          "cardano-node-snapshot",
          "haskellNix",
          "nixpkgs-2105"
        ],
        "utils": "utils_6"
      },
      "locked": {
        "lastModified": 1644954571,
        "narHash": "sha256-c6MM1mQoS/AnTIrwaRmITK4L4i9lLNtkjOUHiseBtUs=",
        "owner": "input-output-hk",
        "repo": "cardano-node",
        "rev": "30d62b86e7b98da28ef8ad9412e4e00a1ba1231d",
        "type": "github"
      },
      "original": {
        "owner": "input-output-hk",
        "repo": "cardano-node",
        "rev": "30d62b86e7b98da28ef8ad9412e4e00a1ba1231d",
        "type": "github"
      }
    },
    "cardano-node_2": {
      "inputs": {
        "cardano-mainnet-mirror": "cardano-mainnet-mirror_4",
        "cardano-node-workbench": [
          "ogmios-nixos",
          "blank"
        ],
        "customConfig": "customConfig_5",
        "flake-compat": "flake-compat_7",
        "hackageNix": "hackageNix_2",
        "haskellNix": "haskellNix_5",
        "hostNixpkgs": [
          "ogmios-nixos",
          "cardano-node",
          "nixpkgs"
        ],
        "iohkNix": "iohkNix_5",
        "nixTools": "nixTools_2",
        "nixpkgs": [
          "ogmios-nixos",
          "cardano-node",
          "haskellNix",
          "nixpkgs-unstable"
        ],
        "node-measured": [
          "ogmios-nixos",
          "blank"
        ],
        "node-process": "node-process_2",
        "node-snapshot": "node-snapshot_2",
        "plutus-apps": "plutus-apps_2",
        "utils": "utils_9"
      },
      "locked": {
        "lastModified": 1659625017,
        "narHash": "sha256-4IrheFeoWfvkZQndEk4fGUkOiOjcVhcyXZ6IqmvkDgg=",
        "owner": "input-output-hk",
        "repo": "cardano-node",
        "rev": "950c4e222086fed5ca53564e642434ce9307b0b9",
        "type": "github"
      },
      "original": {
        "owner": "input-output-hk",
        "ref": "1.35.3",
        "repo": "cardano-node",
        "type": "github"
      }
    },
    "cardano-shell": {
      "flake": false,
      "locked": {
        "lastModified": 1608537748,
        "narHash": "sha256-PulY1GfiMgKVnBci3ex4ptk2UNYMXqGjJOxcPy2KYT4=",
        "owner": "input-output-hk",
        "repo": "cardano-shell",
        "rev": "9392c75087cb9a3d453998f4230930dea3a95725",
        "type": "github"
      },
      "original": {
        "owner": "input-output-hk",
        "repo": "cardano-shell",
        "type": "github"
      }
    },
    "cardano-shell_10": {
      "flake": false,
      "locked": {
        "lastModified": 1608537748,
        "narHash": "sha256-PulY1GfiMgKVnBci3ex4ptk2UNYMXqGjJOxcPy2KYT4=",
        "owner": "input-output-hk",
        "repo": "cardano-shell",
        "rev": "9392c75087cb9a3d453998f4230930dea3a95725",
        "type": "github"
      },
      "original": {
        "owner": "input-output-hk",
        "repo": "cardano-shell",
        "type": "github"
      }
    },
    "cardano-shell_11": {
      "flake": false,
      "locked": {
        "lastModified": 1608537748,
        "narHash": "sha256-PulY1GfiMgKVnBci3ex4ptk2UNYMXqGjJOxcPy2KYT4=",
        "owner": "input-output-hk",
        "repo": "cardano-shell",
        "rev": "9392c75087cb9a3d453998f4230930dea3a95725",
        "type": "github"
      },
      "original": {
        "owner": "input-output-hk",
        "repo": "cardano-shell",
        "type": "github"
      }
    },
    "cardano-shell_12": {
      "flake": false,
      "locked": {
        "lastModified": 1608537748,
        "narHash": "sha256-PulY1GfiMgKVnBci3ex4ptk2UNYMXqGjJOxcPy2KYT4=",
        "owner": "input-output-hk",
        "repo": "cardano-shell",
        "rev": "9392c75087cb9a3d453998f4230930dea3a95725",
        "type": "github"
      },
      "original": {
        "owner": "input-output-hk",
        "repo": "cardano-shell",
        "type": "github"
      }
    },
    "cardano-shell_2": {
      "flake": false,
      "locked": {
        "lastModified": 1608537748,
        "narHash": "sha256-PulY1GfiMgKVnBci3ex4ptk2UNYMXqGjJOxcPy2KYT4=",
        "owner": "input-output-hk",
        "repo": "cardano-shell",
        "rev": "9392c75087cb9a3d453998f4230930dea3a95725",
        "type": "github"
      },
      "original": {
        "owner": "input-output-hk",
        "repo": "cardano-shell",
        "type": "github"
      }
    },
    "cardano-shell_3": {
      "flake": false,
      "locked": {
        "lastModified": 1608537748,
        "narHash": "sha256-PulY1GfiMgKVnBci3ex4ptk2UNYMXqGjJOxcPy2KYT4=",
        "owner": "input-output-hk",
        "repo": "cardano-shell",
        "rev": "9392c75087cb9a3d453998f4230930dea3a95725",
        "type": "github"
      },
      "original": {
        "owner": "input-output-hk",
        "repo": "cardano-shell",
        "type": "github"
      }
    },
    "cardano-shell_4": {
      "flake": false,
      "locked": {
        "lastModified": 1608537748,
        "narHash": "sha256-PulY1GfiMgKVnBci3ex4ptk2UNYMXqGjJOxcPy2KYT4=",
        "owner": "input-output-hk",
        "repo": "cardano-shell",
        "rev": "9392c75087cb9a3d453998f4230930dea3a95725",
        "type": "github"
      },
      "original": {
        "owner": "input-output-hk",
        "repo": "cardano-shell",
        "type": "github"
      }
    },
    "cardano-shell_5": {
      "flake": false,
      "locked": {
        "lastModified": 1608537748,
        "narHash": "sha256-PulY1GfiMgKVnBci3ex4ptk2UNYMXqGjJOxcPy2KYT4=",
        "owner": "input-output-hk",
        "repo": "cardano-shell",
        "rev": "9392c75087cb9a3d453998f4230930dea3a95725",
        "type": "github"
      },
      "original": {
        "owner": "input-output-hk",
        "repo": "cardano-shell",
        "type": "github"
      }
    },
    "cardano-shell_6": {
      "flake": false,
      "locked": {
        "lastModified": 1608537748,
        "narHash": "sha256-PulY1GfiMgKVnBci3ex4ptk2UNYMXqGjJOxcPy2KYT4=",
        "owner": "input-output-hk",
        "repo": "cardano-shell",
        "rev": "9392c75087cb9a3d453998f4230930dea3a95725",
        "type": "github"
      },
      "original": {
        "owner": "input-output-hk",
        "repo": "cardano-shell",
        "type": "github"
      }
    },
    "cardano-shell_7": {
      "flake": false,
      "locked": {
        "lastModified": 1608537748,
        "narHash": "sha256-PulY1GfiMgKVnBci3ex4ptk2UNYMXqGjJOxcPy2KYT4=",
        "owner": "input-output-hk",
        "repo": "cardano-shell",
        "rev": "9392c75087cb9a3d453998f4230930dea3a95725",
        "type": "github"
      },
      "original": {
        "owner": "input-output-hk",
        "repo": "cardano-shell",
        "type": "github"
      }
    },
    "cardano-shell_8": {
      "flake": false,
      "locked": {
        "lastModified": 1608537748,
        "narHash": "sha256-PulY1GfiMgKVnBci3ex4ptk2UNYMXqGjJOxcPy2KYT4=",
        "owner": "input-output-hk",
        "repo": "cardano-shell",
        "rev": "9392c75087cb9a3d453998f4230930dea3a95725",
        "type": "github"
      },
      "original": {
        "owner": "input-output-hk",
        "repo": "cardano-shell",
        "type": "github"
      }
    },
    "cardano-shell_9": {
      "flake": false,
      "locked": {
        "lastModified": 1608537748,
        "narHash": "sha256-PulY1GfiMgKVnBci3ex4ptk2UNYMXqGjJOxcPy2KYT4=",
        "owner": "input-output-hk",
        "repo": "cardano-shell",
        "rev": "9392c75087cb9a3d453998f4230930dea3a95725",
        "type": "github"
      },
      "original": {
        "owner": "input-output-hk",
        "repo": "cardano-shell",
        "type": "github"
      }
    },
    "customConfig": {
      "locked": {
        "lastModified": 1630400035,
        "narHash": "sha256-MWaVOCzuFwp09wZIW9iHq5wWen5C69I940N1swZLEQ0=",
        "owner": "input-output-hk",
        "repo": "empty-flake",
        "rev": "2040a05b67bf9a669ce17eca56beb14b4206a99a",
        "type": "github"
      },
      "original": {
        "owner": "input-output-hk",
        "repo": "empty-flake",
        "type": "github"
      }
    },
    "customConfig_2": {
      "locked": {
        "lastModified": 1630400035,
        "narHash": "sha256-MWaVOCzuFwp09wZIW9iHq5wWen5C69I940N1swZLEQ0=",
        "owner": "input-output-hk",
        "repo": "empty-flake",
        "rev": "2040a05b67bf9a669ce17eca56beb14b4206a99a",
        "type": "github"
      },
      "original": {
        "owner": "input-output-hk",
        "repo": "empty-flake",
        "type": "github"
      }
    },
    "customConfig_3": {
      "locked": {
        "lastModified": 1630400035,
        "narHash": "sha256-MWaVOCzuFwp09wZIW9iHq5wWen5C69I940N1swZLEQ0=",
        "owner": "input-output-hk",
        "repo": "empty-flake",
        "rev": "2040a05b67bf9a669ce17eca56beb14b4206a99a",
        "type": "github"
      },
      "original": {
        "owner": "input-output-hk",
        "repo": "empty-flake",
        "type": "github"
      }
    },
    "customConfig_4": {
      "locked": {
        "lastModified": 1630400035,
        "narHash": "sha256-MWaVOCzuFwp09wZIW9iHq5wWen5C69I940N1swZLEQ0=",
        "owner": "input-output-hk",
        "repo": "empty-flake",
        "rev": "2040a05b67bf9a669ce17eca56beb14b4206a99a",
        "type": "github"
      },
      "original": {
        "owner": "input-output-hk",
        "repo": "empty-flake",
        "type": "github"
      }
    },
    "customConfig_5": {
      "locked": {
        "lastModified": 1630400035,
        "narHash": "sha256-MWaVOCzuFwp09wZIW9iHq5wWen5C69I940N1swZLEQ0=",
        "owner": "input-output-hk",
        "repo": "empty-flake",
        "rev": "2040a05b67bf9a669ce17eca56beb14b4206a99a",
        "type": "github"
      },
      "original": {
        "owner": "input-output-hk",
        "repo": "empty-flake",
        "type": "github"
      }
    },
    "customConfig_6": {
      "locked": {
        "lastModified": 1630400035,
        "narHash": "sha256-MWaVOCzuFwp09wZIW9iHq5wWen5C69I940N1swZLEQ0=",
        "owner": "input-output-hk",
        "repo": "empty-flake",
        "rev": "2040a05b67bf9a669ce17eca56beb14b4206a99a",
        "type": "github"
      },
      "original": {
        "owner": "input-output-hk",
        "repo": "empty-flake",
        "type": "github"
      }
    },
    "customConfig_7": {
      "locked": {
        "lastModified": 1630400035,
        "narHash": "sha256-MWaVOCzuFwp09wZIW9iHq5wWen5C69I940N1swZLEQ0=",
        "owner": "input-output-hk",
        "repo": "empty-flake",
        "rev": "2040a05b67bf9a669ce17eca56beb14b4206a99a",
        "type": "github"
      },
      "original": {
        "owner": "input-output-hk",
        "repo": "empty-flake",
        "type": "github"
      }
    },
    "customConfig_8": {
      "locked": {
        "lastModified": 1630400035,
        "narHash": "sha256-MWaVOCzuFwp09wZIW9iHq5wWen5C69I940N1swZLEQ0=",
        "owner": "input-output-hk",
        "repo": "empty-flake",
        "rev": "2040a05b67bf9a669ce17eca56beb14b4206a99a",
        "type": "github"
      },
      "original": {
        "owner": "input-output-hk",
        "repo": "empty-flake",
        "type": "github"
      }
    },
    "devshell": {
      "inputs": {
        "flake-utils": [
          "ogmios",
          "haskell-nix",
          "tullia",
          "std",
          "flake-utils"
        ],
        "nixpkgs": [
          "ogmios",
          "haskell-nix",
          "tullia",
          "std",
          "nixpkgs"
        ]
      },
      "locked": {
        "lastModified": 1663445644,
        "narHash": "sha256-+xVlcK60x7VY1vRJbNUEAHi17ZuoQxAIH4S4iUFUGBA=",
        "owner": "numtide",
        "repo": "devshell",
        "rev": "e3dc3e21594fe07bdb24bdf1c8657acaa4cb8f66",
        "type": "github"
      },
      "original": {
        "owner": "numtide",
        "repo": "devshell",
        "type": "github"
      }
    },
    "devshell_2": {
      "inputs": {
        "flake-utils": [
          "ogmios-nixos",
          "haskell-nix",
          "tullia",
          "std",
          "flake-utils"
        ],
        "nixpkgs": [
          "ogmios-nixos",
          "haskell-nix",
          "tullia",
          "std",
          "nixpkgs"
        ]
      },
      "locked": {
        "lastModified": 1663445644,
        "narHash": "sha256-+xVlcK60x7VY1vRJbNUEAHi17ZuoQxAIH4S4iUFUGBA=",
        "owner": "numtide",
        "repo": "devshell",
        "rev": "e3dc3e21594fe07bdb24bdf1c8657acaa4cb8f66",
        "type": "github"
      },
      "original": {
        "owner": "numtide",
        "repo": "devshell",
        "type": "github"
      }
    },
    "devshell_3": {
      "inputs": {
        "flake-utils": [
          "plutip",
          "bot-plutus-interface",
          "haskell-nix",
          "tullia",
          "std",
          "flake-utils"
        ],
        "nixpkgs": [
          "plutip",
          "bot-plutus-interface",
          "haskell-nix",
          "tullia",
          "std",
          "nixpkgs"
        ]
      },
      "locked": {
        "lastModified": 1663445644,
        "narHash": "sha256-+xVlcK60x7VY1vRJbNUEAHi17ZuoQxAIH4S4iUFUGBA=",
        "owner": "numtide",
        "repo": "devshell",
        "rev": "e3dc3e21594fe07bdb24bdf1c8657acaa4cb8f66",
        "type": "github"
      },
      "original": {
        "owner": "numtide",
        "repo": "devshell",
        "type": "github"
      }
    },
    "dmerge": {
      "inputs": {
        "nixlib": [
          "ogmios",
          "haskell-nix",
          "tullia",
          "std",
          "nixpkgs"
        ],
        "yants": [
          "ogmios",
          "haskell-nix",
          "tullia",
          "std",
          "yants"
        ]
      },
      "locked": {
        "lastModified": 1659548052,
        "narHash": "sha256-fzI2gp1skGA8mQo/FBFrUAtY0GQkAIAaV/V127TJPyY=",
        "owner": "divnix",
        "repo": "data-merge",
        "rev": "d160d18ce7b1a45b88344aa3f13ed1163954b497",
        "type": "github"
      },
      "original": {
        "owner": "divnix",
        "repo": "data-merge",
        "type": "github"
      }
    },
    "dmerge_2": {
      "inputs": {
        "nixlib": [
          "ogmios-nixos",
          "haskell-nix",
          "tullia",
          "std",
          "nixpkgs"
        ],
        "yants": [
          "ogmios-nixos",
          "haskell-nix",
          "tullia",
          "std",
          "yants"
        ]
      },
      "locked": {
        "lastModified": 1659548052,
        "narHash": "sha256-fzI2gp1skGA8mQo/FBFrUAtY0GQkAIAaV/V127TJPyY=",
        "owner": "divnix",
        "repo": "data-merge",
        "rev": "d160d18ce7b1a45b88344aa3f13ed1163954b497",
        "type": "github"
      },
      "original": {
        "owner": "divnix",
        "repo": "data-merge",
        "type": "github"
      }
    },
    "dmerge_3": {
      "inputs": {
        "nixlib": [
          "plutip",
          "bot-plutus-interface",
          "haskell-nix",
          "tullia",
          "std",
          "nixpkgs"
        ],
        "yants": [
          "plutip",
          "bot-plutus-interface",
          "haskell-nix",
          "tullia",
          "std",
          "yants"
        ]
      },
      "locked": {
        "lastModified": 1659548052,
        "narHash": "sha256-fzI2gp1skGA8mQo/FBFrUAtY0GQkAIAaV/V127TJPyY=",
        "owner": "divnix",
        "repo": "data-merge",
        "rev": "d160d18ce7b1a45b88344aa3f13ed1163954b497",
        "type": "github"
      },
      "original": {
        "owner": "divnix",
        "repo": "data-merge",
        "type": "github"
      }
    },
    "easy-purescript-nix": {
      "flake": false,
      "locked": {
        "lastModified": 1666686938,
        "narHash": "sha256-/UOLRdnEhIOcxcm5ouOipOiSgHRzJde0ccAx4xB1dnU=",
        "owner": "justinwoo",
        "repo": "easy-purescript-nix",
        "rev": "da7acb2662961fd355f0a01a25bd32bf33577fa8",
        "type": "github"
      },
      "original": {
        "owner": "justinwoo",
        "repo": "easy-purescript-nix",
        "rev": "da7acb2662961fd355f0a01a25bd32bf33577fa8",
        "type": "github"
      }
    },
    "flake-compat": {
      "flake": false,
      "locked": {
        "lastModified": 1668681692,
        "narHash": "sha256-Ht91NGdewz8IQLtWZ9LCeNXMSXHUss+9COoqu6JLmXU=",
        "owner": "edolstra",
        "repo": "flake-compat",
        "rev": "009399224d5e398d03b22badca40a37ac85412a1",
        "type": "github"
      },
      "original": {
        "owner": "edolstra",
        "repo": "flake-compat",
        "type": "github"
      }
    },
    "flake-compat_10": {
      "flake": false,
      "locked": {
        "lastModified": 1650374568,
        "narHash": "sha256-Z+s0J8/r907g149rllvwhb4pKi8Wam5ij0st8PwAh+E=",
        "owner": "edolstra",
        "repo": "flake-compat",
        "rev": "b4a34015c698c7793d592d66adbab377907a2be8",
        "type": "github"
      },
      "original": {
        "owner": "edolstra",
        "repo": "flake-compat",
        "type": "github"
      }
    },
    "flake-compat_11": {
      "flake": false,
      "locked": {
        "lastModified": 1668681692,
        "narHash": "sha256-Ht91NGdewz8IQLtWZ9LCeNXMSXHUss+9COoqu6JLmXU=",
        "owner": "edolstra",
        "repo": "flake-compat",
        "rev": "009399224d5e398d03b22badca40a37ac85412a1",
        "type": "github"
      },
      "original": {
        "owner": "edolstra",
        "repo": "flake-compat",
        "type": "github"
      }
    },
    "flake-compat_12": {
      "flake": false,
      "locked": {
        "lastModified": 1635892615,
        "narHash": "sha256-harGbMZr4hzat2BWBU+Y5OYXlu+fVz7E4WeQzHi5o8A=",
        "owner": "input-output-hk",
        "repo": "flake-compat",
        "rev": "eca47d3377946315596da653862d341ee5341318",
        "type": "github"
      },
      "original": {
        "owner": "input-output-hk",
        "repo": "flake-compat",
        "type": "github"
      }
    },
    "flake-compat_13": {
      "flake": false,
      "locked": {
        "lastModified": 1650374568,
        "narHash": "sha256-Z+s0J8/r907g149rllvwhb4pKi8Wam5ij0st8PwAh+E=",
        "owner": "edolstra",
        "repo": "flake-compat",
        "rev": "b4a34015c698c7793d592d66adbab377907a2be8",
        "type": "github"
      },
      "original": {
        "owner": "edolstra",
        "repo": "flake-compat",
        "type": "github"
      }
    },
    "flake-compat_14": {
      "flake": false,
      "locked": {
        "lastModified": 1668681692,
        "narHash": "sha256-Ht91NGdewz8IQLtWZ9LCeNXMSXHUss+9COoqu6JLmXU=",
        "owner": "edolstra",
        "repo": "flake-compat",
        "rev": "009399224d5e398d03b22badca40a37ac85412a1",
        "type": "github"
      },
      "original": {
        "owner": "edolstra",
        "repo": "flake-compat",
        "type": "github"
      }
    },
    "flake-compat_2": {
      "flake": false,
      "locked": {
        "lastModified": 1647532380,
        "narHash": "sha256-wswAxyO8AJTH7d5oU8VK82yBCpqwA+p6kLgpb1f1PAY=",
        "owner": "input-output-hk",
        "repo": "flake-compat",
        "rev": "7da118186435255a30b5ffeabba9629c344c0bec",
        "type": "github"
      },
      "original": {
        "owner": "input-output-hk",
        "ref": "fixes",
        "repo": "flake-compat",
        "type": "github"
      }
    },
    "flake-compat_3": {
      "flake": false,
      "locked": {
        "lastModified": 1635892615,
        "narHash": "sha256-harGbMZr4hzat2BWBU+Y5OYXlu+fVz7E4WeQzHi5o8A=",
        "owner": "input-output-hk",
        "repo": "flake-compat",
        "rev": "eca47d3377946315596da653862d341ee5341318",
        "type": "github"
      },
      "original": {
        "owner": "input-output-hk",
        "repo": "flake-compat",
        "type": "github"
      }
    },
    "flake-compat_4": {
      "flake": false,
      "locked": {
        "lastModified": 1668681692,
        "narHash": "sha256-Ht91NGdewz8IQLtWZ9LCeNXMSXHUss+9COoqu6JLmXU=",
        "owner": "edolstra",
        "repo": "flake-compat",
        "rev": "009399224d5e398d03b22badca40a37ac85412a1",
        "type": "github"
      },
      "original": {
        "owner": "edolstra",
        "repo": "flake-compat",
        "type": "github"
      }
    },
    "flake-compat_5": {
      "flake": false,
      "locked": {
        "lastModified": 1635892615,
        "narHash": "sha256-harGbMZr4hzat2BWBU+Y5OYXlu+fVz7E4WeQzHi5o8A=",
        "owner": "input-output-hk",
        "repo": "flake-compat",
        "rev": "eca47d3377946315596da653862d341ee5341318",
        "type": "github"
      },
      "original": {
        "owner": "input-output-hk",
        "repo": "flake-compat",
        "type": "github"
      }
    },
    "flake-compat_6": {
      "flake": false,
      "locked": {
        "lastModified": 1650374568,
        "narHash": "sha256-Z+s0J8/r907g149rllvwhb4pKi8Wam5ij0st8PwAh+E=",
        "owner": "edolstra",
        "repo": "flake-compat",
        "rev": "b4a34015c698c7793d592d66adbab377907a2be8",
        "type": "github"
      },
      "original": {
        "owner": "edolstra",
        "repo": "flake-compat",
        "type": "github"
      }
    },
    "flake-compat_7": {
      "flake": false,
      "locked": {
        "lastModified": 1647532380,
        "narHash": "sha256-wswAxyO8AJTH7d5oU8VK82yBCpqwA+p6kLgpb1f1PAY=",
        "owner": "input-output-hk",
        "repo": "flake-compat",
        "rev": "7da118186435255a30b5ffeabba9629c344c0bec",
        "type": "github"
      },
      "original": {
        "owner": "input-output-hk",
        "ref": "fixes",
        "repo": "flake-compat",
        "type": "github"
      }
    },
    "flake-compat_8": {
      "flake": false,
      "locked": {
        "lastModified": 1650374568,
        "narHash": "sha256-Z+s0J8/r907g149rllvwhb4pKi8Wam5ij0st8PwAh+E=",
        "owner": "edolstra",
        "repo": "flake-compat",
        "rev": "b4a34015c698c7793d592d66adbab377907a2be8",
        "type": "github"
      },
      "original": {
        "owner": "edolstra",
        "repo": "flake-compat",
        "type": "github"
      }
    },
    "flake-compat_9": {
      "flake": false,
      "locked": {
        "lastModified": 1635892615,
        "narHash": "sha256-harGbMZr4hzat2BWBU+Y5OYXlu+fVz7E4WeQzHi5o8A=",
        "owner": "input-output-hk",
        "repo": "flake-compat",
        "rev": "eca47d3377946315596da653862d341ee5341318",
        "type": "github"
      },
      "original": {
        "owner": "input-output-hk",
        "repo": "flake-compat",
        "type": "github"
      }
    },
    "flake-utils": {
      "locked": {
        "lastModified": 1667395993,
        "narHash": "sha256-nuEHfE/LcWyuSWnS8t12N1wc105Qtau+/OdUAjtQ0rA=",
        "owner": "numtide",
        "repo": "flake-utils",
        "rev": "5aed5285a952e0b949eb3ba02c12fa4fcfef535f",
        "type": "github"
      },
      "original": {
        "owner": "numtide",
        "repo": "flake-utils",
        "type": "github"
      }
    },
    "flake-utils_10": {
      "locked": {
        "lastModified": 1653893745,
        "narHash": "sha256-0jntwV3Z8//YwuOjzhV2sgJJPt+HY6KhU7VZUL0fKZQ=",
        "owner": "numtide",
        "repo": "flake-utils",
        "rev": "1ed9fb1935d260de5fe1c2f7ee0ebaae17ed2fa1",
        "type": "github"
      },
      "original": {
        "owner": "numtide",
        "repo": "flake-utils",
        "type": "github"
      }
    },
    "flake-utils_11": {
      "locked": {
        "lastModified": 1644229661,
        "narHash": "sha256-1YdnJAsNy69bpcjuoKdOYQX0YxZBiCYZo4Twxerqv7k=",
        "owner": "numtide",
        "repo": "flake-utils",
        "rev": "3cecb5b042f7f209c56ffd8371b2711a290ec797",
        "type": "github"
      },
      "original": {
        "owner": "numtide",
        "repo": "flake-utils",
        "type": "github"
      }
    },
    "flake-utils_12": {
      "locked": {
        "lastModified": 1623875721,
        "narHash": "sha256-A8BU7bjS5GirpAUv4QA+QnJ4CceLHkcXdRp4xITDB0s=",
        "owner": "numtide",
        "repo": "flake-utils",
        "rev": "f7e004a55b120c02ecb6219596820fcd32ca8772",
        "type": "github"
      },
      "original": {
        "owner": "numtide",
        "repo": "flake-utils",
        "type": "github"
      }
    },
    "flake-utils_13": {
      "locked": {
        "lastModified": 1623875721,
        "narHash": "sha256-A8BU7bjS5GirpAUv4QA+QnJ4CceLHkcXdRp4xITDB0s=",
        "owner": "numtide",
        "repo": "flake-utils",
        "rev": "f7e004a55b120c02ecb6219596820fcd32ca8772",
        "type": "github"
      },
      "original": {
        "owner": "numtide",
        "repo": "flake-utils",
        "type": "github"
      }
    },
    "flake-utils_14": {
      "locked": {
        "lastModified": 1623875721,
        "narHash": "sha256-A8BU7bjS5GirpAUv4QA+QnJ4CceLHkcXdRp4xITDB0s=",
        "owner": "numtide",
        "repo": "flake-utils",
        "rev": "f7e004a55b120c02ecb6219596820fcd32ca8772",
        "type": "github"
      },
      "original": {
        "owner": "numtide",
        "repo": "flake-utils",
        "type": "github"
      }
    },
    "flake-utils_15": {
      "locked": {
        "lastModified": 1644229661,
        "narHash": "sha256-1YdnJAsNy69bpcjuoKdOYQX0YxZBiCYZo4Twxerqv7k=",
        "owner": "numtide",
        "repo": "flake-utils",
        "rev": "3cecb5b042f7f209c56ffd8371b2711a290ec797",
        "type": "github"
      },
      "original": {
        "owner": "numtide",
        "repo": "flake-utils",
        "type": "github"
      }
    },
    "flake-utils_16": {
      "locked": {
        "lastModified": 1653893745,
        "narHash": "sha256-0jntwV3Z8//YwuOjzhV2sgJJPt+HY6KhU7VZUL0fKZQ=",
        "owner": "numtide",
        "repo": "flake-utils",
        "rev": "1ed9fb1935d260de5fe1c2f7ee0ebaae17ed2fa1",
        "type": "github"
      },
      "original": {
        "owner": "numtide",
        "repo": "flake-utils",
        "type": "github"
      }
    },
    "flake-utils_17": {
      "locked": {
        "lastModified": 1659877975,
        "narHash": "sha256-zllb8aq3YO3h8B/U0/J1WBgAL8EX5yWf5pMj3G0NAmc=",
        "owner": "numtide",
        "repo": "flake-utils",
        "rev": "c0e246b9b83f637f4681389ecabcb2681b4f3af0",
        "type": "github"
      },
      "original": {
        "owner": "numtide",
        "repo": "flake-utils",
        "type": "github"
      }
    },
    "flake-utils_18": {
      "locked": {
        "lastModified": 1653893745,
        "narHash": "sha256-0jntwV3Z8//YwuOjzhV2sgJJPt+HY6KhU7VZUL0fKZQ=",
        "owner": "numtide",
        "repo": "flake-utils",
        "rev": "1ed9fb1935d260de5fe1c2f7ee0ebaae17ed2fa1",
        "type": "github"
      },
      "original": {
        "owner": "numtide",
        "repo": "flake-utils",
        "type": "github"
      }
    },
    "flake-utils_19": {
      "locked": {
        "lastModified": 1644229661,
        "narHash": "sha256-1YdnJAsNy69bpcjuoKdOYQX0YxZBiCYZo4Twxerqv7k=",
        "owner": "numtide",
        "repo": "flake-utils",
        "rev": "3cecb5b042f7f209c56ffd8371b2711a290ec797",
        "type": "github"
      },
      "original": {
        "owner": "numtide",
        "repo": "flake-utils",
        "type": "github"
      }
    },
    "flake-utils_2": {
      "locked": {
        "lastModified": 1644229661,
        "narHash": "sha256-1YdnJAsNy69bpcjuoKdOYQX0YxZBiCYZo4Twxerqv7k=",
        "owner": "numtide",
        "repo": "flake-utils",
        "rev": "3cecb5b042f7f209c56ffd8371b2711a290ec797",
        "type": "github"
      },
      "original": {
        "owner": "numtide",
        "repo": "flake-utils",
        "type": "github"
      }
    },
    "flake-utils_20": {
      "locked": {
        "lastModified": 1653893745,
        "narHash": "sha256-0jntwV3Z8//YwuOjzhV2sgJJPt+HY6KhU7VZUL0fKZQ=",
        "owner": "numtide",
        "repo": "flake-utils",
        "rev": "1ed9fb1935d260de5fe1c2f7ee0ebaae17ed2fa1",
        "type": "github"
      },
      "original": {
        "owner": "numtide",
        "repo": "flake-utils",
        "type": "github"
      }
    },
    "flake-utils_21": {
      "locked": {
        "lastModified": 1659877975,
        "narHash": "sha256-zllb8aq3YO3h8B/U0/J1WBgAL8EX5yWf5pMj3G0NAmc=",
        "owner": "numtide",
        "repo": "flake-utils",
        "rev": "c0e246b9b83f637f4681389ecabcb2681b4f3af0",
        "type": "github"
      },
      "original": {
        "owner": "numtide",
        "repo": "flake-utils",
        "type": "github"
      }
    },
    "flake-utils_22": {
      "locked": {
        "lastModified": 1653893745,
        "narHash": "sha256-0jntwV3Z8//YwuOjzhV2sgJJPt+HY6KhU7VZUL0fKZQ=",
        "owner": "numtide",
        "repo": "flake-utils",
        "rev": "1ed9fb1935d260de5fe1c2f7ee0ebaae17ed2fa1",
        "type": "github"
      },
      "original": {
        "owner": "numtide",
        "repo": "flake-utils",
        "type": "github"
      }
    },
    "flake-utils_3": {
      "locked": {
        "lastModified": 1644229661,
        "narHash": "sha256-1YdnJAsNy69bpcjuoKdOYQX0YxZBiCYZo4Twxerqv7k=",
        "owner": "numtide",
        "repo": "flake-utils",
        "rev": "3cecb5b042f7f209c56ffd8371b2711a290ec797",
        "type": "github"
      },
      "original": {
        "owner": "numtide",
        "repo": "flake-utils",
        "type": "github"
      }
    },
    "flake-utils_4": {
      "locked": {
        "lastModified": 1623875721,
        "narHash": "sha256-A8BU7bjS5GirpAUv4QA+QnJ4CceLHkcXdRp4xITDB0s=",
        "owner": "numtide",
        "repo": "flake-utils",
        "rev": "f7e004a55b120c02ecb6219596820fcd32ca8772",
        "type": "github"
      },
      "original": {
        "owner": "numtide",
        "repo": "flake-utils",
        "type": "github"
      }
    },
    "flake-utils_5": {
      "locked": {
        "lastModified": 1623875721,
        "narHash": "sha256-A8BU7bjS5GirpAUv4QA+QnJ4CceLHkcXdRp4xITDB0s=",
        "owner": "numtide",
        "repo": "flake-utils",
        "rev": "f7e004a55b120c02ecb6219596820fcd32ca8772",
        "type": "github"
      },
      "original": {
        "owner": "numtide",
        "repo": "flake-utils",
        "type": "github"
      }
    },
    "flake-utils_6": {
      "locked": {
        "lastModified": 1623875721,
        "narHash": "sha256-A8BU7bjS5GirpAUv4QA+QnJ4CceLHkcXdRp4xITDB0s=",
        "owner": "numtide",
        "repo": "flake-utils",
        "rev": "f7e004a55b120c02ecb6219596820fcd32ca8772",
        "type": "github"
      },
      "original": {
        "owner": "numtide",
        "repo": "flake-utils",
        "type": "github"
      }
    },
    "flake-utils_7": {
      "locked": {
        "lastModified": 1644229661,
        "narHash": "sha256-1YdnJAsNy69bpcjuoKdOYQX0YxZBiCYZo4Twxerqv7k=",
        "owner": "numtide",
        "repo": "flake-utils",
        "rev": "3cecb5b042f7f209c56ffd8371b2711a290ec797",
        "type": "github"
      },
      "original": {
        "owner": "numtide",
        "repo": "flake-utils",
        "type": "github"
      }
    },
    "flake-utils_8": {
      "locked": {
        "lastModified": 1653893745,
        "narHash": "sha256-0jntwV3Z8//YwuOjzhV2sgJJPt+HY6KhU7VZUL0fKZQ=",
        "owner": "numtide",
        "repo": "flake-utils",
        "rev": "1ed9fb1935d260de5fe1c2f7ee0ebaae17ed2fa1",
        "type": "github"
      },
      "original": {
        "owner": "numtide",
        "repo": "flake-utils",
        "type": "github"
      }
    },
    "flake-utils_9": {
      "locked": {
        "lastModified": 1659877975,
        "narHash": "sha256-zllb8aq3YO3h8B/U0/J1WBgAL8EX5yWf5pMj3G0NAmc=",
        "owner": "numtide",
        "repo": "flake-utils",
        "rev": "c0e246b9b83f637f4681389ecabcb2681b4f3af0",
        "type": "github"
      },
      "original": {
        "owner": "numtide",
        "repo": "flake-utils",
        "type": "github"
      }
    },
    "ghc-8.6.5-iohk": {
      "flake": false,
      "locked": {
        "lastModified": 1600920045,
        "narHash": "sha256-DO6kxJz248djebZLpSzTGD6s8WRpNI9BTwUeOf5RwY8=",
        "owner": "input-output-hk",
        "repo": "ghc",
        "rev": "95713a6ecce4551240da7c96b6176f980af75cae",
        "type": "github"
      },
      "original": {
        "owner": "input-output-hk",
        "ref": "release/8.6.5-iohk",
        "repo": "ghc",
        "type": "github"
      }
    },
    "ghc-8.6.5-iohk_10": {
      "flake": false,
      "locked": {
        "lastModified": 1600920045,
        "narHash": "sha256-DO6kxJz248djebZLpSzTGD6s8WRpNI9BTwUeOf5RwY8=",
        "owner": "input-output-hk",
        "repo": "ghc",
        "rev": "95713a6ecce4551240da7c96b6176f980af75cae",
        "type": "github"
      },
      "original": {
        "owner": "input-output-hk",
        "ref": "release/8.6.5-iohk",
        "repo": "ghc",
        "type": "github"
      }
    },
    "ghc-8.6.5-iohk_11": {
      "flake": false,
      "locked": {
        "lastModified": 1600920045,
        "narHash": "sha256-DO6kxJz248djebZLpSzTGD6s8WRpNI9BTwUeOf5RwY8=",
        "owner": "input-output-hk",
        "repo": "ghc",
        "rev": "95713a6ecce4551240da7c96b6176f980af75cae",
        "type": "github"
      },
      "original": {
        "owner": "input-output-hk",
        "ref": "release/8.6.5-iohk",
        "repo": "ghc",
        "type": "github"
      }
    },
    "ghc-8.6.5-iohk_12": {
      "flake": false,
      "locked": {
        "lastModified": 1600920045,
        "narHash": "sha256-DO6kxJz248djebZLpSzTGD6s8WRpNI9BTwUeOf5RwY8=",
        "owner": "input-output-hk",
        "repo": "ghc",
        "rev": "95713a6ecce4551240da7c96b6176f980af75cae",
        "type": "github"
      },
      "original": {
        "owner": "input-output-hk",
        "ref": "release/8.6.5-iohk",
        "repo": "ghc",
        "type": "github"
      }
    },
    "ghc-8.6.5-iohk_2": {
      "flake": false,
      "locked": {
        "lastModified": 1600920045,
        "narHash": "sha256-DO6kxJz248djebZLpSzTGD6s8WRpNI9BTwUeOf5RwY8=",
        "owner": "input-output-hk",
        "repo": "ghc",
        "rev": "95713a6ecce4551240da7c96b6176f980af75cae",
        "type": "github"
      },
      "original": {
        "owner": "input-output-hk",
        "ref": "release/8.6.5-iohk",
        "repo": "ghc",
        "type": "github"
      }
    },
    "ghc-8.6.5-iohk_3": {
      "flake": false,
      "locked": {
        "lastModified": 1600920045,
        "narHash": "sha256-DO6kxJz248djebZLpSzTGD6s8WRpNI9BTwUeOf5RwY8=",
        "owner": "input-output-hk",
        "repo": "ghc",
        "rev": "95713a6ecce4551240da7c96b6176f980af75cae",
        "type": "github"
      },
      "original": {
        "owner": "input-output-hk",
        "ref": "release/8.6.5-iohk",
        "repo": "ghc",
        "type": "github"
      }
    },
    "ghc-8.6.5-iohk_4": {
      "flake": false,
      "locked": {
        "lastModified": 1600920045,
        "narHash": "sha256-DO6kxJz248djebZLpSzTGD6s8WRpNI9BTwUeOf5RwY8=",
        "owner": "input-output-hk",
        "repo": "ghc",
        "rev": "95713a6ecce4551240da7c96b6176f980af75cae",
        "type": "github"
      },
      "original": {
        "owner": "input-output-hk",
        "ref": "release/8.6.5-iohk",
        "repo": "ghc",
        "type": "github"
      }
    },
    "ghc-8.6.5-iohk_5": {
      "flake": false,
      "locked": {
        "lastModified": 1600920045,
        "narHash": "sha256-DO6kxJz248djebZLpSzTGD6s8WRpNI9BTwUeOf5RwY8=",
        "owner": "input-output-hk",
        "repo": "ghc",
        "rev": "95713a6ecce4551240da7c96b6176f980af75cae",
        "type": "github"
      },
      "original": {
        "owner": "input-output-hk",
        "ref": "release/8.6.5-iohk",
        "repo": "ghc",
        "type": "github"
      }
    },
    "ghc-8.6.5-iohk_6": {
      "flake": false,
      "locked": {
        "lastModified": 1600920045,
        "narHash": "sha256-DO6kxJz248djebZLpSzTGD6s8WRpNI9BTwUeOf5RwY8=",
        "owner": "input-output-hk",
        "repo": "ghc",
        "rev": "95713a6ecce4551240da7c96b6176f980af75cae",
        "type": "github"
      },
      "original": {
        "owner": "input-output-hk",
        "ref": "release/8.6.5-iohk",
        "repo": "ghc",
        "type": "github"
      }
    },
    "ghc-8.6.5-iohk_7": {
      "flake": false,
      "locked": {
        "lastModified": 1600920045,
        "narHash": "sha256-DO6kxJz248djebZLpSzTGD6s8WRpNI9BTwUeOf5RwY8=",
        "owner": "input-output-hk",
        "repo": "ghc",
        "rev": "95713a6ecce4551240da7c96b6176f980af75cae",
        "type": "github"
      },
      "original": {
        "owner": "input-output-hk",
        "ref": "release/8.6.5-iohk",
        "repo": "ghc",
        "type": "github"
      }
    },
    "ghc-8.6.5-iohk_8": {
      "flake": false,
      "locked": {
        "lastModified": 1600920045,
        "narHash": "sha256-DO6kxJz248djebZLpSzTGD6s8WRpNI9BTwUeOf5RwY8=",
        "owner": "input-output-hk",
        "repo": "ghc",
        "rev": "95713a6ecce4551240da7c96b6176f980af75cae",
        "type": "github"
      },
      "original": {
        "owner": "input-output-hk",
        "ref": "release/8.6.5-iohk",
        "repo": "ghc",
        "type": "github"
      }
    },
    "ghc-8.6.5-iohk_9": {
      "flake": false,
      "locked": {
        "lastModified": 1600920045,
        "narHash": "sha256-DO6kxJz248djebZLpSzTGD6s8WRpNI9BTwUeOf5RwY8=",
        "owner": "input-output-hk",
        "repo": "ghc",
        "rev": "95713a6ecce4551240da7c96b6176f980af75cae",
        "type": "github"
      },
      "original": {
        "owner": "input-output-hk",
        "ref": "release/8.6.5-iohk",
        "repo": "ghc",
        "type": "github"
      }
    },
    "gomod2nix": {
      "inputs": {
        "nixpkgs": "nixpkgs_8",
        "utils": "utils_5"
      },
      "locked": {
        "lastModified": 1655245309,
        "narHash": "sha256-d/YPoQ/vFn1+GTmSdvbSBSTOai61FONxB4+Lt6w/IVI=",
        "owner": "tweag",
        "repo": "gomod2nix",
        "rev": "40d32f82fc60d66402eb0972e6e368aeab3faf58",
        "type": "github"
      },
      "original": {
        "owner": "tweag",
        "repo": "gomod2nix",
        "type": "github"
      }
    },
    "gomod2nix_2": {
      "inputs": {
        "nixpkgs": "nixpkgs_16",
        "utils": "utils_10"
      },
      "locked": {
        "lastModified": 1655245309,
        "narHash": "sha256-d/YPoQ/vFn1+GTmSdvbSBSTOai61FONxB4+Lt6w/IVI=",
        "owner": "tweag",
        "repo": "gomod2nix",
        "rev": "40d32f82fc60d66402eb0972e6e368aeab3faf58",
        "type": "github"
      },
      "original": {
        "owner": "tweag",
        "repo": "gomod2nix",
        "type": "github"
      }
    },
    "gomod2nix_3": {
      "inputs": {
        "nixpkgs": "nixpkgs_20",
        "utils": "utils_11"
      },
      "locked": {
        "lastModified": 1655245309,
        "narHash": "sha256-d/YPoQ/vFn1+GTmSdvbSBSTOai61FONxB4+Lt6w/IVI=",
        "owner": "tweag",
        "repo": "gomod2nix",
        "rev": "40d32f82fc60d66402eb0972e6e368aeab3faf58",
        "type": "github"
      },
      "original": {
        "owner": "tweag",
        "repo": "gomod2nix",
        "type": "github"
      }
    },
    "hackage": {
      "flake": false,
      "locked": {
        "lastModified": 1654219082,
        "narHash": "sha256-sm59eg5wSrfIAjNXfBaaOBQ8daghF3g1NiGazYfj+no=",
        "owner": "input-output-hk",
        "repo": "hackage.nix",
        "rev": "fc90e7c5dea0483bacb01fc00bd2ab8f8e72500d",
        "type": "github"
      },
      "original": {
        "owner": "input-output-hk",
        "repo": "hackage.nix",
        "type": "github"
      }
    },
    "hackageNix": {
      "flake": false,
      "locked": {
        "lastModified": 1665882657,
        "narHash": "sha256-3eiHY9Lt2vTeMsrT6yssbd+nfx/i5avfxosigx7bCxU=",
        "owner": "input-output-hk",
        "repo": "hackage.nix",
        "rev": "8e5b6856f99ed790c387fa76bdad9dcc94b3a54c",
        "type": "github"
      },
      "original": {
        "owner": "input-output-hk",
        "repo": "hackage.nix",
        "type": "github"
      }
    },
    "hackageNix_2": {
      "flake": false,
      "locked": {
        "lastModified": 1656898050,
        "narHash": "sha256-jemAb/Wm/uT+QhV12GlyeA5euSWxYzr2HOYoK4MZps0=",
        "owner": "input-output-hk",
        "repo": "hackage.nix",
        "rev": "4f1dd530219ca1165f523ffb2c62213ebede4046",
        "type": "github"
      },
      "original": {
        "owner": "input-output-hk",
        "repo": "hackage.nix",
        "type": "github"
      }
    },
    "hackage_10": {
      "flake": false,
      "locked": {
        "lastModified": 1669338728,
        "narHash": "sha256-a+/QK3TeSgzLnL1z/EkqROo3cwB6VXV3BmvkvvGPSzM=",
        "owner": "input-output-hk",
        "repo": "hackage.nix",
        "rev": "d044e9fd6eb02330eda094e3b7a61d4d23f8544a",
        "type": "github"
      },
      "original": {
        "owner": "input-output-hk",
        "repo": "hackage.nix",
        "type": "github"
      }
    },
    "hackage_2": {
      "flake": false,
      "locked": {
        "lastModified": 1643073363,
        "narHash": "sha256-66oSXQKEDIOSQ2uKAS9facCX/Zuh/jFgyFDtxEqN9sk=",
        "owner": "input-output-hk",
        "repo": "hackage.nix",
        "rev": "4ef9bd3a32316ce236164c7ebff00ebeb33236e2",
        "type": "github"
      },
      "original": {
        "owner": "input-output-hk",
        "repo": "hackage.nix",
        "type": "github"
      }
    },
    "hackage_3": {
      "flake": false,
      "locked": {
        "lastModified": 1643073363,
        "narHash": "sha256-66oSXQKEDIOSQ2uKAS9facCX/Zuh/jFgyFDtxEqN9sk=",
        "owner": "input-output-hk",
        "repo": "hackage.nix",
        "rev": "4ef9bd3a32316ce236164c7ebff00ebeb33236e2",
        "type": "github"
      },
      "original": {
        "owner": "input-output-hk",
        "repo": "hackage.nix",
        "type": "github"
      }
    },
    "hackage_4": {
      "flake": false,
      "locked": {
        "lastModified": 1639098768,
        "narHash": "sha256-DZ4sG8FeDxWvBLixrj0jELXjtebZ0SCCPmQW43HNzIE=",
        "owner": "input-output-hk",
        "repo": "hackage.nix",
        "rev": "c7b123af6b0b9b364cab03363504d42dca16a4b5",
        "type": "github"
      },
      "original": {
        "owner": "input-output-hk",
        "repo": "hackage.nix",
        "type": "github"
      }
    },
    "hackage_5": {
      "flake": false,
      "locked": {
        "lastModified": 1669857312,
        "narHash": "sha256-m0jYF2gOKTaCcedV+dZkCjVbfv0CWkRziCeEk/NF/34=",
        "owner": "input-output-hk",
        "repo": "hackage.nix",
        "rev": "8299f5acc68f0e91563e7688f24cbc70391600bf",
        "type": "github"
      },
      "original": {
        "owner": "input-output-hk",
        "repo": "hackage.nix",
        "type": "github"
      }
    },
    "hackage_6": {
      "flake": false,
      "locked": {
        "lastModified": 1643073363,
        "narHash": "sha256-66oSXQKEDIOSQ2uKAS9facCX/Zuh/jFgyFDtxEqN9sk=",
        "owner": "input-output-hk",
        "repo": "hackage.nix",
        "rev": "4ef9bd3a32316ce236164c7ebff00ebeb33236e2",
        "type": "github"
      },
      "original": {
        "owner": "input-output-hk",
        "repo": "hackage.nix",
        "type": "github"
      }
    },
    "hackage_7": {
      "flake": false,
      "locked": {
        "lastModified": 1643073363,
        "narHash": "sha256-66oSXQKEDIOSQ2uKAS9facCX/Zuh/jFgyFDtxEqN9sk=",
        "owner": "input-output-hk",
        "repo": "hackage.nix",
        "rev": "4ef9bd3a32316ce236164c7ebff00ebeb33236e2",
        "type": "github"
      },
      "original": {
        "owner": "input-output-hk",
        "repo": "hackage.nix",
        "type": "github"
      }
    },
    "hackage_8": {
      "flake": false,
      "locked": {
        "lastModified": 1639098768,
        "narHash": "sha256-DZ4sG8FeDxWvBLixrj0jELXjtebZ0SCCPmQW43HNzIE=",
        "owner": "input-output-hk",
        "repo": "hackage.nix",
        "rev": "c7b123af6b0b9b364cab03363504d42dca16a4b5",
        "type": "github"
      },
      "original": {
        "owner": "input-output-hk",
        "repo": "hackage.nix",
        "type": "github"
      }
    },
    "hackage_9": {
      "flake": false,
      "locked": {
        "lastModified": 1667783503,
        "narHash": "sha256-25ZZPMQi9YQbXz3tZYPECVUI0FAQkJcDUIA/v8+mo9E=",
        "owner": "input-output-hk",
        "repo": "hackage.nix",
        "rev": "1f77f69e6dd92b5130cbe681b74e8fc0d29d63ff",
        "type": "github"
      },
      "original": {
        "owner": "input-output-hk",
        "repo": "hackage.nix",
        "type": "github"
      }
    },
    "haskell-nix": {
      "inputs": {
        "HTTP": "HTTP",
        "cabal-32": "cabal-32",
        "cabal-34": "cabal-34",
        "cabal-36": "cabal-36",
        "cardano-shell": "cardano-shell",
        "flake-utils": "flake-utils_2",
        "ghc-8.6.5-iohk": "ghc-8.6.5-iohk",
        "hackage": "hackage",
        "hpc-coveralls": "hpc-coveralls",
        "hydra": "hydra",
        "nix-tools": "nix-tools",
        "nixpkgs": [
          "kupo-nixos",
          "haskell-nix",
          "nixpkgs-unstable"
        ],
        "nixpkgs-2003": "nixpkgs-2003",
        "nixpkgs-2105": "nixpkgs-2105",
        "nixpkgs-2111": "nixpkgs-2111",
        "nixpkgs-unstable": "nixpkgs-unstable",
        "old-ghc-nix": "old-ghc-nix",
        "stackage": "stackage"
      },
      "locked": {
        "lastModified": 1654219238,
        "narHash": "sha256-PMS7uSQjYCjsjUfVidTdKcuNtKNu5VPmeNvxruT72go=",
        "owner": "input-output-hk",
        "repo": "haskell.nix",
        "rev": "974a61451bb1d41b32090eb51efd7ada026d16d9",
        "type": "github"
      },
      "original": {
        "owner": "input-output-hk",
        "repo": "haskell.nix",
        "rev": "974a61451bb1d41b32090eb51efd7ada026d16d9",
        "type": "github"
      }
    },
    "haskell-nix_2": {
      "inputs": {
        "HTTP": "HTTP_6",
        "cabal-32": "cabal-32_6",
        "cabal-34": "cabal-34_6",
        "cabal-36": "cabal-36_5",
        "cardano-shell": "cardano-shell_6",
        "flake-compat": "flake-compat_5",
        "flake-utils": "flake-utils_7",
        "ghc-8.6.5-iohk": "ghc-8.6.5-iohk_6",
        "hackage": "hackage_5",
        "hpc-coveralls": "hpc-coveralls_6",
        "hydra": "hydra_3",
        "iserv-proxy": "iserv-proxy",
        "nixpkgs": [
          "ogmios",
          "nixpkgs"
        ],
        "nixpkgs-2003": "nixpkgs-2003_6",
        "nixpkgs-2105": "nixpkgs-2105_6",
        "nixpkgs-2111": "nixpkgs-2111_6",
        "nixpkgs-2205": "nixpkgs-2205_2",
        "nixpkgs-2211": "nixpkgs-2211",
        "nixpkgs-unstable": "nixpkgs-unstable_6",
        "old-ghc-nix": "old-ghc-nix_6",
        "stackage": "stackage_6",
        "tullia": "tullia"
      },
      "locked": {
        "lastModified": 1670464865,
        "narHash": "sha256-OP4w1Cc2xXKya5GbViX2PwX4Gre/GyE2gT9NIVzcIyw=",
        "owner": "input-output-hk",
        "repo": "haskell.nix",
        "rev": "6c992eacf65c19e29ae5296b11def11813179643",
        "type": "github"
      },
      "original": {
        "owner": "input-output-hk",
        "repo": "haskell.nix",
        "type": "github"
      }
    },
    "haskell-nix_3": {
      "inputs": {
        "HTTP": "HTTP_11",
        "cabal-32": "cabal-32_11",
        "cabal-34": "cabal-34_11",
        "cabal-36": "cabal-36_9",
        "cardano-shell": "cardano-shell_11",
        "flake-compat": "flake-compat_9",
        "flake-utils": "flake-utils_15",
        "ghc-8.6.5-iohk": "ghc-8.6.5-iohk_11",
        "hackage": "hackage_9",
        "hpc-coveralls": "hpc-coveralls_11",
        "hydra": "hydra_5",
        "nixpkgs": [
          "ogmios-nixos",
          "nixpkgs"
        ],
        "nixpkgs-2003": "nixpkgs-2003_11",
        "nixpkgs-2105": "nixpkgs-2105_11",
        "nixpkgs-2111": "nixpkgs-2111_11",
        "nixpkgs-2205": "nixpkgs-2205_3",
        "nixpkgs-unstable": "nixpkgs-unstable_11",
        "old-ghc-nix": "old-ghc-nix_11",
        "stackage": "stackage_11",
        "tullia": "tullia_2"
      },
      "locked": {
        "lastModified": 1667783630,
        "narHash": "sha256-IzbvNxsOVxHJGY70qAzaEOPmz4Fw93+4qLFd2on/ZAc=",
        "owner": "input-output-hk",
        "repo": "haskell.nix",
        "rev": "f1f330065199dc4eca017bc21de0c67bc46df393",
        "type": "github"
      },
      "original": {
        "owner": "input-output-hk",
        "repo": "haskell.nix",
        "type": "github"
      }
    },
    "haskell-nix_4": {
      "inputs": {
        "HTTP": "HTTP_12",
        "cabal-32": "cabal-32_12",
        "cabal-34": "cabal-34_12",
        "cabal-36": "cabal-36_10",
        "cardano-shell": "cardano-shell_12",
        "flake-compat": "flake-compat_12",
        "flake-utils": "flake-utils_19",
        "ghc-8.6.5-iohk": "ghc-8.6.5-iohk_12",
        "hackage": "hackage_10",
        "hpc-coveralls": "hpc-coveralls_12",
        "hydra": "hydra_6",
        "nixpkgs": [
          "plutip",
          "bot-plutus-interface",
          "nixpkgs"
        ],
        "nixpkgs-2003": "nixpkgs-2003_12",
        "nixpkgs-2105": "nixpkgs-2105_12",
        "nixpkgs-2111": "nixpkgs-2111_12",
        "nixpkgs-2205": "nixpkgs-2205_4",
        "nixpkgs-unstable": "nixpkgs-unstable_12",
        "old-ghc-nix": "old-ghc-nix_12",
        "stackage": "stackage_12",
        "tullia": "tullia_3"
      },
      "locked": {
        "lastModified": 1669338917,
        "narHash": "sha256-jwZ/I4VXGvpDkC/59c3rQPNBpQdTirJwXEu5KejJIHo=",
        "owner": "input-output-hk",
        "repo": "haskell.nix",
        "rev": "7f8ccbda20e5ab12780162f045656061334b531a",
        "type": "github"
      },
      "original": {
        "owner": "input-output-hk",
        "repo": "haskell.nix",
        "type": "github"
      }
    },
    "haskellNix": {
      "inputs": {
        "HTTP": "HTTP_2",
        "cabal-32": "cabal-32_2",
        "cabal-34": "cabal-34_2",
        "cabal-36": "cabal-36_2",
        "cardano-shell": "cardano-shell_2",
        "flake-compat": "flake-compat_3",
        "flake-utils": "flake-utils_3",
        "ghc-8.6.5-iohk": "ghc-8.6.5-iohk_2",
        "hackage": [
          "ogmios",
          "cardano-node",
          "hackageNix"
        ],
        "hpc-coveralls": "hpc-coveralls_2",
        "hydra": "hydra_2",
        "nixpkgs": [
          "ogmios",
          "cardano-node",
          "nixpkgs"
        ],
        "nixpkgs-2003": "nixpkgs-2003_2",
        "nixpkgs-2105": "nixpkgs-2105_2",
        "nixpkgs-2111": "nixpkgs-2111_2",
        "nixpkgs-2205": "nixpkgs-2205",
        "nixpkgs-unstable": "nixpkgs-unstable_2",
        "old-ghc-nix": "old-ghc-nix_2",
        "stackage": "stackage_2"
      },
      "locked": {
        "lastModified": 1665882789,
        "narHash": "sha256-vD9voCqq4F100RDO3KlfdKZE81NyD++NJjvf3KNNbHA=",
        "owner": "input-output-hk",
        "repo": "haskell.nix",
        "rev": "9af167fb4343539ca99465057262f289b44f55da",
        "type": "github"
      },
      "original": {
        "owner": "input-output-hk",
        "repo": "haskell.nix",
        "type": "github"
      }
    },
    "haskellNix_2": {
      "inputs": {
        "HTTP": "HTTP_3",
        "cabal-32": "cabal-32_3",
        "cabal-34": "cabal-34_3",
        "cabal-36": "cabal-36_3",
        "cardano-shell": "cardano-shell_3",
        "flake-utils": "flake-utils_4",
        "ghc-8.6.5-iohk": "ghc-8.6.5-iohk_3",
        "hackage": "hackage_2",
        "hpc-coveralls": "hpc-coveralls_3",
        "nix-tools": "nix-tools_2",
        "nixpkgs": [
          "ogmios",
          "cardano-node",
          "node-snapshot",
          "nixpkgs"
        ],
        "nixpkgs-2003": "nixpkgs-2003_3",
        "nixpkgs-2105": "nixpkgs-2105_3",
        "nixpkgs-2111": "nixpkgs-2111_3",
        "nixpkgs-unstable": "nixpkgs-unstable_3",
        "old-ghc-nix": "old-ghc-nix_3",
        "stackage": "stackage_3"
      },
      "locked": {
        "lastModified": 1643073543,
        "narHash": "sha256-g2l/KDWzMRTFRugNVcx3CPZeyA5BNcH9/zDiqFpprB4=",
        "owner": "input-output-hk",
        "repo": "haskell.nix",
        "rev": "14f740c7c8f535581c30b1697018e389680e24cb",
        "type": "github"
      },
      "original": {
        "owner": "input-output-hk",
        "repo": "haskell.nix",
        "type": "github"
      }
    },
    "haskellNix_3": {
      "inputs": {
        "HTTP": "HTTP_4",
        "cabal-32": "cabal-32_4",
        "cabal-34": "cabal-34_4",
        "cabal-36": "cabal-36_4",
        "cardano-shell": "cardano-shell_4",
        "flake-utils": "flake-utils_5",
        "ghc-8.6.5-iohk": "ghc-8.6.5-iohk_4",
        "hackage": "hackage_3",
        "hpc-coveralls": "hpc-coveralls_4",
        "nix-tools": "nix-tools_3",
        "nixpkgs": [
          "ogmios",
          "cardano-node",
          "node-snapshot",
          "membench",
          "cardano-node-snapshot",
          "nixpkgs"
        ],
        "nixpkgs-2003": "nixpkgs-2003_4",
        "nixpkgs-2105": "nixpkgs-2105_4",
        "nixpkgs-2111": "nixpkgs-2111_4",
        "nixpkgs-unstable": "nixpkgs-unstable_4",
        "old-ghc-nix": "old-ghc-nix_4",
        "stackage": "stackage_4"
      },
      "locked": {
        "lastModified": 1643073543,
        "narHash": "sha256-g2l/KDWzMRTFRugNVcx3CPZeyA5BNcH9/zDiqFpprB4=",
        "owner": "input-output-hk",
        "repo": "haskell.nix",
        "rev": "14f740c7c8f535581c30b1697018e389680e24cb",
        "type": "github"
      },
      "original": {
        "owner": "input-output-hk",
        "repo": "haskell.nix",
        "type": "github"
      }
    },
    "haskellNix_4": {
      "inputs": {
        "HTTP": "HTTP_5",
        "cabal-32": "cabal-32_5",
        "cabal-34": "cabal-34_5",
        "cardano-shell": "cardano-shell_5",
        "flake-utils": "flake-utils_6",
        "ghc-8.6.5-iohk": "ghc-8.6.5-iohk_5",
        "hackage": "hackage_4",
        "hpc-coveralls": "hpc-coveralls_5",
        "nix-tools": "nix-tools_4",
        "nixpkgs": [
          "ogmios",
          "cardano-node",
          "node-snapshot",
          "plutus-example",
          "nixpkgs"
        ],
        "nixpkgs-2003": "nixpkgs-2003_5",
        "nixpkgs-2105": "nixpkgs-2105_5",
        "nixpkgs-2111": "nixpkgs-2111_5",
        "nixpkgs-unstable": "nixpkgs-unstable_5",
        "old-ghc-nix": "old-ghc-nix_5",
        "stackage": "stackage_5"
      },
      "locked": {
        "lastModified": 1639098904,
        "narHash": "sha256-7VrCNEaKGLm4pTOS11dt1dRL2033oqrNCfal0uONsqA=",
        "owner": "input-output-hk",
        "repo": "haskell.nix",
        "rev": "b18c6ce0867fee77f12ecf41dc6c67f7a59d9826",
        "type": "github"
      },
      "original": {
        "owner": "input-output-hk",
        "repo": "haskell.nix",
        "type": "github"
      }
    },
    "haskellNix_5": {
      "inputs": {
        "HTTP": "HTTP_7",
        "cabal-32": "cabal-32_7",
        "cabal-34": "cabal-34_7",
        "cabal-36": "cabal-36_6",
        "cardano-shell": "cardano-shell_7",
        "flake-utils": "flake-utils_11",
        "ghc-8.6.5-iohk": "ghc-8.6.5-iohk_7",
        "hackage": [
          "ogmios-nixos",
          "cardano-node",
          "hackageNix"
        ],
        "hpc-coveralls": "hpc-coveralls_7",
        "hydra": "hydra_4",
        "nix-tools": "nix-tools_5",
        "nixpkgs": [
          "ogmios-nixos",
          "cardano-node",
          "nixpkgs"
        ],
        "nixpkgs-2003": "nixpkgs-2003_7",
        "nixpkgs-2105": "nixpkgs-2105_7",
        "nixpkgs-2111": "nixpkgs-2111_7",
        "nixpkgs-unstable": "nixpkgs-unstable_7",
        "old-ghc-nix": "old-ghc-nix_7",
        "stackage": "stackage_7"
      },
      "locked": {
        "lastModified": 1656898207,
        "narHash": "sha256-hshNfCnrmhIvM4T+O0/JRZymsHmq9YiIJ4bpzNVTD98=",
        "owner": "input-output-hk",
        "repo": "haskell.nix",
        "rev": "21230476adfef5fa77fb19fbda396f22006a02bc",
        "type": "github"
      },
      "original": {
        "owner": "input-output-hk",
        "repo": "haskell.nix",
        "type": "github"
      }
    },
    "haskellNix_6": {
      "inputs": {
        "HTTP": "HTTP_8",
        "cabal-32": "cabal-32_8",
        "cabal-34": "cabal-34_8",
        "cabal-36": "cabal-36_7",
        "cardano-shell": "cardano-shell_8",
        "flake-utils": "flake-utils_12",
        "ghc-8.6.5-iohk": "ghc-8.6.5-iohk_8",
        "hackage": "hackage_6",
        "hpc-coveralls": "hpc-coveralls_8",
        "nix-tools": "nix-tools_6",
        "nixpkgs": [
          "ogmios-nixos",
          "cardano-node",
          "node-snapshot",
          "nixpkgs"
        ],
        "nixpkgs-2003": "nixpkgs-2003_8",
        "nixpkgs-2105": "nixpkgs-2105_8",
        "nixpkgs-2111": "nixpkgs-2111_8",
        "nixpkgs-unstable": "nixpkgs-unstable_8",
        "old-ghc-nix": "old-ghc-nix_8",
        "stackage": "stackage_8"
      },
      "locked": {
        "lastModified": 1643073543,
        "narHash": "sha256-g2l/KDWzMRTFRugNVcx3CPZeyA5BNcH9/zDiqFpprB4=",
        "owner": "input-output-hk",
        "repo": "haskell.nix",
        "rev": "14f740c7c8f535581c30b1697018e389680e24cb",
        "type": "github"
      },
      "original": {
        "owner": "input-output-hk",
        "repo": "haskell.nix",
        "type": "github"
      }
    },
    "haskellNix_7": {
      "inputs": {
        "HTTP": "HTTP_9",
        "cabal-32": "cabal-32_9",
        "cabal-34": "cabal-34_9",
        "cabal-36": "cabal-36_8",
        "cardano-shell": "cardano-shell_9",
        "flake-utils": "flake-utils_13",
        "ghc-8.6.5-iohk": "ghc-8.6.5-iohk_9",
        "hackage": "hackage_7",
        "hpc-coveralls": "hpc-coveralls_9",
        "nix-tools": "nix-tools_7",
        "nixpkgs": [
          "ogmios-nixos",
          "cardano-node",
          "node-snapshot",
          "membench",
          "cardano-node-snapshot",
          "nixpkgs"
        ],
        "nixpkgs-2003": "nixpkgs-2003_9",
        "nixpkgs-2105": "nixpkgs-2105_9",
        "nixpkgs-2111": "nixpkgs-2111_9",
        "nixpkgs-unstable": "nixpkgs-unstable_9",
        "old-ghc-nix": "old-ghc-nix_9",
        "stackage": "stackage_9"
      },
      "locked": {
        "lastModified": 1643073543,
        "narHash": "sha256-g2l/KDWzMRTFRugNVcx3CPZeyA5BNcH9/zDiqFpprB4=",
        "owner": "input-output-hk",
        "repo": "haskell.nix",
        "rev": "14f740c7c8f535581c30b1697018e389680e24cb",
        "type": "github"
      },
      "original": {
        "owner": "input-output-hk",
        "repo": "haskell.nix",
        "type": "github"
      }
    },
    "haskellNix_8": {
      "inputs": {
        "HTTP": "HTTP_10",
        "cabal-32": "cabal-32_10",
        "cabal-34": "cabal-34_10",
        "cardano-shell": "cardano-shell_10",
        "flake-utils": "flake-utils_14",
        "ghc-8.6.5-iohk": "ghc-8.6.5-iohk_10",
        "hackage": "hackage_8",
        "hpc-coveralls": "hpc-coveralls_10",
        "nix-tools": "nix-tools_8",
        "nixpkgs": [
          "ogmios-nixos",
          "cardano-node",
          "node-snapshot",
          "plutus-example",
          "nixpkgs"
        ],
        "nixpkgs-2003": "nixpkgs-2003_10",
        "nixpkgs-2105": "nixpkgs-2105_10",
        "nixpkgs-2111": "nixpkgs-2111_10",
        "nixpkgs-unstable": "nixpkgs-unstable_10",
        "old-ghc-nix": "old-ghc-nix_10",
        "stackage": "stackage_10"
      },
      "locked": {
        "lastModified": 1639098904,
        "narHash": "sha256-7VrCNEaKGLm4pTOS11dt1dRL2033oqrNCfal0uONsqA=",
        "owner": "input-output-hk",
        "repo": "haskell.nix",
        "rev": "b18c6ce0867fee77f12ecf41dc6c67f7a59d9826",
        "type": "github"
      },
      "original": {
        "owner": "input-output-hk",
        "repo": "haskell.nix",
        "type": "github"
      }
    },
    "hpc-coveralls": {
      "flake": false,
      "locked": {
        "lastModified": 1607498076,
        "narHash": "sha256-8uqsEtivphgZWYeUo5RDUhp6bO9j2vaaProQxHBltQk=",
        "owner": "sevanspowell",
        "repo": "hpc-coveralls",
        "rev": "14df0f7d229f4cd2e79f8eabb1a740097fdfa430",
        "type": "github"
      },
      "original": {
        "owner": "sevanspowell",
        "repo": "hpc-coveralls",
        "type": "github"
      }
    },
    "hpc-coveralls_10": {
      "flake": false,
      "locked": {
        "lastModified": 1607498076,
        "narHash": "sha256-8uqsEtivphgZWYeUo5RDUhp6bO9j2vaaProQxHBltQk=",
        "owner": "sevanspowell",
        "repo": "hpc-coveralls",
        "rev": "14df0f7d229f4cd2e79f8eabb1a740097fdfa430",
        "type": "github"
      },
      "original": {
        "owner": "sevanspowell",
        "repo": "hpc-coveralls",
        "type": "github"
      }
    },
    "hpc-coveralls_11": {
      "flake": false,
      "locked": {
        "lastModified": 1607498076,
        "narHash": "sha256-8uqsEtivphgZWYeUo5RDUhp6bO9j2vaaProQxHBltQk=",
        "owner": "sevanspowell",
        "repo": "hpc-coveralls",
        "rev": "14df0f7d229f4cd2e79f8eabb1a740097fdfa430",
        "type": "github"
      },
      "original": {
        "owner": "sevanspowell",
        "repo": "hpc-coveralls",
        "type": "github"
      }
    },
    "hpc-coveralls_12": {
      "flake": false,
      "locked": {
        "lastModified": 1607498076,
        "narHash": "sha256-8uqsEtivphgZWYeUo5RDUhp6bO9j2vaaProQxHBltQk=",
        "owner": "sevanspowell",
        "repo": "hpc-coveralls",
        "rev": "14df0f7d229f4cd2e79f8eabb1a740097fdfa430",
        "type": "github"
      },
      "original": {
        "owner": "sevanspowell",
        "repo": "hpc-coveralls",
        "type": "github"
      }
    },
    "hpc-coveralls_2": {
      "flake": false,
      "locked": {
        "lastModified": 1607498076,
        "narHash": "sha256-8uqsEtivphgZWYeUo5RDUhp6bO9j2vaaProQxHBltQk=",
        "owner": "sevanspowell",
        "repo": "hpc-coveralls",
        "rev": "14df0f7d229f4cd2e79f8eabb1a740097fdfa430",
        "type": "github"
      },
      "original": {
        "owner": "sevanspowell",
        "repo": "hpc-coveralls",
        "type": "github"
      }
    },
    "hpc-coveralls_3": {
      "flake": false,
      "locked": {
        "lastModified": 1607498076,
        "narHash": "sha256-8uqsEtivphgZWYeUo5RDUhp6bO9j2vaaProQxHBltQk=",
        "owner": "sevanspowell",
        "repo": "hpc-coveralls",
        "rev": "14df0f7d229f4cd2e79f8eabb1a740097fdfa430",
        "type": "github"
      },
      "original": {
        "owner": "sevanspowell",
        "repo": "hpc-coveralls",
        "type": "github"
      }
    },
    "hpc-coveralls_4": {
      "flake": false,
      "locked": {
        "lastModified": 1607498076,
        "narHash": "sha256-8uqsEtivphgZWYeUo5RDUhp6bO9j2vaaProQxHBltQk=",
        "owner": "sevanspowell",
        "repo": "hpc-coveralls",
        "rev": "14df0f7d229f4cd2e79f8eabb1a740097fdfa430",
        "type": "github"
      },
      "original": {
        "owner": "sevanspowell",
        "repo": "hpc-coveralls",
        "type": "github"
      }
    },
    "hpc-coveralls_5": {
      "flake": false,
      "locked": {
        "lastModified": 1607498076,
        "narHash": "sha256-8uqsEtivphgZWYeUo5RDUhp6bO9j2vaaProQxHBltQk=",
        "owner": "sevanspowell",
        "repo": "hpc-coveralls",
        "rev": "14df0f7d229f4cd2e79f8eabb1a740097fdfa430",
        "type": "github"
      },
      "original": {
        "owner": "sevanspowell",
        "repo": "hpc-coveralls",
        "type": "github"
      }
    },
    "hpc-coveralls_6": {
      "flake": false,
      "locked": {
        "lastModified": 1607498076,
        "narHash": "sha256-8uqsEtivphgZWYeUo5RDUhp6bO9j2vaaProQxHBltQk=",
        "owner": "sevanspowell",
        "repo": "hpc-coveralls",
        "rev": "14df0f7d229f4cd2e79f8eabb1a740097fdfa430",
        "type": "github"
      },
      "original": {
        "owner": "sevanspowell",
        "repo": "hpc-coveralls",
        "type": "github"
      }
    },
    "hpc-coveralls_7": {
      "flake": false,
      "locked": {
        "lastModified": 1607498076,
        "narHash": "sha256-8uqsEtivphgZWYeUo5RDUhp6bO9j2vaaProQxHBltQk=",
        "owner": "sevanspowell",
        "repo": "hpc-coveralls",
        "rev": "14df0f7d229f4cd2e79f8eabb1a740097fdfa430",
        "type": "github"
      },
      "original": {
        "owner": "sevanspowell",
        "repo": "hpc-coveralls",
        "type": "github"
      }
    },
    "hpc-coveralls_8": {
      "flake": false,
      "locked": {
        "lastModified": 1607498076,
        "narHash": "sha256-8uqsEtivphgZWYeUo5RDUhp6bO9j2vaaProQxHBltQk=",
        "owner": "sevanspowell",
        "repo": "hpc-coveralls",
        "rev": "14df0f7d229f4cd2e79f8eabb1a740097fdfa430",
        "type": "github"
      },
      "original": {
        "owner": "sevanspowell",
        "repo": "hpc-coveralls",
        "type": "github"
      }
    },
    "hpc-coveralls_9": {
      "flake": false,
      "locked": {
        "lastModified": 1607498076,
        "narHash": "sha256-8uqsEtivphgZWYeUo5RDUhp6bO9j2vaaProQxHBltQk=",
        "owner": "sevanspowell",
        "repo": "hpc-coveralls",
        "rev": "14df0f7d229f4cd2e79f8eabb1a740097fdfa430",
        "type": "github"
      },
      "original": {
        "owner": "sevanspowell",
        "repo": "hpc-coveralls",
        "type": "github"
      }
    },
    "hydra": {
      "inputs": {
        "nix": "nix",
        "nixpkgs": [
          "kupo-nixos",
          "haskell-nix",
          "hydra",
          "nix",
          "nixpkgs"
        ]
      },
      "locked": {
        "lastModified": 1646878427,
        "narHash": "sha256-KtbrofMtN8GlM7D+n90kixr7QpSlVmdN+vK5CA/aRzc=",
        "owner": "NixOS",
        "repo": "hydra",
        "rev": "28b682b85b7efc5cf7974065792a1f22203a5927",
        "type": "github"
      },
      "original": {
        "id": "hydra",
        "type": "indirect"
      }
    },
    "hydra_2": {
      "inputs": {
        "nix": "nix_2",
        "nixpkgs": [
          "ogmios",
          "cardano-node",
          "haskellNix",
          "hydra",
          "nix",
          "nixpkgs"
        ]
      },
      "locked": {
        "lastModified": 1646878427,
        "narHash": "sha256-KtbrofMtN8GlM7D+n90kixr7QpSlVmdN+vK5CA/aRzc=",
        "owner": "NixOS",
        "repo": "hydra",
        "rev": "28b682b85b7efc5cf7974065792a1f22203a5927",
        "type": "github"
      },
      "original": {
        "id": "hydra",
        "type": "indirect"
      }
    },
    "hydra_3": {
      "inputs": {
        "nix": "nix_3",
        "nixpkgs": [
          "ogmios",
          "haskell-nix",
          "hydra",
          "nix",
          "nixpkgs"
        ]
      },
      "locked": {
        "lastModified": 1646878427,
        "narHash": "sha256-KtbrofMtN8GlM7D+n90kixr7QpSlVmdN+vK5CA/aRzc=",
        "owner": "NixOS",
        "repo": "hydra",
        "rev": "28b682b85b7efc5cf7974065792a1f22203a5927",
        "type": "github"
      },
      "original": {
        "id": "hydra",
        "type": "indirect"
      }
    },
    "hydra_4": {
      "inputs": {
        "nix": "nix_4",
        "nixpkgs": [
          "ogmios-nixos",
          "cardano-node",
          "haskellNix",
          "hydra",
          "nix",
          "nixpkgs"
        ]
      },
      "locked": {
        "lastModified": 1646878427,
        "narHash": "sha256-KtbrofMtN8GlM7D+n90kixr7QpSlVmdN+vK5CA/aRzc=",
        "owner": "NixOS",
        "repo": "hydra",
        "rev": "28b682b85b7efc5cf7974065792a1f22203a5927",
        "type": "github"
      },
      "original": {
        "id": "hydra",
        "type": "indirect"
      }
    },
    "hydra_5": {
      "inputs": {
        "nix": "nix_5",
        "nixpkgs": [
          "ogmios-nixos",
          "haskell-nix",
          "hydra",
          "nix",
          "nixpkgs"
        ]
      },
      "locked": {
        "lastModified": 1646878427,
        "narHash": "sha256-KtbrofMtN8GlM7D+n90kixr7QpSlVmdN+vK5CA/aRzc=",
        "owner": "NixOS",
        "repo": "hydra",
        "rev": "28b682b85b7efc5cf7974065792a1f22203a5927",
        "type": "github"
      },
      "original": {
        "id": "hydra",
        "type": "indirect"
      }
    },
    "hydra_6": {
      "inputs": {
        "nix": "nix_6",
        "nixpkgs": [
          "plutip",
          "bot-plutus-interface",
          "haskell-nix",
          "hydra",
          "nix",
          "nixpkgs"
        ]
      },
      "locked": {
        "lastModified": 1646878427,
        "narHash": "sha256-KtbrofMtN8GlM7D+n90kixr7QpSlVmdN+vK5CA/aRzc=",
        "owner": "NixOS",
        "repo": "hydra",
        "rev": "28b682b85b7efc5cf7974065792a1f22203a5927",
        "type": "github"
      },
      "original": {
        "id": "hydra",
        "type": "indirect"
      }
    },
    "iohk-nix": {
      "inputs": {
        "nixpkgs": [
          "kupo-nixos",
          "haskell-nix",
          "nixpkgs"
        ]
      },
      "locked": {
        "lastModified": 1653579289,
        "narHash": "sha256-wveDdPsgB/3nAGAdFaxrcgLEpdi0aJ5kEVNtI+YqVfo=",
        "owner": "input-output-hk",
        "repo": "iohk-nix",
        "rev": "edb2d2df2ebe42bbdf03a0711115cf6213c9d366",
        "type": "github"
      },
      "original": {
        "owner": "input-output-hk",
        "repo": "iohk-nix",
        "rev": "edb2d2df2ebe42bbdf03a0711115cf6213c9d366",
        "type": "github"
      }
    },
    "iohk-nix-environments": {
      "inputs": {
        "nixpkgs": "nixpkgs"
      },
      "locked": {
        "lastModified": 1670489000,
        "narHash": "sha256-JewWjqVJSt+7eZQT9bGdhlSsS9dmsSKsMzK9g11tcLU=",
        "owner": "input-output-hk",
        "repo": "iohk-nix",
        "rev": "61510bb482eaca8cb7d61f40f5d375d95ea1fbf7",
        "type": "github"
      },
      "original": {
        "owner": "input-output-hk",
        "repo": "iohk-nix",
        "type": "github"
      }
    },
    "iohk-nix_2": {
      "inputs": {
        "nixpkgs": [
          "ogmios",
          "nixpkgs"
        ]
      },
      "locked": {
        "lastModified": 1670489000,
        "narHash": "sha256-JewWjqVJSt+7eZQT9bGdhlSsS9dmsSKsMzK9g11tcLU=",
        "owner": "input-output-hk",
        "repo": "iohk-nix",
        "rev": "61510bb482eaca8cb7d61f40f5d375d95ea1fbf7",
        "type": "github"
      },
      "original": {
        "owner": "input-output-hk",
        "repo": "iohk-nix",
        "type": "github"
      }
    },
    "iohk-nix_3": {
      "inputs": {
        "nixpkgs": [
          "ogmios-nixos",
          "nixpkgs"
        ]
      },
      "locked": {
        "lastModified": 1649070135,
        "narHash": "sha256-UFKqcOSdPWk3TYUCPHF22p1zf7aXQpCmmgf7UMg7fWA=",
        "owner": "input-output-hk",
        "repo": "iohk-nix",
        "rev": "cecab9c71d1064f05f1615eead56ac0b9196bc20",
        "type": "github"
      },
      "original": {
        "owner": "input-output-hk",
        "repo": "iohk-nix",
        "rev": "cecab9c71d1064f05f1615eead56ac0b9196bc20",
        "type": "github"
      }
    },
    "iohk-nix_4": {
      "inputs": {
        "nixpkgs": [
          "plutip",
          "bot-plutus-interface",
          "nixpkgs"
        ]
      },
      "locked": {
        "lastModified": 1667394105,
        "narHash": "sha256-YhS7zGd6jK/QM/+wWyj0zUBZmE3HOXAL/kpJptGYIWg=",
        "owner": "input-output-hk",
        "repo": "iohk-nix",
        "rev": "7fc7625a9ab2ba137bc70ddbc89a13d3fdb78c8b",
        "type": "github"
      },
      "original": {
        "owner": "input-output-hk",
        "repo": "iohk-nix",
        "type": "github"
      }
    },
    "iohkNix": {
      "inputs": {
        "nixpkgs": [
          "ogmios",
          "cardano-node",
          "nixpkgs"
        ]
      },
      "locked": {
        "lastModified": 1667394105,
        "narHash": "sha256-YhS7zGd6jK/QM/+wWyj0zUBZmE3HOXAL/kpJptGYIWg=",
        "owner": "input-output-hk",
        "repo": "iohk-nix",
        "rev": "7fc7625a9ab2ba137bc70ddbc89a13d3fdb78c8b",
        "type": "github"
      },
      "original": {
        "owner": "input-output-hk",
        "repo": "iohk-nix",
        "type": "github"
      }
    },
    "iohkNix_2": {
      "inputs": {
        "nixpkgs": [
          "ogmios",
          "cardano-node",
          "node-snapshot",
          "nixpkgs"
        ]
      },
      "locked": {
        "lastModified": 1631778944,
        "narHash": "sha256-N5eCcUYtZ5kUOl/JJGjx6ZzhA3uIn1itDRTiRV+3jLw=",
        "owner": "input-output-hk",
        "repo": "iohk-nix",
        "rev": "db2c75a09c696271194bb3ef25ec8e9839b594b7",
        "type": "github"
      },
      "original": {
        "owner": "input-output-hk",
        "repo": "iohk-nix",
        "type": "github"
      }
    },
    "iohkNix_3": {
      "inputs": {
        "nixpkgs": [
          "ogmios",
          "cardano-node",
          "node-snapshot",
          "membench",
          "cardano-node-snapshot",
          "nixpkgs"
        ]
      },
      "locked": {
        "lastModified": 1631778944,
        "narHash": "sha256-N5eCcUYtZ5kUOl/JJGjx6ZzhA3uIn1itDRTiRV+3jLw=",
        "owner": "input-output-hk",
        "repo": "iohk-nix",
        "rev": "db2c75a09c696271194bb3ef25ec8e9839b594b7",
        "type": "github"
      },
      "original": {
        "owner": "input-output-hk",
        "repo": "iohk-nix",
        "type": "github"
      }
    },
    "iohkNix_4": {
      "inputs": {
        "nixpkgs": [
          "ogmios",
          "cardano-node",
          "node-snapshot",
          "plutus-example",
          "nixpkgs"
        ]
      },
      "locked": {
        "lastModified": 1633964277,
        "narHash": "sha256-7G/BK514WiMRr90EswNBthe8SmH9tjPaTBba/RW/VA8=",
        "owner": "input-output-hk",
        "repo": "iohk-nix",
        "rev": "1e51437aac8a0e49663cb21e781f34163c81ebfb",
        "type": "github"
      },
      "original": {
        "owner": "input-output-hk",
        "repo": "iohk-nix",
        "type": "github"
      }
    },
    "iohkNix_5": {
      "inputs": {
        "nixpkgs": [
          "ogmios-nixos",
          "cardano-node",
          "nixpkgs"
        ]
      },
      "locked": {
        "lastModified": 1653579289,
        "narHash": "sha256-wveDdPsgB/3nAGAdFaxrcgLEpdi0aJ5kEVNtI+YqVfo=",
        "owner": "input-output-hk",
        "repo": "iohk-nix",
        "rev": "edb2d2df2ebe42bbdf03a0711115cf6213c9d366",
        "type": "github"
      },
      "original": {
        "owner": "input-output-hk",
        "repo": "iohk-nix",
        "type": "github"
      }
    },
    "iohkNix_6": {
      "inputs": {
        "nixpkgs": [
          "ogmios-nixos",
          "cardano-node",
          "node-snapshot",
          "nixpkgs"
        ]
      },
      "locked": {
        "lastModified": 1631778944,
        "narHash": "sha256-N5eCcUYtZ5kUOl/JJGjx6ZzhA3uIn1itDRTiRV+3jLw=",
        "owner": "input-output-hk",
        "repo": "iohk-nix",
        "rev": "db2c75a09c696271194bb3ef25ec8e9839b594b7",
        "type": "github"
      },
      "original": {
        "owner": "input-output-hk",
        "repo": "iohk-nix",
        "type": "github"
      }
    },
    "iohkNix_7": {
      "inputs": {
        "nixpkgs": [
          "ogmios-nixos",
          "cardano-node",
          "node-snapshot",
          "membench",
          "cardano-node-snapshot",
          "nixpkgs"
        ]
      },
      "locked": {
        "lastModified": 1631778944,
        "narHash": "sha256-N5eCcUYtZ5kUOl/JJGjx6ZzhA3uIn1itDRTiRV+3jLw=",
        "owner": "input-output-hk",
        "repo": "iohk-nix",
        "rev": "db2c75a09c696271194bb3ef25ec8e9839b594b7",
        "type": "github"
      },
      "original": {
        "owner": "input-output-hk",
        "repo": "iohk-nix",
        "type": "github"
      }
    },
    "iohkNix_8": {
      "inputs": {
        "nixpkgs": [
          "ogmios-nixos",
          "cardano-node",
          "node-snapshot",
          "plutus-example",
          "nixpkgs"
        ]
      },
      "locked": {
        "lastModified": 1633964277,
        "narHash": "sha256-7G/BK514WiMRr90EswNBthe8SmH9tjPaTBba/RW/VA8=",
        "owner": "input-output-hk",
        "repo": "iohk-nix",
        "rev": "1e51437aac8a0e49663cb21e781f34163c81ebfb",
        "type": "github"
      },
      "original": {
        "owner": "input-output-hk",
        "repo": "iohk-nix",
        "type": "github"
      }
    },
    "iserv-proxy": {
      "flake": false,
      "locked": {
        "lastModified": 1639165170,
        "narHash": "sha256-QsWL/sBDL5GM8IXd/dE/ORiL4RvteEN+aok23tXgAoc=",
        "rev": "6e95df7be6dd29680f983db07a057fc2f34f81f6",
        "revCount": 7,
        "type": "git",
        "url": "https://gitlab.haskell.org/ghc/iserv-proxy.git"
      },
      "original": {
        "rev": "6e95df7be6dd29680f983db07a057fc2f34f81f6",
        "type": "git",
        "url": "https://gitlab.haskell.org/ghc/iserv-proxy.git"
      }
    },
    "kupo": {
      "flake": false,
      "locked": {
        "lastModified": 1668678914,
        "narHash": "sha256-XsbAFyUPmevGuoShEFlOVHt/7fFIpyCQuhulIrNzv80=",
        "owner": "CardanoSolutions",
        "repo": "kupo",
        "rev": "c9bc18d99f9e8af1840a265907db82b180d5a4d8",
        "type": "github"
      },
      "original": {
        "owner": "CardanoSolutions",
        "ref": "v2.2.0",
        "repo": "kupo",
        "type": "github"
      }
    },
    "kupo-nixos": {
      "inputs": {
        "flake-utils": "flake-utils",
        "haskell-nix": "haskell-nix",
        "iohk-nix": "iohk-nix",
        "kupo": [
          "kupo"
        ],
        "nixpkgs": [
          "kupo-nixos",
          "haskell-nix",
          "nixpkgs"
        ]
      },
      "locked": {
        "lastModified": 1667868387,
        "narHash": "sha256-YDlUUkbut7Oil5t1njquiSjnu+CQLHxnNFQd2A1eWCc=",
        "owner": "mlabs-haskell",
        "repo": "kupo-nixos",
        "rev": "438799a67d0e6e17f21b7b3d0ae1b6325e505c61",
        "type": "github"
      },
      "original": {
        "owner": "mlabs-haskell",
        "repo": "kupo-nixos",
        "rev": "438799a67d0e6e17f21b7b3d0ae1b6325e505c61",
        "type": "github"
      }
    },
    "lowdown-src": {
      "flake": false,
      "locked": {
        "lastModified": 1633514407,
        "narHash": "sha256-Dw32tiMjdK9t3ETl5fzGrutQTzh2rufgZV4A/BbxuD4=",
        "owner": "kristapsdz",
        "repo": "lowdown",
        "rev": "d2c2b44ff6c27b936ec27358a2653caaef8f73b8",
        "type": "github"
      },
      "original": {
        "owner": "kristapsdz",
        "repo": "lowdown",
        "type": "github"
      }
    },
    "lowdown-src_2": {
      "flake": false,
      "locked": {
        "lastModified": 1633514407,
        "narHash": "sha256-Dw32tiMjdK9t3ETl5fzGrutQTzh2rufgZV4A/BbxuD4=",
        "owner": "kristapsdz",
        "repo": "lowdown",
        "rev": "d2c2b44ff6c27b936ec27358a2653caaef8f73b8",
        "type": "github"
      },
      "original": {
        "owner": "kristapsdz",
        "repo": "lowdown",
        "type": "github"
      }
    },
    "lowdown-src_3": {
      "flake": false,
      "locked": {
        "lastModified": 1633514407,
        "narHash": "sha256-Dw32tiMjdK9t3ETl5fzGrutQTzh2rufgZV4A/BbxuD4=",
        "owner": "kristapsdz",
        "repo": "lowdown",
        "rev": "d2c2b44ff6c27b936ec27358a2653caaef8f73b8",
        "type": "github"
      },
      "original": {
        "owner": "kristapsdz",
        "repo": "lowdown",
        "type": "github"
      }
    },
    "lowdown-src_4": {
      "flake": false,
      "locked": {
        "lastModified": 1633514407,
        "narHash": "sha256-Dw32tiMjdK9t3ETl5fzGrutQTzh2rufgZV4A/BbxuD4=",
        "owner": "kristapsdz",
        "repo": "lowdown",
        "rev": "d2c2b44ff6c27b936ec27358a2653caaef8f73b8",
        "type": "github"
      },
      "original": {
        "owner": "kristapsdz",
        "repo": "lowdown",
        "type": "github"
      }
    },
    "lowdown-src_5": {
      "flake": false,
      "locked": {
        "lastModified": 1633514407,
        "narHash": "sha256-Dw32tiMjdK9t3ETl5fzGrutQTzh2rufgZV4A/BbxuD4=",
        "owner": "kristapsdz",
        "repo": "lowdown",
        "rev": "d2c2b44ff6c27b936ec27358a2653caaef8f73b8",
        "type": "github"
      },
      "original": {
        "owner": "kristapsdz",
        "repo": "lowdown",
        "type": "github"
      }
    },
    "lowdown-src_6": {
      "flake": false,
      "locked": {
        "lastModified": 1633514407,
        "narHash": "sha256-Dw32tiMjdK9t3ETl5fzGrutQTzh2rufgZV4A/BbxuD4=",
        "owner": "kristapsdz",
        "repo": "lowdown",
        "rev": "d2c2b44ff6c27b936ec27358a2653caaef8f73b8",
        "type": "github"
      },
      "original": {
        "owner": "kristapsdz",
        "repo": "lowdown",
        "type": "github"
      }
    },
    "mdbook-kroki-preprocessor": {
      "flake": false,
      "locked": {
        "lastModified": 1661755005,
        "narHash": "sha256-1TJuUzfyMycWlOQH67LR63/ll2GDZz25I3JfScy/Jnw=",
        "owner": "JoelCourtney",
        "repo": "mdbook-kroki-preprocessor",
        "rev": "93adb5716d035829efed27f65f2f0833a7d3e76f",
        "type": "github"
      },
      "original": {
        "owner": "JoelCourtney",
        "repo": "mdbook-kroki-preprocessor",
        "type": "github"
      }
    },
    "mdbook-kroki-preprocessor_2": {
      "flake": false,
      "locked": {
        "lastModified": 1661755005,
        "narHash": "sha256-1TJuUzfyMycWlOQH67LR63/ll2GDZz25I3JfScy/Jnw=",
        "owner": "JoelCourtney",
        "repo": "mdbook-kroki-preprocessor",
        "rev": "93adb5716d035829efed27f65f2f0833a7d3e76f",
        "type": "github"
      },
      "original": {
        "owner": "JoelCourtney",
        "repo": "mdbook-kroki-preprocessor",
        "type": "github"
      }
    },
    "mdbook-kroki-preprocessor_3": {
      "flake": false,
      "locked": {
        "lastModified": 1661755005,
        "narHash": "sha256-1TJuUzfyMycWlOQH67LR63/ll2GDZz25I3JfScy/Jnw=",
        "owner": "JoelCourtney",
        "repo": "mdbook-kroki-preprocessor",
        "rev": "93adb5716d035829efed27f65f2f0833a7d3e76f",
        "type": "github"
      },
      "original": {
        "owner": "JoelCourtney",
        "repo": "mdbook-kroki-preprocessor",
        "type": "github"
      }
    },
    "membench": {
      "inputs": {
        "cardano-mainnet-mirror": "cardano-mainnet-mirror_2",
        "cardano-node-measured": [
          "ogmios",
          "cardano-node",
          "node-snapshot"
        ],
        "cardano-node-process": [
          "ogmios",
          "cardano-node",
          "node-snapshot"
        ],
        "cardano-node-snapshot": "cardano-node-snapshot",
        "nixpkgs": [
          "ogmios",
          "cardano-node",
          "node-snapshot",
          "nixpkgs"
        ],
        "ouroboros-network": "ouroboros-network_2"
      },
      "locked": {
        "lastModified": 1645070579,
        "narHash": "sha256-AxL6tCOnzYnE6OquoFzj+X1bLDr1PQx3d8/vXm+rbfA=",
        "owner": "input-output-hk",
        "repo": "cardano-memory-benchmark",
        "rev": "65643e000186de1335e24ec89159db8ba85e1c1a",
        "type": "github"
      },
      "original": {
        "owner": "input-output-hk",
        "repo": "cardano-memory-benchmark",
        "type": "github"
      }
    },
    "membench_2": {
      "inputs": {
        "cardano-mainnet-mirror": "cardano-mainnet-mirror_3",
        "cardano-node-measured": [
          "ogmios",
          "cardano-node",
          "node-snapshot",
          "membench",
          "cardano-node-snapshot"
        ],
        "cardano-node-process": [
          "ogmios",
          "cardano-node",
          "node-snapshot",
          "membench",
          "cardano-node-snapshot"
        ],
        "cardano-node-snapshot": [
          "ogmios",
          "cardano-node",
          "node-snapshot",
          "membench",
          "cardano-node-snapshot"
        ],
        "nixpkgs": [
          "ogmios",
          "cardano-node",
          "node-snapshot",
          "membench",
          "cardano-node-snapshot",
          "nixpkgs"
        ],
        "ouroboros-network": "ouroboros-network"
      },
      "locked": {
        "lastModified": 1644547122,
        "narHash": "sha256-8nWK+ScMACvRQLbA27gwXNoZver+Wx/cF7V37044koY=",
        "owner": "input-output-hk",
        "repo": "cardano-memory-benchmark",
        "rev": "9d8ff4b9394de0421ee95caa511d01163de88b77",
        "type": "github"
      },
      "original": {
        "owner": "input-output-hk",
        "repo": "cardano-memory-benchmark",
        "type": "github"
      }
    },
    "membench_3": {
      "inputs": {
        "cardano-mainnet-mirror": "cardano-mainnet-mirror_5",
        "cardano-node-measured": [
          "ogmios-nixos",
          "cardano-node",
          "node-snapshot"
        ],
        "cardano-node-process": [
          "ogmios-nixos",
          "cardano-node",
          "node-snapshot"
        ],
        "cardano-node-snapshot": "cardano-node-snapshot_2",
        "nixpkgs": [
          "ogmios-nixos",
          "cardano-node",
          "node-snapshot",
          "nixpkgs"
        ],
        "ouroboros-network": "ouroboros-network_4"
      },
      "locked": {
        "lastModified": 1645070579,
        "narHash": "sha256-AxL6tCOnzYnE6OquoFzj+X1bLDr1PQx3d8/vXm+rbfA=",
        "owner": "input-output-hk",
        "repo": "cardano-memory-benchmark",
        "rev": "65643e000186de1335e24ec89159db8ba85e1c1a",
        "type": "github"
      },
      "original": {
        "owner": "input-output-hk",
        "repo": "cardano-memory-benchmark",
        "type": "github"
      }
    },
    "membench_4": {
      "inputs": {
        "cardano-mainnet-mirror": "cardano-mainnet-mirror_6",
        "cardano-node-measured": [
          "ogmios-nixos",
          "cardano-node",
          "node-snapshot",
          "membench",
          "cardano-node-snapshot"
        ],
        "cardano-node-process": [
          "ogmios-nixos",
          "cardano-node",
          "node-snapshot",
          "membench",
          "cardano-node-snapshot"
        ],
        "cardano-node-snapshot": [
          "ogmios-nixos",
          "cardano-node",
          "node-snapshot",
          "membench",
          "cardano-node-snapshot"
        ],
        "nixpkgs": [
          "ogmios-nixos",
          "cardano-node",
          "node-snapshot",
          "membench",
          "cardano-node-snapshot",
          "nixpkgs"
        ],
        "ouroboros-network": "ouroboros-network_3"
      },
      "locked": {
        "lastModified": 1644547122,
        "narHash": "sha256-8nWK+ScMACvRQLbA27gwXNoZver+Wx/cF7V37044koY=",
        "owner": "input-output-hk",
        "repo": "cardano-memory-benchmark",
        "rev": "9d8ff4b9394de0421ee95caa511d01163de88b77",
        "type": "github"
      },
      "original": {
        "owner": "input-output-hk",
        "repo": "cardano-memory-benchmark",
        "type": "github"
      }
    },
    "n2c": {
      "inputs": {
        "flake-utils": "flake-utils_10",
        "nixpkgs": [
          "ogmios",
          "haskell-nix",
          "tullia",
          "std",
          "nixpkgs"
        ]
      },
      "locked": {
        "lastModified": 1665039323,
        "narHash": "sha256-SAh3ZjFGsaCI8FRzXQyp56qcGdAqgKEfJWPCQ0Sr7tQ=",
        "owner": "nlewo",
        "repo": "nix2container",
        "rev": "b008fe329ffb59b67bf9e7b08ede6ee792f2741a",
        "type": "github"
      },
      "original": {
        "owner": "nlewo",
        "repo": "nix2container",
        "type": "github"
      }
    },
    "n2c_2": {
      "inputs": {
        "flake-utils": "flake-utils_18",
        "nixpkgs": [
          "ogmios-nixos",
          "haskell-nix",
          "tullia",
          "std",
          "nixpkgs"
        ]
      },
      "locked": {
        "lastModified": 1665039323,
        "narHash": "sha256-SAh3ZjFGsaCI8FRzXQyp56qcGdAqgKEfJWPCQ0Sr7tQ=",
        "owner": "nlewo",
        "repo": "nix2container",
        "rev": "b008fe329ffb59b67bf9e7b08ede6ee792f2741a",
        "type": "github"
      },
      "original": {
        "owner": "nlewo",
        "repo": "nix2container",
        "type": "github"
      }
    },
    "n2c_3": {
      "inputs": {
        "flake-utils": "flake-utils_22",
        "nixpkgs": [
          "plutip",
          "bot-plutus-interface",
          "haskell-nix",
          "tullia",
          "std",
          "nixpkgs"
        ]
      },
      "locked": {
        "lastModified": 1665039323,
        "narHash": "sha256-SAh3ZjFGsaCI8FRzXQyp56qcGdAqgKEfJWPCQ0Sr7tQ=",
        "owner": "nlewo",
        "repo": "nix2container",
        "rev": "b008fe329ffb59b67bf9e7b08ede6ee792f2741a",
        "type": "github"
      },
      "original": {
        "owner": "nlewo",
        "repo": "nix2container",
        "type": "github"
      }
    },
    "nix": {
      "inputs": {
        "lowdown-src": "lowdown-src",
        "nixpkgs": "nixpkgs_2",
        "nixpkgs-regression": "nixpkgs-regression"
      },
      "locked": {
        "lastModified": 1643066034,
        "narHash": "sha256-xEPeMcNJVOeZtoN+d+aRwolpW8mFSEQx76HTRdlhPhg=",
        "owner": "NixOS",
        "repo": "nix",
        "rev": "a1cd7e58606a41fcf62bf8637804cf8306f17f62",
        "type": "github"
      },
      "original": {
        "owner": "NixOS",
        "ref": "2.6.0",
        "repo": "nix",
        "type": "github"
      }
    },
    "nix-nomad": {
      "inputs": {
        "flake-compat": "flake-compat_6",
        "flake-utils": [
          "ogmios",
          "haskell-nix",
          "tullia",
          "nix2container",
          "flake-utils"
        ],
        "gomod2nix": "gomod2nix",
        "nixpkgs": [
          "ogmios",
          "haskell-nix",
          "tullia",
          "nixpkgs"
        ],
        "nixpkgs-lib": [
          "ogmios",
          "haskell-nix",
          "tullia",
          "nixpkgs"
        ]
      },
      "locked": {
        "lastModified": 1658277770,
        "narHash": "sha256-T/PgG3wUn8Z2rnzfxf2VqlR1CBjInPE0l1yVzXxPnt0=",
        "owner": "tristanpemble",
        "repo": "nix-nomad",
        "rev": "054adcbdd0a836ae1c20951b67ed549131fd2d70",
        "type": "github"
      },
      "original": {
        "owner": "tristanpemble",
        "repo": "nix-nomad",
        "type": "github"
      }
    },
    "nix-nomad_2": {
      "inputs": {
        "flake-compat": "flake-compat_10",
        "flake-utils": [
          "ogmios-nixos",
          "haskell-nix",
          "tullia",
          "nix2container",
          "flake-utils"
        ],
        "gomod2nix": "gomod2nix_2",
        "nixpkgs": [
          "ogmios-nixos",
          "haskell-nix",
          "tullia",
          "nixpkgs"
        ],
        "nixpkgs-lib": [
          "ogmios-nixos",
          "haskell-nix",
          "tullia",
          "nixpkgs"
        ]
      },
      "locked": {
        "lastModified": 1658277770,
        "narHash": "sha256-T/PgG3wUn8Z2rnzfxf2VqlR1CBjInPE0l1yVzXxPnt0=",
        "owner": "tristanpemble",
        "repo": "nix-nomad",
        "rev": "054adcbdd0a836ae1c20951b67ed549131fd2d70",
        "type": "github"
      },
      "original": {
        "owner": "tristanpemble",
        "repo": "nix-nomad",
        "type": "github"
      }
    },
    "nix-nomad_3": {
      "inputs": {
        "flake-compat": "flake-compat_13",
        "flake-utils": [
          "plutip",
          "bot-plutus-interface",
          "haskell-nix",
          "tullia",
          "nix2container",
          "flake-utils"
        ],
        "gomod2nix": "gomod2nix_3",
        "nixpkgs": [
          "plutip",
          "bot-plutus-interface",
          "haskell-nix",
          "tullia",
          "nixpkgs"
        ],
        "nixpkgs-lib": [
          "plutip",
          "bot-plutus-interface",
          "haskell-nix",
          "tullia",
          "nixpkgs"
        ]
      },
      "locked": {
        "lastModified": 1658277770,
        "narHash": "sha256-T/PgG3wUn8Z2rnzfxf2VqlR1CBjInPE0l1yVzXxPnt0=",
        "owner": "tristanpemble",
        "repo": "nix-nomad",
        "rev": "054adcbdd0a836ae1c20951b67ed549131fd2d70",
        "type": "github"
      },
      "original": {
        "owner": "tristanpemble",
        "repo": "nix-nomad",
        "type": "github"
      }
    },
    "nix-tools": {
      "flake": false,
      "locked": {
        "lastModified": 1649424170,
        "narHash": "sha256-XgKXWispvv5RCvZzPb+p7e6Hy3LMuRjafKMl7kXzxGw=",
        "owner": "input-output-hk",
        "repo": "nix-tools",
        "rev": "e109c94016e3b6e0db7ed413c793e2d4bdb24aa7",
        "type": "github"
      },
      "original": {
        "owner": "input-output-hk",
        "repo": "nix-tools",
        "type": "github"
      }
    },
    "nix-tools_2": {
      "flake": false,
      "locked": {
        "lastModified": 1636018067,
        "narHash": "sha256-ng306fkuwr6V/malWtt3979iAC4yMVDDH2ViwYB6sQE=",
        "owner": "input-output-hk",
        "repo": "nix-tools",
        "rev": "ed5bd7215292deba55d6ab7a4e8c21f8b1564dda",
        "type": "github"
      },
      "original": {
        "owner": "input-output-hk",
        "repo": "nix-tools",
        "type": "github"
      }
    },
    "nix-tools_3": {
      "flake": false,
      "locked": {
        "lastModified": 1636018067,
        "narHash": "sha256-ng306fkuwr6V/malWtt3979iAC4yMVDDH2ViwYB6sQE=",
        "owner": "input-output-hk",
        "repo": "nix-tools",
        "rev": "ed5bd7215292deba55d6ab7a4e8c21f8b1564dda",
        "type": "github"
      },
      "original": {
        "owner": "input-output-hk",
        "repo": "nix-tools",
        "type": "github"
      }
    },
    "nix-tools_4": {
      "flake": false,
      "locked": {
        "lastModified": 1636018067,
        "narHash": "sha256-ng306fkuwr6V/malWtt3979iAC4yMVDDH2ViwYB6sQE=",
        "owner": "input-output-hk",
        "repo": "nix-tools",
        "rev": "ed5bd7215292deba55d6ab7a4e8c21f8b1564dda",
        "type": "github"
      },
      "original": {
        "owner": "input-output-hk",
        "repo": "nix-tools",
        "type": "github"
      }
    },
    "nix-tools_5": {
      "flake": false,
      "locked": {
        "lastModified": 1649424170,
        "narHash": "sha256-XgKXWispvv5RCvZzPb+p7e6Hy3LMuRjafKMl7kXzxGw=",
        "owner": "input-output-hk",
        "repo": "nix-tools",
        "rev": "e109c94016e3b6e0db7ed413c793e2d4bdb24aa7",
        "type": "github"
      },
      "original": {
        "owner": "input-output-hk",
        "repo": "nix-tools",
        "type": "github"
      }
    },
    "nix-tools_6": {
      "flake": false,
      "locked": {
        "lastModified": 1636018067,
        "narHash": "sha256-ng306fkuwr6V/malWtt3979iAC4yMVDDH2ViwYB6sQE=",
        "owner": "input-output-hk",
        "repo": "nix-tools",
        "rev": "ed5bd7215292deba55d6ab7a4e8c21f8b1564dda",
        "type": "github"
      },
      "original": {
        "owner": "input-output-hk",
        "repo": "nix-tools",
        "type": "github"
      }
    },
    "nix-tools_7": {
      "flake": false,
      "locked": {
        "lastModified": 1636018067,
        "narHash": "sha256-ng306fkuwr6V/malWtt3979iAC4yMVDDH2ViwYB6sQE=",
        "owner": "input-output-hk",
        "repo": "nix-tools",
        "rev": "ed5bd7215292deba55d6ab7a4e8c21f8b1564dda",
        "type": "github"
      },
      "original": {
        "owner": "input-output-hk",
        "repo": "nix-tools",
        "type": "github"
      }
    },
    "nix-tools_8": {
      "flake": false,
      "locked": {
        "lastModified": 1636018067,
        "narHash": "sha256-ng306fkuwr6V/malWtt3979iAC4yMVDDH2ViwYB6sQE=",
        "owner": "input-output-hk",
        "repo": "nix-tools",
        "rev": "ed5bd7215292deba55d6ab7a4e8c21f8b1564dda",
        "type": "github"
      },
      "original": {
        "owner": "input-output-hk",
        "repo": "nix-tools",
        "type": "github"
      }
    },
    "nix2container": {
      "inputs": {
        "flake-utils": "flake-utils_8",
        "nixpkgs": "nixpkgs_9"
      },
      "locked": {
        "lastModified": 1658567952,
        "narHash": "sha256-XZ4ETYAMU7XcpEeAFP3NOl9yDXNuZAen/aIJ84G+VgA=",
        "owner": "nlewo",
        "repo": "nix2container",
        "rev": "60bb43d405991c1378baf15a40b5811a53e32ffa",
        "type": "github"
      },
      "original": {
        "owner": "nlewo",
        "repo": "nix2container",
        "type": "github"
      }
    },
    "nix2container_2": {
      "inputs": {
        "flake-utils": "flake-utils_16",
        "nixpkgs": "nixpkgs_17"
      },
      "locked": {
        "lastModified": 1658567952,
        "narHash": "sha256-XZ4ETYAMU7XcpEeAFP3NOl9yDXNuZAen/aIJ84G+VgA=",
        "owner": "nlewo",
        "repo": "nix2container",
        "rev": "60bb43d405991c1378baf15a40b5811a53e32ffa",
        "type": "github"
      },
      "original": {
        "owner": "nlewo",
        "repo": "nix2container",
        "type": "github"
      }
    },
    "nix2container_3": {
      "inputs": {
        "flake-utils": "flake-utils_20",
        "nixpkgs": "nixpkgs_21"
      },
      "locked": {
        "lastModified": 1658567952,
        "narHash": "sha256-XZ4ETYAMU7XcpEeAFP3NOl9yDXNuZAen/aIJ84G+VgA=",
        "owner": "nlewo",
        "repo": "nix2container",
        "rev": "60bb43d405991c1378baf15a40b5811a53e32ffa",
        "type": "github"
      },
      "original": {
        "owner": "nlewo",
        "repo": "nix2container",
        "type": "github"
      }
    },
    "nixTools": {
      "flake": false,
      "locked": {
        "lastModified": 1644395812,
        "narHash": "sha256-BVFk/BEsTLq5MMZvdy3ZYHKfaS3dHrsKh4+tb5t5b58=",
        "owner": "input-output-hk",
        "repo": "nix-tools",
        "rev": "d847c63b99bbec78bf83be2a61dc9f09b8a9ccc1",
        "type": "github"
      },
      "original": {
        "owner": "input-output-hk",
        "repo": "nix-tools",
        "type": "github"
      }
    },
    "nixTools_2": {
      "flake": false,
      "locked": {
        "lastModified": 1649424170,
        "narHash": "sha256-XgKXWispvv5RCvZzPb+p7e6Hy3LMuRjafKMl7kXzxGw=",
        "owner": "input-output-hk",
        "repo": "nix-tools",
        "rev": "e109c94016e3b6e0db7ed413c793e2d4bdb24aa7",
        "type": "github"
      },
      "original": {
        "owner": "input-output-hk",
        "repo": "nix-tools",
        "type": "github"
      }
    },
    "nix_2": {
      "inputs": {
        "lowdown-src": "lowdown-src_2",
        "nixpkgs": "nixpkgs_4",
        "nixpkgs-regression": "nixpkgs-regression_2"
      },
      "locked": {
        "lastModified": 1643066034,
        "narHash": "sha256-xEPeMcNJVOeZtoN+d+aRwolpW8mFSEQx76HTRdlhPhg=",
        "owner": "NixOS",
        "repo": "nix",
        "rev": "a1cd7e58606a41fcf62bf8637804cf8306f17f62",
        "type": "github"
      },
      "original": {
        "owner": "NixOS",
        "ref": "2.6.0",
        "repo": "nix",
        "type": "github"
      }
    },
    "nix_3": {
      "inputs": {
        "lowdown-src": "lowdown-src_3",
        "nixpkgs": "nixpkgs_7",
        "nixpkgs-regression": "nixpkgs-regression_3"
      },
      "locked": {
        "lastModified": 1643066034,
        "narHash": "sha256-xEPeMcNJVOeZtoN+d+aRwolpW8mFSEQx76HTRdlhPhg=",
        "owner": "NixOS",
        "repo": "nix",
        "rev": "a1cd7e58606a41fcf62bf8637804cf8306f17f62",
        "type": "github"
      },
      "original": {
        "owner": "NixOS",
        "ref": "2.6.0",
        "repo": "nix",
        "type": "github"
      }
    },
    "nix_4": {
      "inputs": {
        "lowdown-src": "lowdown-src_4",
        "nixpkgs": "nixpkgs_12",
        "nixpkgs-regression": "nixpkgs-regression_4"
      },
      "locked": {
        "lastModified": 1643066034,
        "narHash": "sha256-xEPeMcNJVOeZtoN+d+aRwolpW8mFSEQx76HTRdlhPhg=",
        "owner": "NixOS",
        "repo": "nix",
        "rev": "a1cd7e58606a41fcf62bf8637804cf8306f17f62",
        "type": "github"
      },
      "original": {
        "owner": "NixOS",
        "ref": "2.6.0",
        "repo": "nix",
        "type": "github"
      }
    },
    "nix_5": {
      "inputs": {
        "lowdown-src": "lowdown-src_5",
        "nixpkgs": "nixpkgs_15",
        "nixpkgs-regression": "nixpkgs-regression_5"
      },
      "locked": {
        "lastModified": 1643066034,
        "narHash": "sha256-xEPeMcNJVOeZtoN+d+aRwolpW8mFSEQx76HTRdlhPhg=",
        "owner": "NixOS",
        "repo": "nix",
        "rev": "a1cd7e58606a41fcf62bf8637804cf8306f17f62",
        "type": "github"
      },
      "original": {
        "owner": "NixOS",
        "ref": "2.6.0",
        "repo": "nix",
        "type": "github"
      }
    },
    "nix_6": {
      "inputs": {
        "lowdown-src": "lowdown-src_6",
        "nixpkgs": "nixpkgs_19",
        "nixpkgs-regression": "nixpkgs-regression_6"
      },
      "locked": {
        "lastModified": 1643066034,
        "narHash": "sha256-xEPeMcNJVOeZtoN+d+aRwolpW8mFSEQx76HTRdlhPhg=",
        "owner": "NixOS",
        "repo": "nix",
        "rev": "a1cd7e58606a41fcf62bf8637804cf8306f17f62",
        "type": "github"
      },
      "original": {
        "owner": "NixOS",
        "ref": "2.6.0",
        "repo": "nix",
        "type": "github"
      }
    },
    "nixago": {
      "inputs": {
        "flake-utils": [
          "ogmios",
          "haskell-nix",
          "tullia",
          "std",
          "flake-utils"
        ],
        "nixago-exts": [
          "ogmios",
          "haskell-nix",
          "tullia",
          "std",
          "blank"
        ],
        "nixpkgs": [
          "ogmios",
          "haskell-nix",
          "tullia",
          "std",
          "nixpkgs"
        ]
      },
      "locked": {
        "lastModified": 1661824785,
        "narHash": "sha256-/PnwdWoO/JugJZHtDUioQp3uRiWeXHUdgvoyNbXesz8=",
        "owner": "nix-community",
        "repo": "nixago",
        "rev": "8c1f9e5f1578d4b2ea989f618588d62a335083c3",
        "type": "github"
      },
      "original": {
        "owner": "nix-community",
        "repo": "nixago",
        "type": "github"
      }
    },
    "nixago_2": {
      "inputs": {
        "flake-utils": [
          "ogmios-nixos",
          "haskell-nix",
          "tullia",
          "std",
          "flake-utils"
        ],
        "nixago-exts": [
          "ogmios-nixos",
          "haskell-nix",
          "tullia",
          "std",
          "blank"
        ],
        "nixpkgs": [
          "ogmios-nixos",
          "haskell-nix",
          "tullia",
          "std",
          "nixpkgs"
        ]
      },
      "locked": {
        "lastModified": 1661824785,
        "narHash": "sha256-/PnwdWoO/JugJZHtDUioQp3uRiWeXHUdgvoyNbXesz8=",
        "owner": "nix-community",
        "repo": "nixago",
        "rev": "8c1f9e5f1578d4b2ea989f618588d62a335083c3",
        "type": "github"
      },
      "original": {
        "owner": "nix-community",
        "repo": "nixago",
        "type": "github"
      }
    },
    "nixago_3": {
      "inputs": {
        "flake-utils": [
          "plutip",
          "bot-plutus-interface",
          "haskell-nix",
          "tullia",
          "std",
          "flake-utils"
        ],
        "nixago-exts": [
          "plutip",
          "bot-plutus-interface",
          "haskell-nix",
          "tullia",
          "std",
          "blank"
        ],
        "nixpkgs": [
          "plutip",
          "bot-plutus-interface",
          "haskell-nix",
          "tullia",
          "std",
          "nixpkgs"
        ]
      },
      "locked": {
        "lastModified": 1661824785,
        "narHash": "sha256-/PnwdWoO/JugJZHtDUioQp3uRiWeXHUdgvoyNbXesz8=",
        "owner": "nix-community",
        "repo": "nixago",
        "rev": "8c1f9e5f1578d4b2ea989f618588d62a335083c3",
        "type": "github"
      },
      "original": {
        "owner": "nix-community",
        "repo": "nixago",
        "type": "github"
      }
    },
    "nixpkgs": {
      "locked": {
        "lastModified": 1670827406,
        "narHash": "sha256-nLNk7uiLbhbvb4TVz67XK7+Ezr1zcWYDWmNrWGmEUqA=",
        "owner": "NixOS",
        "repo": "nixpkgs",
        "rev": "ffca9ffaaafb38c8979068cee98b2644bd3f14cb",
        "type": "github"
      },
      "original": {
        "id": "nixpkgs",
        "type": "indirect"
      }
    },
    "nixpkgs-2003": {
      "locked": {
        "lastModified": 1620055814,
        "narHash": "sha256-8LEHoYSJiL901bTMVatq+rf8y7QtWuZhwwpKE2fyaRY=",
        "owner": "NixOS",
        "repo": "nixpkgs",
        "rev": "1db42b7fe3878f3f5f7a4f2dc210772fd080e205",
        "type": "github"
      },
      "original": {
        "owner": "NixOS",
        "ref": "nixpkgs-20.03-darwin",
        "repo": "nixpkgs",
        "type": "github"
      }
    },
    "nixpkgs-2003_10": {
      "locked": {
        "lastModified": 1620055814,
        "narHash": "sha256-8LEHoYSJiL901bTMVatq+rf8y7QtWuZhwwpKE2fyaRY=",
        "owner": "NixOS",
        "repo": "nixpkgs",
        "rev": "1db42b7fe3878f3f5f7a4f2dc210772fd080e205",
        "type": "github"
      },
      "original": {
        "owner": "NixOS",
        "ref": "nixpkgs-20.03-darwin",
        "repo": "nixpkgs",
        "type": "github"
      }
    },
    "nixpkgs-2003_11": {
      "locked": {
        "lastModified": 1620055814,
        "narHash": "sha256-8LEHoYSJiL901bTMVatq+rf8y7QtWuZhwwpKE2fyaRY=",
        "owner": "NixOS",
        "repo": "nixpkgs",
        "rev": "1db42b7fe3878f3f5f7a4f2dc210772fd080e205",
        "type": "github"
      },
      "original": {
        "owner": "NixOS",
        "ref": "nixpkgs-20.03-darwin",
        "repo": "nixpkgs",
        "type": "github"
      }
    },
    "nixpkgs-2003_12": {
      "locked": {
        "lastModified": 1620055814,
        "narHash": "sha256-8LEHoYSJiL901bTMVatq+rf8y7QtWuZhwwpKE2fyaRY=",
        "owner": "NixOS",
        "repo": "nixpkgs",
        "rev": "1db42b7fe3878f3f5f7a4f2dc210772fd080e205",
        "type": "github"
      },
      "original": {
        "owner": "NixOS",
        "ref": "nixpkgs-20.03-darwin",
        "repo": "nixpkgs",
        "type": "github"
      }
    },
    "nixpkgs-2003_2": {
      "locked": {
        "lastModified": 1620055814,
        "narHash": "sha256-8LEHoYSJiL901bTMVatq+rf8y7QtWuZhwwpKE2fyaRY=",
        "owner": "NixOS",
        "repo": "nixpkgs",
        "rev": "1db42b7fe3878f3f5f7a4f2dc210772fd080e205",
        "type": "github"
      },
      "original": {
        "owner": "NixOS",
        "ref": "nixpkgs-20.03-darwin",
        "repo": "nixpkgs",
        "type": "github"
      }
    },
    "nixpkgs-2003_3": {
      "locked": {
        "lastModified": 1620055814,
        "narHash": "sha256-8LEHoYSJiL901bTMVatq+rf8y7QtWuZhwwpKE2fyaRY=",
        "owner": "NixOS",
        "repo": "nixpkgs",
        "rev": "1db42b7fe3878f3f5f7a4f2dc210772fd080e205",
        "type": "github"
      },
      "original": {
        "owner": "NixOS",
        "ref": "nixpkgs-20.03-darwin",
        "repo": "nixpkgs",
        "type": "github"
      }
    },
    "nixpkgs-2003_4": {
      "locked": {
        "lastModified": 1620055814,
        "narHash": "sha256-8LEHoYSJiL901bTMVatq+rf8y7QtWuZhwwpKE2fyaRY=",
        "owner": "NixOS",
        "repo": "nixpkgs",
        "rev": "1db42b7fe3878f3f5f7a4f2dc210772fd080e205",
        "type": "github"
      },
      "original": {
        "owner": "NixOS",
        "ref": "nixpkgs-20.03-darwin",
        "repo": "nixpkgs",
        "type": "github"
      }
    },
    "nixpkgs-2003_5": {
      "locked": {
        "lastModified": 1620055814,
        "narHash": "sha256-8LEHoYSJiL901bTMVatq+rf8y7QtWuZhwwpKE2fyaRY=",
        "owner": "NixOS",
        "repo": "nixpkgs",
        "rev": "1db42b7fe3878f3f5f7a4f2dc210772fd080e205",
        "type": "github"
      },
      "original": {
        "owner": "NixOS",
        "ref": "nixpkgs-20.03-darwin",
        "repo": "nixpkgs",
        "type": "github"
      }
    },
    "nixpkgs-2003_6": {
      "locked": {
        "lastModified": 1620055814,
        "narHash": "sha256-8LEHoYSJiL901bTMVatq+rf8y7QtWuZhwwpKE2fyaRY=",
        "owner": "NixOS",
        "repo": "nixpkgs",
        "rev": "1db42b7fe3878f3f5f7a4f2dc210772fd080e205",
        "type": "github"
      },
      "original": {
        "owner": "NixOS",
        "ref": "nixpkgs-20.03-darwin",
        "repo": "nixpkgs",
        "type": "github"
      }
    },
    "nixpkgs-2003_7": {
      "locked": {
        "lastModified": 1620055814,
        "narHash": "sha256-8LEHoYSJiL901bTMVatq+rf8y7QtWuZhwwpKE2fyaRY=",
        "owner": "NixOS",
        "repo": "nixpkgs",
        "rev": "1db42b7fe3878f3f5f7a4f2dc210772fd080e205",
        "type": "github"
      },
      "original": {
        "owner": "NixOS",
        "ref": "nixpkgs-20.03-darwin",
        "repo": "nixpkgs",
        "type": "github"
      }
    },
    "nixpkgs-2003_8": {
      "locked": {
        "lastModified": 1620055814,
        "narHash": "sha256-8LEHoYSJiL901bTMVatq+rf8y7QtWuZhwwpKE2fyaRY=",
        "owner": "NixOS",
        "repo": "nixpkgs",
        "rev": "1db42b7fe3878f3f5f7a4f2dc210772fd080e205",
        "type": "github"
      },
      "original": {
        "owner": "NixOS",
        "ref": "nixpkgs-20.03-darwin",
        "repo": "nixpkgs",
        "type": "github"
      }
    },
    "nixpkgs-2003_9": {
      "locked": {
        "lastModified": 1620055814,
        "narHash": "sha256-8LEHoYSJiL901bTMVatq+rf8y7QtWuZhwwpKE2fyaRY=",
        "owner": "NixOS",
        "repo": "nixpkgs",
        "rev": "1db42b7fe3878f3f5f7a4f2dc210772fd080e205",
        "type": "github"
      },
      "original": {
        "owner": "NixOS",
        "ref": "nixpkgs-20.03-darwin",
        "repo": "nixpkgs",
        "type": "github"
      }
    },
    "nixpkgs-2105": {
      "locked": {
        "lastModified": 1645296114,
        "narHash": "sha256-y53N7TyIkXsjMpOG7RhvqJFGDacLs9HlyHeSTBioqYU=",
        "owner": "NixOS",
        "repo": "nixpkgs",
        "rev": "530a53dcbc9437363471167a5e4762c5fcfa34a1",
        "type": "github"
      },
      "original": {
        "owner": "NixOS",
        "ref": "nixpkgs-21.05-darwin",
        "repo": "nixpkgs",
        "type": "github"
      }
    },
    "nixpkgs-2105_10": {
      "locked": {
        "lastModified": 1630481079,
        "narHash": "sha256-leWXLchbAbqOlLT6tju631G40SzQWPqaAXQG3zH1Imw=",
        "owner": "NixOS",
        "repo": "nixpkgs",
        "rev": "110a2c9ebbf5d4a94486854f18a37a938cfacbbb",
        "type": "github"
      },
      "original": {
        "owner": "NixOS",
        "ref": "nixpkgs-21.05-darwin",
        "repo": "nixpkgs",
        "type": "github"
      }
    },
    "nixpkgs-2105_11": {
      "locked": {
        "lastModified": 1659914493,
        "narHash": "sha256-lkA5X3VNMKirvA+SUzvEhfA7XquWLci+CGi505YFAIs=",
        "owner": "NixOS",
        "repo": "nixpkgs",
        "rev": "022caabb5f2265ad4006c1fa5b1ebe69fb0c3faf",
        "type": "github"
      },
      "original": {
        "owner": "NixOS",
        "ref": "nixpkgs-21.05-darwin",
        "repo": "nixpkgs",
        "type": "github"
      }
    },
    "nixpkgs-2105_12": {
      "locked": {
        "lastModified": 1659914493,
        "narHash": "sha256-lkA5X3VNMKirvA+SUzvEhfA7XquWLci+CGi505YFAIs=",
        "owner": "NixOS",
        "repo": "nixpkgs",
        "rev": "022caabb5f2265ad4006c1fa5b1ebe69fb0c3faf",
        "type": "github"
      },
      "original": {
        "owner": "NixOS",
        "ref": "nixpkgs-21.05-darwin",
        "repo": "nixpkgs",
        "type": "github"
      }
    },
    "nixpkgs-2105_2": {
      "locked": {
        "lastModified": 1659914493,
        "narHash": "sha256-lkA5X3VNMKirvA+SUzvEhfA7XquWLci+CGi505YFAIs=",
        "owner": "NixOS",
        "repo": "nixpkgs",
        "rev": "022caabb5f2265ad4006c1fa5b1ebe69fb0c3faf",
        "type": "github"
      },
      "original": {
        "owner": "NixOS",
        "ref": "nixpkgs-21.05-darwin",
        "repo": "nixpkgs",
        "type": "github"
      }
    },
    "nixpkgs-2105_3": {
      "locked": {
        "lastModified": 1640283157,
        "narHash": "sha256-6Ddfop+rKE+Gl9Tjp9YIrkfoYPzb8F80ergdjcq3/MY=",
        "owner": "NixOS",
        "repo": "nixpkgs",
        "rev": "dde1557825c5644c869c5efc7448dc03722a8f09",
        "type": "github"
      },
      "original": {
        "owner": "NixOS",
        "ref": "nixpkgs-21.05-darwin",
        "repo": "nixpkgs",
        "type": "github"
      }
    },
    "nixpkgs-2105_4": {
      "locked": {
        "lastModified": 1640283157,
        "narHash": "sha256-6Ddfop+rKE+Gl9Tjp9YIrkfoYPzb8F80ergdjcq3/MY=",
        "owner": "NixOS",
        "repo": "nixpkgs",
        "rev": "dde1557825c5644c869c5efc7448dc03722a8f09",
        "type": "github"
      },
      "original": {
        "owner": "NixOS",
        "ref": "nixpkgs-21.05-darwin",
        "repo": "nixpkgs",
        "type": "github"
      }
    },
    "nixpkgs-2105_5": {
      "locked": {
        "lastModified": 1630481079,
        "narHash": "sha256-leWXLchbAbqOlLT6tju631G40SzQWPqaAXQG3zH1Imw=",
        "owner": "NixOS",
        "repo": "nixpkgs",
        "rev": "110a2c9ebbf5d4a94486854f18a37a938cfacbbb",
        "type": "github"
      },
      "original": {
        "owner": "NixOS",
        "ref": "nixpkgs-21.05-darwin",
        "repo": "nixpkgs",
        "type": "github"
      }
    },
    "nixpkgs-2105_6": {
      "locked": {
        "lastModified": 1659914493,
        "narHash": "sha256-lkA5X3VNMKirvA+SUzvEhfA7XquWLci+CGi505YFAIs=",
        "owner": "NixOS",
        "repo": "nixpkgs",
        "rev": "022caabb5f2265ad4006c1fa5b1ebe69fb0c3faf",
        "type": "github"
      },
      "original": {
        "owner": "NixOS",
        "ref": "nixpkgs-21.05-darwin",
        "repo": "nixpkgs",
        "type": "github"
      }
    },
    "nixpkgs-2105_7": {
      "locked": {
        "lastModified": 1645296114,
        "narHash": "sha256-y53N7TyIkXsjMpOG7RhvqJFGDacLs9HlyHeSTBioqYU=",
        "owner": "NixOS",
        "repo": "nixpkgs",
        "rev": "530a53dcbc9437363471167a5e4762c5fcfa34a1",
        "type": "github"
      },
      "original": {
        "owner": "NixOS",
        "ref": "nixpkgs-21.05-darwin",
        "repo": "nixpkgs",
        "type": "github"
      }
    },
    "nixpkgs-2105_8": {
      "locked": {
        "lastModified": 1640283157,
        "narHash": "sha256-6Ddfop+rKE+Gl9Tjp9YIrkfoYPzb8F80ergdjcq3/MY=",
        "owner": "NixOS",
        "repo": "nixpkgs",
        "rev": "dde1557825c5644c869c5efc7448dc03722a8f09",
        "type": "github"
      },
      "original": {
        "owner": "NixOS",
        "ref": "nixpkgs-21.05-darwin",
        "repo": "nixpkgs",
        "type": "github"
      }
    },
    "nixpkgs-2105_9": {
      "locked": {
        "lastModified": 1640283157,
        "narHash": "sha256-6Ddfop+rKE+Gl9Tjp9YIrkfoYPzb8F80ergdjcq3/MY=",
        "owner": "NixOS",
        "repo": "nixpkgs",
        "rev": "dde1557825c5644c869c5efc7448dc03722a8f09",
        "type": "github"
      },
      "original": {
        "owner": "NixOS",
        "ref": "nixpkgs-21.05-darwin",
        "repo": "nixpkgs",
        "type": "github"
      }
    },
    "nixpkgs-2111": {
      "locked": {
        "lastModified": 1648744337,
        "narHash": "sha256-bYe1dFJAXovjqiaPKrmAbSBEK5KUkgwVaZcTbSoJ7hg=",
        "owner": "NixOS",
        "repo": "nixpkgs",
        "rev": "0a58eebd8ec65ffdef2ce9562784123a73922052",
        "type": "github"
      },
      "original": {
        "owner": "NixOS",
        "ref": "nixpkgs-21.11-darwin",
        "repo": "nixpkgs",
        "type": "github"
      }
    },
    "nixpkgs-2111_10": {
      "locked": {
        "lastModified": 1638410074,
        "narHash": "sha256-MQYI4k4XkoTzpeRjq5wl+1NShsl1CKq8MISFuZ81sWs=",
        "owner": "NixOS",
        "repo": "nixpkgs",
        "rev": "5b80f23502f8e902612a8c631dfce383e1c56596",
        "type": "github"
      },
      "original": {
        "owner": "NixOS",
        "ref": "nixpkgs-21.11-darwin",
        "repo": "nixpkgs",
        "type": "github"
      }
    },
    "nixpkgs-2111_11": {
      "locked": {
        "lastModified": 1659446231,
        "narHash": "sha256-hekabNdTdgR/iLsgce5TGWmfIDZ86qjPhxDg/8TlzhE=",
        "owner": "NixOS",
        "repo": "nixpkgs",
        "rev": "eabc38219184cc3e04a974fe31857d8e0eac098d",
        "type": "github"
      },
      "original": {
        "owner": "NixOS",
        "ref": "nixpkgs-21.11-darwin",
        "repo": "nixpkgs",
        "type": "github"
      }
    },
    "nixpkgs-2111_12": {
      "locked": {
        "lastModified": 1659446231,
        "narHash": "sha256-hekabNdTdgR/iLsgce5TGWmfIDZ86qjPhxDg/8TlzhE=",
        "owner": "NixOS",
        "repo": "nixpkgs",
        "rev": "eabc38219184cc3e04a974fe31857d8e0eac098d",
        "type": "github"
      },
      "original": {
        "owner": "NixOS",
        "ref": "nixpkgs-21.11-darwin",
        "repo": "nixpkgs",
        "type": "github"
      }
    },
    "nixpkgs-2111_2": {
      "locked": {
        "lastModified": 1659446231,
        "narHash": "sha256-hekabNdTdgR/iLsgce5TGWmfIDZ86qjPhxDg/8TlzhE=",
        "owner": "NixOS",
        "repo": "nixpkgs",
        "rev": "eabc38219184cc3e04a974fe31857d8e0eac098d",
        "type": "github"
      },
      "original": {
        "owner": "NixOS",
        "ref": "nixpkgs-21.11-darwin",
        "repo": "nixpkgs",
        "type": "github"
      }
    },
    "nixpkgs-2111_3": {
      "locked": {
        "lastModified": 1640283207,
        "narHash": "sha256-SCwl7ZnCfMDsuSYvwIroiAlk7n33bW8HFfY8NvKhcPA=",
        "owner": "NixOS",
        "repo": "nixpkgs",
        "rev": "64c7e3388bbd9206e437713351e814366e0c3284",
        "type": "github"
      },
      "original": {
        "owner": "NixOS",
        "ref": "nixpkgs-21.11-darwin",
        "repo": "nixpkgs",
        "type": "github"
      }
    },
    "nixpkgs-2111_4": {
      "locked": {
        "lastModified": 1640283207,
        "narHash": "sha256-SCwl7ZnCfMDsuSYvwIroiAlk7n33bW8HFfY8NvKhcPA=",
        "owner": "NixOS",
        "repo": "nixpkgs",
        "rev": "64c7e3388bbd9206e437713351e814366e0c3284",
        "type": "github"
      },
      "original": {
        "owner": "NixOS",
        "ref": "nixpkgs-21.11-darwin",
        "repo": "nixpkgs",
        "type": "github"
      }
    },
    "nixpkgs-2111_5": {
      "locked": {
        "lastModified": 1638410074,
        "narHash": "sha256-MQYI4k4XkoTzpeRjq5wl+1NShsl1CKq8MISFuZ81sWs=",
        "owner": "NixOS",
        "repo": "nixpkgs",
        "rev": "5b80f23502f8e902612a8c631dfce383e1c56596",
        "type": "github"
      },
      "original": {
        "owner": "NixOS",
        "ref": "nixpkgs-21.11-darwin",
        "repo": "nixpkgs",
        "type": "github"
      }
    },
    "nixpkgs-2111_6": {
      "locked": {
        "lastModified": 1659446231,
        "narHash": "sha256-hekabNdTdgR/iLsgce5TGWmfIDZ86qjPhxDg/8TlzhE=",
        "owner": "NixOS",
        "repo": "nixpkgs",
        "rev": "eabc38219184cc3e04a974fe31857d8e0eac098d",
        "type": "github"
      },
      "original": {
        "owner": "NixOS",
        "ref": "nixpkgs-21.11-darwin",
        "repo": "nixpkgs",
        "type": "github"
      }
    },
    "nixpkgs-2111_7": {
      "locked": {
        "lastModified": 1648744337,
        "narHash": "sha256-bYe1dFJAXovjqiaPKrmAbSBEK5KUkgwVaZcTbSoJ7hg=",
        "owner": "NixOS",
        "repo": "nixpkgs",
        "rev": "0a58eebd8ec65ffdef2ce9562784123a73922052",
        "type": "github"
      },
      "original": {
        "owner": "NixOS",
        "ref": "nixpkgs-21.11-darwin",
        "repo": "nixpkgs",
        "type": "github"
      }
    },
    "nixpkgs-2111_8": {
      "locked": {
        "lastModified": 1640283207,
        "narHash": "sha256-SCwl7ZnCfMDsuSYvwIroiAlk7n33bW8HFfY8NvKhcPA=",
        "owner": "NixOS",
        "repo": "nixpkgs",
        "rev": "64c7e3388bbd9206e437713351e814366e0c3284",
        "type": "github"
      },
      "original": {
        "owner": "NixOS",
        "ref": "nixpkgs-21.11-darwin",
        "repo": "nixpkgs",
        "type": "github"
      }
    },
    "nixpkgs-2111_9": {
      "locked": {
        "lastModified": 1640283207,
        "narHash": "sha256-SCwl7ZnCfMDsuSYvwIroiAlk7n33bW8HFfY8NvKhcPA=",
        "owner": "NixOS",
        "repo": "nixpkgs",
        "rev": "64c7e3388bbd9206e437713351e814366e0c3284",
        "type": "github"
      },
      "original": {
        "owner": "NixOS",
        "ref": "nixpkgs-21.11-darwin",
        "repo": "nixpkgs",
        "type": "github"
      }
    },
    "nixpkgs-2205": {
      "locked": {
        "lastModified": 1663981975,
        "narHash": "sha256-TKaxWAVJR+a5JJauKZqibmaM5e/Pi5tBDx9s8fl/kSE=",
        "owner": "NixOS",
        "repo": "nixpkgs",
        "rev": "309faedb8338d3ae8ad8f1043b3ccf48c9cc2970",
        "type": "github"
      },
      "original": {
        "owner": "NixOS",
        "ref": "nixpkgs-22.05-darwin",
        "repo": "nixpkgs",
        "type": "github"
      }
    },
    "nixpkgs-2205_2": {
      "locked": {
        "lastModified": 1663981975,
        "narHash": "sha256-TKaxWAVJR+a5JJauKZqibmaM5e/Pi5tBDx9s8fl/kSE=",
        "owner": "NixOS",
        "repo": "nixpkgs",
        "rev": "309faedb8338d3ae8ad8f1043b3ccf48c9cc2970",
        "type": "github"
      },
      "original": {
        "owner": "NixOS",
        "ref": "nixpkgs-22.05-darwin",
        "repo": "nixpkgs",
        "type": "github"
      }
    },
    "nixpkgs-2205_3": {
      "locked": {
        "lastModified": 1663981975,
        "narHash": "sha256-TKaxWAVJR+a5JJauKZqibmaM5e/Pi5tBDx9s8fl/kSE=",
        "owner": "NixOS",
        "repo": "nixpkgs",
        "rev": "309faedb8338d3ae8ad8f1043b3ccf48c9cc2970",
        "type": "github"
      },
      "original": {
        "owner": "NixOS",
        "ref": "nixpkgs-22.05-darwin",
        "repo": "nixpkgs",
        "type": "github"
      }
    },
    "nixpkgs-2205_4": {
      "locked": {
        "lastModified": 1663981975,
        "narHash": "sha256-TKaxWAVJR+a5JJauKZqibmaM5e/Pi5tBDx9s8fl/kSE=",
        "owner": "NixOS",
        "repo": "nixpkgs",
        "rev": "309faedb8338d3ae8ad8f1043b3ccf48c9cc2970",
        "type": "github"
      },
      "original": {
        "owner": "NixOS",
        "ref": "nixpkgs-22.05-darwin",
        "repo": "nixpkgs",
        "type": "github"
      }
    },
    "nixpkgs-2211": {
      "locked": {
        "lastModified": 1669997163,
        "narHash": "sha256-vhjC0kZMFoN6jzK0GR+tBzKi5KgBXgehadfidW8+Va4=",
        "owner": "NixOS",
        "repo": "nixpkgs",
        "rev": "6f87491a54d8d64d30af6663cb3bf5d2ee7db958",
        "type": "github"
      },
      "original": {
        "owner": "NixOS",
        "ref": "nixpkgs-22.11-darwin",
        "repo": "nixpkgs",
        "type": "github"
      }
    },
    "nixpkgs-regression": {
      "locked": {
        "lastModified": 1643052045,
        "narHash": "sha256-uGJ0VXIhWKGXxkeNnq4TvV3CIOkUJ3PAoLZ3HMzNVMw=",
        "owner": "NixOS",
        "repo": "nixpkgs",
        "rev": "215d4d0fd80ca5163643b03a33fde804a29cc1e2",
        "type": "github"
      },
      "original": {
        "id": "nixpkgs",
        "rev": "215d4d0fd80ca5163643b03a33fde804a29cc1e2",
        "type": "indirect"
      }
    },
    "nixpkgs-regression_2": {
      "locked": {
        "lastModified": 1643052045,
        "narHash": "sha256-uGJ0VXIhWKGXxkeNnq4TvV3CIOkUJ3PAoLZ3HMzNVMw=",
        "owner": "NixOS",
        "repo": "nixpkgs",
        "rev": "215d4d0fd80ca5163643b03a33fde804a29cc1e2",
        "type": "github"
      },
      "original": {
        "id": "nixpkgs",
        "rev": "215d4d0fd80ca5163643b03a33fde804a29cc1e2",
        "type": "indirect"
      }
    },
    "nixpkgs-regression_3": {
      "locked": {
        "lastModified": 1643052045,
        "narHash": "sha256-uGJ0VXIhWKGXxkeNnq4TvV3CIOkUJ3PAoLZ3HMzNVMw=",
        "owner": "NixOS",
        "repo": "nixpkgs",
        "rev": "215d4d0fd80ca5163643b03a33fde804a29cc1e2",
        "type": "github"
      },
      "original": {
        "id": "nixpkgs",
        "rev": "215d4d0fd80ca5163643b03a33fde804a29cc1e2",
        "type": "indirect"
      }
    },
    "nixpkgs-regression_4": {
      "locked": {
        "lastModified": 1643052045,
        "narHash": "sha256-uGJ0VXIhWKGXxkeNnq4TvV3CIOkUJ3PAoLZ3HMzNVMw=",
        "owner": "NixOS",
        "repo": "nixpkgs",
        "rev": "215d4d0fd80ca5163643b03a33fde804a29cc1e2",
        "type": "github"
      },
      "original": {
        "id": "nixpkgs",
        "rev": "215d4d0fd80ca5163643b03a33fde804a29cc1e2",
        "type": "indirect"
      }
    },
    "nixpkgs-regression_5": {
      "locked": {
        "lastModified": 1643052045,
        "narHash": "sha256-uGJ0VXIhWKGXxkeNnq4TvV3CIOkUJ3PAoLZ3HMzNVMw=",
        "owner": "NixOS",
        "repo": "nixpkgs",
        "rev": "215d4d0fd80ca5163643b03a33fde804a29cc1e2",
        "type": "github"
      },
      "original": {
        "id": "nixpkgs",
        "rev": "215d4d0fd80ca5163643b03a33fde804a29cc1e2",
        "type": "indirect"
      }
    },
    "nixpkgs-regression_6": {
      "locked": {
        "lastModified": 1643052045,
        "narHash": "sha256-uGJ0VXIhWKGXxkeNnq4TvV3CIOkUJ3PAoLZ3HMzNVMw=",
        "owner": "NixOS",
        "repo": "nixpkgs",
        "rev": "215d4d0fd80ca5163643b03a33fde804a29cc1e2",
        "type": "github"
      },
      "original": {
        "id": "nixpkgs",
        "rev": "215d4d0fd80ca5163643b03a33fde804a29cc1e2",
        "type": "indirect"
      }
    },
    "nixpkgs-unstable": {
      "locked": {
        "lastModified": 1648219316,
        "narHash": "sha256-Ctij+dOi0ZZIfX5eMhgwugfvB+WZSrvVNAyAuANOsnQ=",
        "owner": "NixOS",
        "repo": "nixpkgs",
        "rev": "30d3d79b7d3607d56546dd2a6b49e156ba0ec634",
        "type": "github"
      },
      "original": {
        "owner": "NixOS",
        "ref": "nixpkgs-unstable",
        "repo": "nixpkgs",
        "type": "github"
      }
    },
    "nixpkgs-unstable_10": {
      "locked": {
        "lastModified": 1635295995,
        "narHash": "sha256-sGYiXjFlxTTMNb4NSkgvX+knOOTipE6gqwPUQpxNF+c=",
        "owner": "NixOS",
        "repo": "nixpkgs",
        "rev": "22a500a3f87bbce73bd8d777ef920b43a636f018",
        "type": "github"
      },
      "original": {
        "owner": "NixOS",
        "ref": "nixpkgs-unstable",
        "repo": "nixpkgs",
        "type": "github"
      }
    },
    "nixpkgs-unstable_11": {
      "locked": {
        "lastModified": 1663905476,
        "narHash": "sha256-0CSwRKaYravh9v6qSlBpM0gNg0UhKT2lL7Yn6Zbx7UM=",
        "owner": "NixOS",
        "repo": "nixpkgs",
        "rev": "e14f9fb57315f0d4abde222364f19f88c77d2b79",
        "type": "github"
      },
      "original": {
        "owner": "NixOS",
        "ref": "nixpkgs-unstable",
        "repo": "nixpkgs",
        "type": "github"
      }
    },
    "nixpkgs-unstable_12": {
      "locked": {
        "lastModified": 1663905476,
        "narHash": "sha256-0CSwRKaYravh9v6qSlBpM0gNg0UhKT2lL7Yn6Zbx7UM=",
        "owner": "NixOS",
        "repo": "nixpkgs",
        "rev": "e14f9fb57315f0d4abde222364f19f88c77d2b79",
        "type": "github"
      },
      "original": {
        "owner": "NixOS",
        "ref": "nixpkgs-unstable",
        "repo": "nixpkgs",
        "type": "github"
      }
    },
    "nixpkgs-unstable_2": {
      "locked": {
        "lastModified": 1663905476,
        "narHash": "sha256-0CSwRKaYravh9v6qSlBpM0gNg0UhKT2lL7Yn6Zbx7UM=",
        "owner": "NixOS",
        "repo": "nixpkgs",
        "rev": "e14f9fb57315f0d4abde222364f19f88c77d2b79",
        "type": "github"
      },
      "original": {
        "owner": "NixOS",
        "ref": "nixpkgs-unstable",
        "repo": "nixpkgs",
        "type": "github"
      }
    },
    "nixpkgs-unstable_3": {
      "locked": {
        "lastModified": 1641285291,
        "narHash": "sha256-KYaOBNGar3XWTxTsYPr9P6u74KAqNq0wobEC236U+0c=",
        "owner": "NixOS",
        "repo": "nixpkgs",
        "rev": "0432195a4b8d68faaa7d3d4b355260a3120aeeae",
        "type": "github"
      },
      "original": {
        "owner": "NixOS",
        "ref": "nixpkgs-unstable",
        "repo": "nixpkgs",
        "type": "github"
      }
    },
    "nixpkgs-unstable_4": {
      "locked": {
        "lastModified": 1641285291,
        "narHash": "sha256-KYaOBNGar3XWTxTsYPr9P6u74KAqNq0wobEC236U+0c=",
        "owner": "NixOS",
        "repo": "nixpkgs",
        "rev": "0432195a4b8d68faaa7d3d4b355260a3120aeeae",
        "type": "github"
      },
      "original": {
        "owner": "NixOS",
        "ref": "nixpkgs-unstable",
        "repo": "nixpkgs",
        "type": "github"
      }
    },
    "nixpkgs-unstable_5": {
      "locked": {
        "lastModified": 1635295995,
        "narHash": "sha256-sGYiXjFlxTTMNb4NSkgvX+knOOTipE6gqwPUQpxNF+c=",
        "owner": "NixOS",
        "repo": "nixpkgs",
        "rev": "22a500a3f87bbce73bd8d777ef920b43a636f018",
        "type": "github"
      },
      "original": {
        "owner": "NixOS",
        "ref": "nixpkgs-unstable",
        "repo": "nixpkgs",
        "type": "github"
      }
    },
    "nixpkgs-unstable_6": {
      "locked": {
        "lastModified": 1663905476,
        "narHash": "sha256-0CSwRKaYravh9v6qSlBpM0gNg0UhKT2lL7Yn6Zbx7UM=",
        "owner": "NixOS",
        "repo": "nixpkgs",
        "rev": "e14f9fb57315f0d4abde222364f19f88c77d2b79",
        "type": "github"
      },
      "original": {
        "owner": "NixOS",
        "ref": "nixpkgs-unstable",
        "repo": "nixpkgs",
        "type": "github"
      }
    },
    "nixpkgs-unstable_7": {
      "locked": {
        "lastModified": 1648219316,
        "narHash": "sha256-Ctij+dOi0ZZIfX5eMhgwugfvB+WZSrvVNAyAuANOsnQ=",
        "owner": "NixOS",
        "repo": "nixpkgs",
        "rev": "30d3d79b7d3607d56546dd2a6b49e156ba0ec634",
        "type": "github"
      },
      "original": {
        "owner": "NixOS",
        "ref": "nixpkgs-unstable",
        "repo": "nixpkgs",
        "type": "github"
      }
    },
    "nixpkgs-unstable_8": {
      "locked": {
        "lastModified": 1641285291,
        "narHash": "sha256-KYaOBNGar3XWTxTsYPr9P6u74KAqNq0wobEC236U+0c=",
        "owner": "NixOS",
        "repo": "nixpkgs",
        "rev": "0432195a4b8d68faaa7d3d4b355260a3120aeeae",
        "type": "github"
      },
      "original": {
        "owner": "NixOS",
        "ref": "nixpkgs-unstable",
        "repo": "nixpkgs",
        "type": "github"
      }
    },
    "nixpkgs-unstable_9": {
      "locked": {
        "lastModified": 1641285291,
        "narHash": "sha256-KYaOBNGar3XWTxTsYPr9P6u74KAqNq0wobEC236U+0c=",
        "owner": "NixOS",
        "repo": "nixpkgs",
        "rev": "0432195a4b8d68faaa7d3d4b355260a3120aeeae",
        "type": "github"
      },
      "original": {
        "owner": "NixOS",
        "ref": "nixpkgs-unstable",
        "repo": "nixpkgs",
        "type": "github"
      }
    },
    "nixpkgs_10": {
      "locked": {
        "lastModified": 1665087388,
        "narHash": "sha256-FZFPuW9NWHJteATOf79rZfwfRn5fE0wi9kRzvGfDHPA=",
        "owner": "nixos",
        "repo": "nixpkgs",
        "rev": "95fda953f6db2e9496d2682c4fc7b82f959878f7",
        "type": "github"
      },
      "original": {
        "owner": "nixos",
        "ref": "nixpkgs-unstable",
        "repo": "nixpkgs",
        "type": "github"
      }
    },
    "nixpkgs_11": {
      "locked": {
        "lastModified": 1642336556,
        "narHash": "sha256-QSPPbFEwy0T0DrIuSzAACkaANPQaR1lZR/nHZGz9z04=",
        "owner": "NixOS",
        "repo": "nixpkgs",
        "rev": "f3d9d4bd898cca7d04af2ae4f6ef01f2219df3d6",
        "type": "github"
      },
      "original": {
        "id": "nixpkgs",
        "type": "indirect"
      }
    },
    "nixpkgs_12": {
      "locked": {
        "lastModified": 1632864508,
        "narHash": "sha256-d127FIvGR41XbVRDPVvozUPQ/uRHbHwvfyKHwEt5xFM=",
        "owner": "NixOS",
        "repo": "nixpkgs",
        "rev": "82891b5e2c2359d7e58d08849e4c89511ab94234",
        "type": "github"
      },
      "original": {
        "id": "nixpkgs",
        "ref": "nixos-21.05-small",
        "type": "indirect"
      }
    },
    "nixpkgs_13": {
      "locked": {
        "lastModified": 1642336556,
        "narHash": "sha256-QSPPbFEwy0T0DrIuSzAACkaANPQaR1lZR/nHZGz9z04=",
        "owner": "NixOS",
        "repo": "nixpkgs",
        "rev": "f3d9d4bd898cca7d04af2ae4f6ef01f2219df3d6",
        "type": "github"
      },
      "original": {
        "id": "nixpkgs",
        "type": "indirect"
      }
    },
    "nixpkgs_14": {
      "locked": {
        "lastModified": 1642336556,
        "narHash": "sha256-QSPPbFEwy0T0DrIuSzAACkaANPQaR1lZR/nHZGz9z04=",
        "owner": "NixOS",
        "repo": "nixpkgs",
        "rev": "f3d9d4bd898cca7d04af2ae4f6ef01f2219df3d6",
        "type": "github"
      },
      "original": {
        "id": "nixpkgs",
        "type": "indirect"
      }
    },
    "nixpkgs_15": {
      "locked": {
        "lastModified": 1632864508,
        "narHash": "sha256-d127FIvGR41XbVRDPVvozUPQ/uRHbHwvfyKHwEt5xFM=",
        "owner": "NixOS",
        "repo": "nixpkgs",
        "rev": "82891b5e2c2359d7e58d08849e4c89511ab94234",
        "type": "github"
      },
      "original": {
        "id": "nixpkgs",
        "ref": "nixos-21.05-small",
        "type": "indirect"
      }
    },
    "nixpkgs_16": {
      "locked": {
        "lastModified": 1653581809,
        "narHash": "sha256-Uvka0V5MTGbeOfWte25+tfRL3moECDh1VwokWSZUdoY=",
        "owner": "NixOS",
        "repo": "nixpkgs",
        "rev": "83658b28fe638a170a19b8933aa008b30640fbd1",
        "type": "github"
      },
      "original": {
        "owner": "NixOS",
        "ref": "nixos-unstable",
        "repo": "nixpkgs",
        "type": "github"
      }
    },
    "nixpkgs_17": {
      "locked": {
        "lastModified": 1654807842,
        "narHash": "sha256-ADymZpr6LuTEBXcy6RtFHcUZdjKTBRTMYwu19WOx17E=",
        "owner": "NixOS",
        "repo": "nixpkgs",
        "rev": "fc909087cc3386955f21b4665731dbdaceefb1d8",
        "type": "github"
      },
      "original": {
        "owner": "NixOS",
        "repo": "nixpkgs",
        "type": "github"
      }
    },
    "nixpkgs_18": {
      "locked": {
        "lastModified": 1665087388,
        "narHash": "sha256-FZFPuW9NWHJteATOf79rZfwfRn5fE0wi9kRzvGfDHPA=",
        "owner": "nixos",
        "repo": "nixpkgs",
        "rev": "95fda953f6db2e9496d2682c4fc7b82f959878f7",
        "type": "github"
      },
      "original": {
        "owner": "nixos",
        "ref": "nixpkgs-unstable",
        "repo": "nixpkgs",
        "type": "github"
      }
    },
    "nixpkgs_19": {
      "locked": {
        "lastModified": 1632864508,
        "narHash": "sha256-d127FIvGR41XbVRDPVvozUPQ/uRHbHwvfyKHwEt5xFM=",
        "owner": "NixOS",
        "repo": "nixpkgs",
        "rev": "82891b5e2c2359d7e58d08849e4c89511ab94234",
        "type": "github"
      },
      "original": {
        "id": "nixpkgs",
        "ref": "nixos-21.05-small",
        "type": "indirect"
      }
    },
    "nixpkgs_2": {
      "locked": {
        "lastModified": 1632864508,
        "narHash": "sha256-d127FIvGR41XbVRDPVvozUPQ/uRHbHwvfyKHwEt5xFM=",
        "owner": "NixOS",
        "repo": "nixpkgs",
        "rev": "82891b5e2c2359d7e58d08849e4c89511ab94234",
        "type": "github"
      },
      "original": {
        "id": "nixpkgs",
        "ref": "nixos-21.05-small",
        "type": "indirect"
      }
    },
    "nixpkgs_20": {
      "locked": {
        "lastModified": 1653581809,
        "narHash": "sha256-Uvka0V5MTGbeOfWte25+tfRL3moECDh1VwokWSZUdoY=",
        "owner": "NixOS",
        "repo": "nixpkgs",
        "rev": "83658b28fe638a170a19b8933aa008b30640fbd1",
        "type": "github"
      },
      "original": {
        "owner": "NixOS",
        "ref": "nixos-unstable",
        "repo": "nixpkgs",
        "type": "github"
      }
    },
    "nixpkgs_21": {
      "locked": {
        "lastModified": 1654807842,
        "narHash": "sha256-ADymZpr6LuTEBXcy6RtFHcUZdjKTBRTMYwu19WOx17E=",
        "owner": "NixOS",
        "repo": "nixpkgs",
        "rev": "fc909087cc3386955f21b4665731dbdaceefb1d8",
        "type": "github"
      },
      "original": {
        "owner": "NixOS",
        "repo": "nixpkgs",
        "type": "github"
      }
    },
    "nixpkgs_22": {
      "locked": {
        "lastModified": 1665087388,
        "narHash": "sha256-FZFPuW9NWHJteATOf79rZfwfRn5fE0wi9kRzvGfDHPA=",
        "owner": "nixos",
        "repo": "nixpkgs",
        "rev": "95fda953f6db2e9496d2682c4fc7b82f959878f7",
        "type": "github"
      },
      "original": {
        "owner": "nixos",
        "ref": "nixpkgs-unstable",
        "repo": "nixpkgs",
        "type": "github"
      }
    },
    "nixpkgs_3": {
      "locked": {
        "lastModified": 1642336556,
        "narHash": "sha256-QSPPbFEwy0T0DrIuSzAACkaANPQaR1lZR/nHZGz9z04=",
        "owner": "NixOS",
        "repo": "nixpkgs",
        "rev": "f3d9d4bd898cca7d04af2ae4f6ef01f2219df3d6",
        "type": "github"
      },
      "original": {
        "id": "nixpkgs",
        "type": "indirect"
      }
    },
    "nixpkgs_4": {
      "locked": {
        "lastModified": 1632864508,
        "narHash": "sha256-d127FIvGR41XbVRDPVvozUPQ/uRHbHwvfyKHwEt5xFM=",
        "owner": "NixOS",
        "repo": "nixpkgs",
        "rev": "82891b5e2c2359d7e58d08849e4c89511ab94234",
        "type": "github"
      },
      "original": {
        "id": "nixpkgs",
        "ref": "nixos-21.05-small",
        "type": "indirect"
      }
    },
    "nixpkgs_5": {
      "locked": {
        "lastModified": 1642336556,
        "narHash": "sha256-QSPPbFEwy0T0DrIuSzAACkaANPQaR1lZR/nHZGz9z04=",
        "owner": "NixOS",
        "repo": "nixpkgs",
        "rev": "f3d9d4bd898cca7d04af2ae4f6ef01f2219df3d6",
        "type": "github"
      },
      "original": {
        "id": "nixpkgs",
        "type": "indirect"
      }
    },
    "nixpkgs_6": {
      "locked": {
        "lastModified": 1642336556,
        "narHash": "sha256-QSPPbFEwy0T0DrIuSzAACkaANPQaR1lZR/nHZGz9z04=",
        "owner": "NixOS",
        "repo": "nixpkgs",
        "rev": "f3d9d4bd898cca7d04af2ae4f6ef01f2219df3d6",
        "type": "github"
      },
      "original": {
        "id": "nixpkgs",
        "type": "indirect"
      }
    },
    "nixpkgs_7": {
      "locked": {
        "lastModified": 1632864508,
        "narHash": "sha256-d127FIvGR41XbVRDPVvozUPQ/uRHbHwvfyKHwEt5xFM=",
        "owner": "NixOS",
        "repo": "nixpkgs",
        "rev": "82891b5e2c2359d7e58d08849e4c89511ab94234",
        "type": "github"
      },
      "original": {
        "id": "nixpkgs",
        "ref": "nixos-21.05-small",
        "type": "indirect"
      }
    },
    "nixpkgs_8": {
      "locked": {
        "lastModified": 1653581809,
        "narHash": "sha256-Uvka0V5MTGbeOfWte25+tfRL3moECDh1VwokWSZUdoY=",
        "owner": "NixOS",
        "repo": "nixpkgs",
        "rev": "83658b28fe638a170a19b8933aa008b30640fbd1",
        "type": "github"
      },
      "original": {
        "owner": "NixOS",
        "ref": "nixos-unstable",
        "repo": "nixpkgs",
        "type": "github"
      }
    },
    "nixpkgs_9": {
      "locked": {
        "lastModified": 1654807842,
        "narHash": "sha256-ADymZpr6LuTEBXcy6RtFHcUZdjKTBRTMYwu19WOx17E=",
        "owner": "NixOS",
        "repo": "nixpkgs",
        "rev": "fc909087cc3386955f21b4665731dbdaceefb1d8",
        "type": "github"
      },
      "original": {
        "owner": "NixOS",
        "repo": "nixpkgs",
        "type": "github"
      }
    },
    "node-process": {
      "flake": false,
      "locked": {
        "lastModified": 1648681325,
        "narHash": "sha256-6oWDYmMb+V4x0jCoYDzKfBJMpr7Mx5zA3WMpNHspuSw=",
        "owner": "input-output-hk",
        "repo": "cardano-node",
        "rev": "78675fbf8986c87c0d2356b727a0ec2060f1adba",
        "type": "github"
      },
      "original": {
        "owner": "input-output-hk",
        "repo": "cardano-node",
        "type": "github"
      }
    },
    "node-process_2": {
      "flake": false,
      "locked": {
        "lastModified": 1654323094,
        "narHash": "sha256-zbmpZeBgUUly8QgR2mrVUN0A+0iLczufNvCCRxAo3GY=",
        "owner": "input-output-hk",
        "repo": "cardano-node",
        "rev": "ec20745f17cb4fa8824fdf341d1412c774bc94b9",
        "type": "github"
      },
      "original": {
        "owner": "input-output-hk",
        "repo": "cardano-node",
        "type": "github"
      }
    },
    "node-snapshot": {
      "inputs": {
        "customConfig": "customConfig_2",
        "haskellNix": "haskellNix_2",
        "iohkNix": "iohkNix_2",
        "membench": "membench",
        "nixpkgs": [
          "ogmios",
          "cardano-node",
          "node-snapshot",
          "haskellNix",
          "nixpkgs-2105"
        ],
        "plutus-example": "plutus-example",
        "utils": "utils_3"
      },
      "locked": {
        "lastModified": 1645120669,
        "narHash": "sha256-2MKfGsYS5n69+pfqNHb4IH/E95ok1MD7mhEYfUpRcz4=",
        "owner": "input-output-hk",
        "repo": "cardano-node",
        "rev": "7f00e3ea5a61609e19eeeee4af35241571efdf5c",
        "type": "github"
      },
      "original": {
        "owner": "input-output-hk",
        "repo": "cardano-node",
        "rev": "7f00e3ea5a61609e19eeeee4af35241571efdf5c",
        "type": "github"
      }
    },
    "node-snapshot_2": {
      "inputs": {
        "customConfig": "customConfig_6",
        "haskellNix": "haskellNix_6",
        "iohkNix": "iohkNix_6",
        "membench": "membench_3",
        "nixpkgs": [
          "ogmios-nixos",
          "cardano-node",
          "node-snapshot",
          "haskellNix",
          "nixpkgs-2105"
        ],
        "plutus-example": "plutus-example_2",
        "utils": "utils_8"
      },
      "locked": {
        "lastModified": 1645120669,
        "narHash": "sha256-2MKfGsYS5n69+pfqNHb4IH/E95ok1MD7mhEYfUpRcz4=",
        "owner": "input-output-hk",
        "repo": "cardano-node",
        "rev": "7f00e3ea5a61609e19eeeee4af35241571efdf5c",
        "type": "github"
      },
      "original": {
        "owner": "input-output-hk",
        "repo": "cardano-node",
        "rev": "7f00e3ea5a61609e19eeeee4af35241571efdf5c",
        "type": "github"
      }
    },
    "ogmios": {
      "inputs": {
        "CHaP": "CHaP",
        "blank": "blank",
        "cardano-configurations": "cardano-configurations_2",
        "cardano-node": "cardano-node",
        "flake-compat": "flake-compat_4",
        "haskell-nix": "haskell-nix_2",
        "iohk-nix": "iohk-nix_2",
        "nixpkgs": [
          "ogmios",
          "haskell-nix",
          "nixpkgs-unstable"
        ]
      },
      "locked": {
        "lastModified": 1670513793,
        "narHash": "sha256-A3qj7tUSjya+ZI4lFkdJbOxelQhgQLc9RNPhcNJLIkw=",
        "owner": "mlabs-haskell",
        "repo": "ogmios",
        "rev": "a7687bc03b446bc74564abe1873fbabfa1aac196",
        "type": "github"
      },
      "original": {
        "owner": "mlabs-haskell",
        "repo": "ogmios",
        "rev": "a7687bc03b446bc74564abe1873fbabfa1aac196",
        "type": "github"
      }
    },
    "ogmios-nixos": {
      "inputs": {
        "CHaP": "CHaP_3",
        "blank": "blank_3",
        "cardano-configurations": "cardano-configurations_3",
        "cardano-node": "cardano-node_2",
        "flake-compat": "flake-compat_8",
        "haskell-nix": "haskell-nix_3",
        "iohk-nix": "iohk-nix_3",
        "nixpkgs": [
          "ogmios-nixos",
          "haskell-nix",
          "nixpkgs-unstable"
        ]
      },
      "locked": {
        "lastModified": 1668087435,
        "narHash": "sha256-pbx/+mP2pu4vQuTV3YtFXrOZOVOBS9JH9eDqgjnHyZ4=",
        "owner": "mlabs-haskell",
        "repo": "ogmios",
        "rev": "3b229c1795efa30243485730b78ea053992fdc7a",
        "type": "github"
      },
      "original": {
        "owner": "mlabs-haskell",
        "repo": "ogmios",
        "type": "github"
      }
    },
    "old-ghc-nix": {
      "flake": false,
      "locked": {
        "lastModified": 1631092763,
        "narHash": "sha256-sIKgO+z7tj4lw3u6oBZxqIhDrzSkvpHtv0Kki+lh9Fg=",
        "owner": "angerman",
        "repo": "old-ghc-nix",
        "rev": "af48a7a7353e418119b6dfe3cd1463a657f342b8",
        "type": "github"
      },
      "original": {
        "owner": "angerman",
        "ref": "master",
        "repo": "old-ghc-nix",
        "type": "github"
      }
    },
    "old-ghc-nix_10": {
      "flake": false,
      "locked": {
        "lastModified": 1631092763,
        "narHash": "sha256-sIKgO+z7tj4lw3u6oBZxqIhDrzSkvpHtv0Kki+lh9Fg=",
        "owner": "angerman",
        "repo": "old-ghc-nix",
        "rev": "af48a7a7353e418119b6dfe3cd1463a657f342b8",
        "type": "github"
      },
      "original": {
        "owner": "angerman",
        "ref": "master",
        "repo": "old-ghc-nix",
        "type": "github"
      }
    },
    "old-ghc-nix_11": {
      "flake": false,
      "locked": {
        "lastModified": 1631092763,
        "narHash": "sha256-sIKgO+z7tj4lw3u6oBZxqIhDrzSkvpHtv0Kki+lh9Fg=",
        "owner": "angerman",
        "repo": "old-ghc-nix",
        "rev": "af48a7a7353e418119b6dfe3cd1463a657f342b8",
        "type": "github"
      },
      "original": {
        "owner": "angerman",
        "ref": "master",
        "repo": "old-ghc-nix",
        "type": "github"
      }
    },
    "old-ghc-nix_12": {
      "flake": false,
      "locked": {
        "lastModified": 1631092763,
        "narHash": "sha256-sIKgO+z7tj4lw3u6oBZxqIhDrzSkvpHtv0Kki+lh9Fg=",
        "owner": "angerman",
        "repo": "old-ghc-nix",
        "rev": "af48a7a7353e418119b6dfe3cd1463a657f342b8",
        "type": "github"
      },
      "original": {
        "owner": "angerman",
        "ref": "master",
        "repo": "old-ghc-nix",
        "type": "github"
      }
    },
    "old-ghc-nix_2": {
      "flake": false,
      "locked": {
        "lastModified": 1631092763,
        "narHash": "sha256-sIKgO+z7tj4lw3u6oBZxqIhDrzSkvpHtv0Kki+lh9Fg=",
        "owner": "angerman",
        "repo": "old-ghc-nix",
        "rev": "af48a7a7353e418119b6dfe3cd1463a657f342b8",
        "type": "github"
      },
      "original": {
        "owner": "angerman",
        "ref": "master",
        "repo": "old-ghc-nix",
        "type": "github"
      }
    },
    "old-ghc-nix_3": {
      "flake": false,
      "locked": {
        "lastModified": 1631092763,
        "narHash": "sha256-sIKgO+z7tj4lw3u6oBZxqIhDrzSkvpHtv0Kki+lh9Fg=",
        "owner": "angerman",
        "repo": "old-ghc-nix",
        "rev": "af48a7a7353e418119b6dfe3cd1463a657f342b8",
        "type": "github"
      },
      "original": {
        "owner": "angerman",
        "ref": "master",
        "repo": "old-ghc-nix",
        "type": "github"
      }
    },
    "old-ghc-nix_4": {
      "flake": false,
      "locked": {
        "lastModified": 1631092763,
        "narHash": "sha256-sIKgO+z7tj4lw3u6oBZxqIhDrzSkvpHtv0Kki+lh9Fg=",
        "owner": "angerman",
        "repo": "old-ghc-nix",
        "rev": "af48a7a7353e418119b6dfe3cd1463a657f342b8",
        "type": "github"
      },
      "original": {
        "owner": "angerman",
        "ref": "master",
        "repo": "old-ghc-nix",
        "type": "github"
      }
    },
    "old-ghc-nix_5": {
      "flake": false,
      "locked": {
        "lastModified": 1631092763,
        "narHash": "sha256-sIKgO+z7tj4lw3u6oBZxqIhDrzSkvpHtv0Kki+lh9Fg=",
        "owner": "angerman",
        "repo": "old-ghc-nix",
        "rev": "af48a7a7353e418119b6dfe3cd1463a657f342b8",
        "type": "github"
      },
      "original": {
        "owner": "angerman",
        "ref": "master",
        "repo": "old-ghc-nix",
        "type": "github"
      }
    },
    "old-ghc-nix_6": {
      "flake": false,
      "locked": {
        "lastModified": 1631092763,
        "narHash": "sha256-sIKgO+z7tj4lw3u6oBZxqIhDrzSkvpHtv0Kki+lh9Fg=",
        "owner": "angerman",
        "repo": "old-ghc-nix",
        "rev": "af48a7a7353e418119b6dfe3cd1463a657f342b8",
        "type": "github"
      },
      "original": {
        "owner": "angerman",
        "ref": "master",
        "repo": "old-ghc-nix",
        "type": "github"
      }
    },
    "old-ghc-nix_7": {
      "flake": false,
      "locked": {
        "lastModified": 1631092763,
        "narHash": "sha256-sIKgO+z7tj4lw3u6oBZxqIhDrzSkvpHtv0Kki+lh9Fg=",
        "owner": "angerman",
        "repo": "old-ghc-nix",
        "rev": "af48a7a7353e418119b6dfe3cd1463a657f342b8",
        "type": "github"
      },
      "original": {
        "owner": "angerman",
        "ref": "master",
        "repo": "old-ghc-nix",
        "type": "github"
      }
    },
    "old-ghc-nix_8": {
      "flake": false,
      "locked": {
        "lastModified": 1631092763,
        "narHash": "sha256-sIKgO+z7tj4lw3u6oBZxqIhDrzSkvpHtv0Kki+lh9Fg=",
        "owner": "angerman",
        "repo": "old-ghc-nix",
        "rev": "af48a7a7353e418119b6dfe3cd1463a657f342b8",
        "type": "github"
      },
      "original": {
        "owner": "angerman",
        "ref": "master",
        "repo": "old-ghc-nix",
        "type": "github"
      }
    },
    "old-ghc-nix_9": {
      "flake": false,
      "locked": {
        "lastModified": 1631092763,
        "narHash": "sha256-sIKgO+z7tj4lw3u6oBZxqIhDrzSkvpHtv0Kki+lh9Fg=",
        "owner": "angerman",
        "repo": "old-ghc-nix",
        "rev": "af48a7a7353e418119b6dfe3cd1463a657f342b8",
        "type": "github"
      },
      "original": {
        "owner": "angerman",
        "ref": "master",
        "repo": "old-ghc-nix",
        "type": "github"
      }
    },
    "ouroboros-network": {
      "flake": false,
      "locked": {
        "lastModified": 1643385024,
        "narHash": "sha256-9R4Z1jBsTcEgBHxhzjCJnroEcdfMsTjf8kwg6uPue+Q=",
        "owner": "input-output-hk",
        "repo": "ouroboros-network",
        "rev": "8e97076176d465f5f4f86d5b5596220272630649",
        "type": "github"
      },
      "original": {
        "owner": "input-output-hk",
        "repo": "ouroboros-network",
        "type": "github"
      }
    },
    "ouroboros-network_2": {
      "flake": false,
      "locked": {
        "lastModified": 1643385024,
        "narHash": "sha256-9R4Z1jBsTcEgBHxhzjCJnroEcdfMsTjf8kwg6uPue+Q=",
        "owner": "input-output-hk",
        "repo": "ouroboros-network",
        "rev": "8e97076176d465f5f4f86d5b5596220272630649",
        "type": "github"
      },
      "original": {
        "owner": "input-output-hk",
        "repo": "ouroboros-network",
        "type": "github"
      }
    },
    "ouroboros-network_3": {
      "flake": false,
      "locked": {
        "lastModified": 1643385024,
        "narHash": "sha256-9R4Z1jBsTcEgBHxhzjCJnroEcdfMsTjf8kwg6uPue+Q=",
        "owner": "input-output-hk",
        "repo": "ouroboros-network",
        "rev": "8e97076176d465f5f4f86d5b5596220272630649",
        "type": "github"
      },
      "original": {
        "owner": "input-output-hk",
        "repo": "ouroboros-network",
        "type": "github"
      }
    },
    "ouroboros-network_4": {
      "flake": false,
      "locked": {
        "lastModified": 1643385024,
        "narHash": "sha256-9R4Z1jBsTcEgBHxhzjCJnroEcdfMsTjf8kwg6uPue+Q=",
        "owner": "input-output-hk",
        "repo": "ouroboros-network",
        "rev": "8e97076176d465f5f4f86d5b5596220272630649",
        "type": "github"
      },
      "original": {
        "owner": "input-output-hk",
        "repo": "ouroboros-network",
        "type": "github"
      }
    },
    "plutip": {
      "inputs": {
        "CHaP": [
          "plutip",
          "bot-plutus-interface",
          "CHaP"
        ],
        "bot-plutus-interface": "bot-plutus-interface",
        "flake-compat": "flake-compat_14",
        "haskell-nix": [
          "plutip",
          "bot-plutus-interface",
          "haskell-nix"
        ],
        "iohk-nix": [
          "plutip",
          "bot-plutus-interface",
          "iohk-nix"
        ],
        "nixpkgs": [
          "plutip",
          "bot-plutus-interface",
          "haskell-nix",
          "nixpkgs"
        ]
      },
      "locked": {
        "lastModified": 1671024770,
        "narHash": "sha256-IOH0eny/33gDe6JQUUnf/kL76eg1zrr9Tse/GGW6fPw=",
        "owner": "mlabs-haskell",
        "repo": "plutip",
        "rev": "8d1795d9ac3f9c6f31381104b25c71576eeba009",
        "type": "github"
      },
      "original": {
        "owner": "mlabs-haskell",
        "repo": "plutip",
        "rev": "8d1795d9ac3f9c6f31381104b25c71576eeba009",
        "type": "github"
      }
    },
    "plutus-apps": {
      "flake": false,
      "locked": {
        "lastModified": 1647347289,
        "narHash": "sha256-dxKZ1Zvflyt6igYm39POV6X/0giKbfb4U7D1TvevQls=",
        "owner": "input-output-hk",
        "repo": "plutus-apps",
        "rev": "2a40552f4654d695f21783c86e8ae59243ce9dfa",
        "type": "github"
      },
      "original": {
        "owner": "input-output-hk",
        "repo": "plutus-apps",
        "type": "github"
      }
    },
    "plutus-apps_2": {
      "flake": false,
      "locked": {
        "lastModified": 1654271253,
        "narHash": "sha256-GQDPzyVtcbbESmckMvzoTEKa/UWWJH7djh1TWQjzFow=",
        "owner": "input-output-hk",
        "repo": "plutus-apps",
        "rev": "61de89d33340279b8452a0dbb52a87111db87e82",
        "type": "github"
      },
      "original": {
        "owner": "input-output-hk",
        "repo": "plutus-apps",
        "type": "github"
      }
    },
    "plutus-example": {
      "inputs": {
        "customConfig": "customConfig_4",
        "haskellNix": "haskellNix_4",
        "iohkNix": "iohkNix_4",
        "nixpkgs": [
          "ogmios",
          "cardano-node",
          "node-snapshot",
          "plutus-example",
          "haskellNix",
          "nixpkgs-2105"
        ],
        "utils": "utils_2"
      },
      "locked": {
        "lastModified": 1640022647,
        "narHash": "sha256-M+YnF7Zj/7QK2pu0T75xNVaX0eEeijtBH8yz+jEHIMM=",
        "owner": "input-output-hk",
        "repo": "cardano-node",
        "rev": "814df2c146f5d56f8c35a681fe75e85b905aed5d",
        "type": "github"
      },
      "original": {
        "owner": "input-output-hk",
        "repo": "cardano-node",
        "rev": "814df2c146f5d56f8c35a681fe75e85b905aed5d",
        "type": "github"
      }
    },
    "plutus-example_2": {
      "inputs": {
        "customConfig": "customConfig_8",
        "haskellNix": "haskellNix_8",
        "iohkNix": "iohkNix_8",
        "nixpkgs": [
          "ogmios-nixos",
          "cardano-node",
          "node-snapshot",
          "plutus-example",
          "haskellNix",
          "nixpkgs-2105"
        ],
<<<<<<< HEAD
        "utils": "utils_7"
      },
=======
        "utils": "utils_12"
      },
      "locked": {
        "lastModified": 1640022647,
        "narHash": "sha256-M+YnF7Zj/7QK2pu0T75xNVaX0eEeijtBH8yz+jEHIMM=",
        "owner": "input-output-hk",
        "repo": "cardano-node",
        "rev": "814df2c146f5d56f8c35a681fe75e85b905aed5d",
        "type": "github"
      },
      "original": {
        "owner": "input-output-hk",
        "repo": "cardano-node",
        "rev": "814df2c146f5d56f8c35a681fe75e85b905aed5d",
        "type": "github"
      }
    },
    "root": {
      "inputs": {
        "cardano-configurations": "cardano-configurations",
        "cardano-node": [
          "ogmios-nixos",
          "cardano-node"
        ],
        "easy-purescript-nix": "easy-purescript-nix",
        "flake-compat": "flake-compat",
        "iohk-nix-environments": "iohk-nix-environments",
        "kupo": "kupo",
        "kupo-nixos": "kupo-nixos",
        "nixpkgs": [
          "ogmios",
          "nixpkgs"
        ],
        "ogmios": "ogmios",
        "ogmios-datum-cache": "ogmios-datum-cache",
        "ogmios-datum-cache-nixos": "ogmios-datum-cache-nixos",
        "ogmios-nixos": "ogmios-nixos",
        "plutip": "plutip"
      }
    },
    "stackage": {
      "flake": false,
      "locked": {
        "lastModified": 1654219171,
        "narHash": "sha256-5kp4VTlum+AMmoIbhtrcVSEfYhR4oTKSrwe1iysD8uU=",
        "owner": "input-output-hk",
        "repo": "stackage.nix",
        "rev": "6d1fc076976ce6c45da5d077bf882487076efe5c",
        "type": "github"
      },
      "original": {
        "owner": "input-output-hk",
        "repo": "stackage.nix",
        "type": "github"
      }
    },
    "stackage_10": {
      "flake": false,
      "locked": {
        "lastModified": 1639012797,
        "narHash": "sha256-hiLyBa5XFBvxD+BcYPKyYd/0dNMccxAuywFNqYtIIvs=",
        "owner": "input-output-hk",
        "repo": "stackage.nix",
        "rev": "9ea6ea359da91c75a71e334b25aa7dc5ddc4b2c6",
        "type": "github"
      },
      "original": {
        "owner": "input-output-hk",
        "repo": "stackage.nix",
        "type": "github"
      }
    },
    "stackage_11": {
      "flake": false,
      "locked": {
        "lastModified": 1667610757,
        "narHash": "sha256-H4dlMk5EW50xOtGo+5Srm3HGQV1+hY9ttgRQ+Sew5uA=",
        "owner": "input-output-hk",
        "repo": "stackage.nix",
        "rev": "01d8ea53f65b08910003a1990547bab75ed6068a",
        "type": "github"
      },
      "original": {
        "owner": "input-output-hk",
        "repo": "stackage.nix",
        "type": "github"
      }
    },
    "stackage_12": {
      "flake": false,
>>>>>>> 602ee124
      "locked": {
        "lastModified": 1640022647,
        "narHash": "sha256-M+YnF7Zj/7QK2pu0T75xNVaX0eEeijtBH8yz+jEHIMM=",
        "owner": "input-output-hk",
        "repo": "cardano-node",
        "rev": "814df2c146f5d56f8c35a681fe75e85b905aed5d",
        "type": "github"
      },
      "original": {
        "owner": "input-output-hk",
        "repo": "cardano-node",
        "rev": "814df2c146f5d56f8c35a681fe75e85b905aed5d",
        "type": "github"
      }
    },
    "root": {
      "inputs": {
        "CHaP": [
          "ogmios",
          "CHaP"
        ],
        "cardano-configurations": "cardano-configurations",
        "cardano-node": [
          "ogmios-nixos",
          "cardano-node"
        ],
        "easy-purescript-nix": "easy-purescript-nix",
        "flake-compat": "flake-compat",
        "haskell-nix": [
          "ogmios",
          "haskell-nix"
        ],
        "iohk-nix": [
          "ogmios",
          "iohk-nix"
        ],
        "iohk-nix-environments": "iohk-nix-environments",
        "kupo": "kupo",
        "kupo-nixos": "kupo-nixos",
        "nixpkgs": [
          "ogmios",
          "nixpkgs"
        ],
        "ogmios": "ogmios",
        "ogmios-nixos": "ogmios-nixos",
        "plutip": "plutip"
      }
    },
    "stackage": {
      "flake": false,
      "locked": {
        "lastModified": 1654219171,
        "narHash": "sha256-5kp4VTlum+AMmoIbhtrcVSEfYhR4oTKSrwe1iysD8uU=",
        "owner": "input-output-hk",
        "repo": "stackage.nix",
        "rev": "6d1fc076976ce6c45da5d077bf882487076efe5c",
        "type": "github"
      },
      "original": {
        "owner": "input-output-hk",
        "repo": "stackage.nix",
        "type": "github"
      }
    },
    "stackage_10": {
      "flake": false,
      "locked": {
        "lastModified": 1639012797,
        "narHash": "sha256-hiLyBa5XFBvxD+BcYPKyYd/0dNMccxAuywFNqYtIIvs=",
        "owner": "input-output-hk",
        "repo": "stackage.nix",
        "rev": "9ea6ea359da91c75a71e334b25aa7dc5ddc4b2c6",
        "type": "github"
      },
      "original": {
        "owner": "input-output-hk",
        "repo": "stackage.nix",
        "type": "github"
      }
    },
    "stackage_11": {
      "flake": false,
      "locked": {
        "lastModified": 1667610757,
        "narHash": "sha256-H4dlMk5EW50xOtGo+5Srm3HGQV1+hY9ttgRQ+Sew5uA=",
        "owner": "input-output-hk",
        "repo": "stackage.nix",
        "rev": "01d8ea53f65b08910003a1990547bab75ed6068a",
        "type": "github"
      },
      "original": {
        "owner": "input-output-hk",
        "repo": "stackage.nix",
        "type": "github"
      }
    },
    "stackage_12": {
      "flake": false,
      "locked": {
        "lastModified": 1669338854,
        "narHash": "sha256-D9WBn+cC8t8Xu+z+H0nDGoeOCcqsbDGXHsaO7qY45O4=",
        "owner": "input-output-hk",
        "repo": "stackage.nix",
        "rev": "e9c817e14342ebef9fcf433f6ba3aa00c6df3e3f",
        "type": "github"
      },
      "original": {
        "owner": "input-output-hk",
        "repo": "stackage.nix",
        "type": "github"
      }
    },
    "stackage_2": {
      "flake": false,
      "locked": {
        "lastModified": 1665537461,
        "narHash": "sha256-60tLFJ0poKp3IIPMvIDx3yzmjwrX7CngypfCQqV+oXE=",
        "owner": "input-output-hk",
        "repo": "stackage.nix",
        "rev": "fbf47f75f32aedcdd97143ec59c578f403fae35f",
        "type": "github"
      },
      "original": {
        "owner": "input-output-hk",
        "repo": "stackage.nix",
        "type": "github"
      }
    },
    "stackage_3": {
      "flake": false,
      "locked": {
        "lastModified": 1643073493,
        "narHash": "sha256-5cPd1+i/skvJY9vJO1BhVRPcJObqkxDSywBEppDmb1U=",
        "owner": "input-output-hk",
        "repo": "stackage.nix",
        "rev": "48e1188855ca38f3b7e2a8dba5352767a2f0a8f7",
        "type": "github"
      },
      "original": {
        "owner": "input-output-hk",
        "repo": "stackage.nix",
        "type": "github"
      }
    },
    "stackage_4": {
      "flake": false,
      "locked": {
        "lastModified": 1643073493,
        "narHash": "sha256-5cPd1+i/skvJY9vJO1BhVRPcJObqkxDSywBEppDmb1U=",
        "owner": "input-output-hk",
        "repo": "stackage.nix",
        "rev": "48e1188855ca38f3b7e2a8dba5352767a2f0a8f7",
        "type": "github"
      },
      "original": {
        "owner": "input-output-hk",
        "repo": "stackage.nix",
        "type": "github"
      }
    },
    "stackage_5": {
      "flake": false,
      "locked": {
        "lastModified": 1639012797,
        "narHash": "sha256-hiLyBa5XFBvxD+BcYPKyYd/0dNMccxAuywFNqYtIIvs=",
        "owner": "input-output-hk",
        "repo": "stackage.nix",
        "rev": "9ea6ea359da91c75a71e334b25aa7dc5ddc4b2c6",
        "type": "github"
      },
      "original": {
        "owner": "input-output-hk",
        "repo": "stackage.nix",
        "type": "github"
      }
    },
    "stackage_6": {
      "flake": false,
      "locked": {
        "lastModified": 1669857425,
        "narHash": "sha256-pmGWQ8poIUqU0V02Zm8aMPimcW2JHqKCFOnLSYX22Ow=",
        "owner": "input-output-hk",
        "repo": "stackage.nix",
        "rev": "76e7487150da63a6061c63fa83e69da97ec56ede",
        "type": "github"
      },
      "original": {
        "owner": "input-output-hk",
        "repo": "stackage.nix",
        "type": "github"
      }
    },
    "stackage_7": {
      "flake": false,
      "locked": {
        "lastModified": 1656898145,
        "narHash": "sha256-EMgMzdANg6r5gEUkMtv5ujDo2/Kx7JJXoXiDKjDVoLw=",
        "owner": "input-output-hk",
        "repo": "stackage.nix",
        "rev": "835a5f2d2a1acafb77add430fc8c2dd47282ef32",
        "type": "github"
      },
      "original": {
        "owner": "input-output-hk",
        "repo": "stackage.nix",
        "type": "github"
      }
    },
    "stackage_8": {
      "flake": false,
      "locked": {
        "lastModified": 1643073493,
        "narHash": "sha256-5cPd1+i/skvJY9vJO1BhVRPcJObqkxDSywBEppDmb1U=",
        "owner": "input-output-hk",
        "repo": "stackage.nix",
        "rev": "48e1188855ca38f3b7e2a8dba5352767a2f0a8f7",
        "type": "github"
      },
      "original": {
        "owner": "input-output-hk",
        "repo": "stackage.nix",
        "type": "github"
      }
    },
    "stackage_9": {
      "flake": false,
      "locked": {
        "lastModified": 1643073493,
        "narHash": "sha256-5cPd1+i/skvJY9vJO1BhVRPcJObqkxDSywBEppDmb1U=",
        "owner": "input-output-hk",
        "repo": "stackage.nix",
        "rev": "48e1188855ca38f3b7e2a8dba5352767a2f0a8f7",
        "type": "github"
      },
      "original": {
        "owner": "input-output-hk",
        "repo": "stackage.nix",
        "type": "github"
      }
    },
    "std": {
      "inputs": {
        "blank": "blank_2",
        "devshell": "devshell",
        "dmerge": "dmerge",
        "flake-utils": "flake-utils_9",
        "makes": [
          "ogmios",
          "haskell-nix",
          "tullia",
          "std",
          "blank"
        ],
        "mdbook-kroki-preprocessor": "mdbook-kroki-preprocessor",
        "microvm": [
          "ogmios",
          "haskell-nix",
          "tullia",
          "std",
          "blank"
        ],
        "n2c": "n2c",
        "nixago": "nixago",
        "nixpkgs": "nixpkgs_10",
        "yants": "yants"
      },
      "locked": {
        "lastModified": 1665513321,
        "narHash": "sha256-D6Pacw9yf/HMs84KYuCxHXnNDL7v43gtcka5URagFqE=",
        "owner": "divnix",
        "repo": "std",
        "rev": "94a90eedb9cfc115b12ae8f6622d9904788559e4",
        "type": "github"
      },
      "original": {
        "owner": "divnix",
        "repo": "std",
        "type": "github"
      }
    },
    "std_2": {
      "inputs": {
        "blank": "blank_4",
        "devshell": "devshell_2",
        "dmerge": "dmerge_2",
        "flake-utils": "flake-utils_17",
        "makes": [
          "ogmios-nixos",
          "haskell-nix",
          "tullia",
          "std",
          "blank"
        ],
        "mdbook-kroki-preprocessor": "mdbook-kroki-preprocessor_2",
        "microvm": [
          "ogmios-nixos",
          "haskell-nix",
          "tullia",
          "std",
          "blank"
        ],
        "n2c": "n2c_2",
        "nixago": "nixago_2",
        "nixpkgs": "nixpkgs_18",
        "yants": "yants_2"
      },
      "locked": {
        "lastModified": 1665513321,
        "narHash": "sha256-D6Pacw9yf/HMs84KYuCxHXnNDL7v43gtcka5URagFqE=",
        "owner": "divnix",
        "repo": "std",
        "rev": "94a90eedb9cfc115b12ae8f6622d9904788559e4",
        "type": "github"
      },
      "original": {
        "owner": "divnix",
        "repo": "std",
        "type": "github"
      }
    },
    "std_3": {
      "inputs": {
        "blank": "blank_5",
        "devshell": "devshell_3",
        "dmerge": "dmerge_3",
        "flake-utils": "flake-utils_21",
        "makes": [
          "plutip",
          "bot-plutus-interface",
          "haskell-nix",
          "tullia",
          "std",
          "blank"
        ],
        "mdbook-kroki-preprocessor": "mdbook-kroki-preprocessor_3",
        "microvm": [
          "plutip",
          "bot-plutus-interface",
          "haskell-nix",
          "tullia",
          "std",
          "blank"
        ],
        "n2c": "n2c_3",
        "nixago": "nixago_3",
        "nixpkgs": "nixpkgs_22",
        "yants": "yants_3"
      },
      "locked": {
        "lastModified": 1665513321,
        "narHash": "sha256-D6Pacw9yf/HMs84KYuCxHXnNDL7v43gtcka5URagFqE=",
        "owner": "divnix",
        "repo": "std",
        "rev": "94a90eedb9cfc115b12ae8f6622d9904788559e4",
        "type": "github"
      },
      "original": {
        "owner": "divnix",
        "repo": "std",
        "type": "github"
      }
    },
    "tullia": {
      "inputs": {
        "nix-nomad": "nix-nomad",
        "nix2container": "nix2container",
        "nixpkgs": [
          "ogmios",
          "haskell-nix",
          "nixpkgs"
        ],
        "std": "std"
      },
      "locked": {
        "lastModified": 1668711738,
        "narHash": "sha256-CBjky16o9pqsGE1bWu6nRlRajgSXMEk+yaFQLibqXcE=",
        "owner": "input-output-hk",
        "repo": "tullia",
        "rev": "ead1f515c251f0e060060ef0e2356a51d3dfe4b0",
        "type": "github"
      },
      "original": {
        "owner": "input-output-hk",
        "repo": "tullia",
        "type": "github"
      }
    },
    "tullia_2": {
      "inputs": {
        "nix-nomad": "nix-nomad_2",
        "nix2container": "nix2container_2",
        "nixpkgs": [
          "ogmios-nixos",
          "haskell-nix",
          "nixpkgs"
        ],
        "std": "std_2"
      },
      "locked": {
        "lastModified": 1666200256,
        "narHash": "sha256-cJPS8zBu30SMhxMe7I8DWutwqMuhPsEez87y9gxMKc4=",
        "owner": "input-output-hk",
        "repo": "tullia",
        "rev": "575362c2244498e8d2c97f72861510fa72e75d44",
        "type": "github"
      },
      "original": {
        "owner": "input-output-hk",
        "repo": "tullia",
        "type": "github"
      }
    },
    "tullia_3": {
      "inputs": {
        "nix-nomad": "nix-nomad_3",
        "nix2container": "nix2container_3",
        "nixpkgs": [
          "plutip",
          "bot-plutus-interface",
          "haskell-nix",
          "nixpkgs"
        ],
        "std": "std_3"
      },
      "locked": {
        "lastModified": 1666200256,
        "narHash": "sha256-cJPS8zBu30SMhxMe7I8DWutwqMuhPsEez87y9gxMKc4=",
        "owner": "input-output-hk",
        "repo": "tullia",
        "rev": "575362c2244498e8d2c97f72861510fa72e75d44",
        "type": "github"
      },
      "original": {
        "owner": "input-output-hk",
        "repo": "tullia",
        "type": "github"
      }
    },
    "utils": {
      "locked": {
        "lastModified": 1623875721,
        "narHash": "sha256-A8BU7bjS5GirpAUv4QA+QnJ4CceLHkcXdRp4xITDB0s=",
        "owner": "numtide",
        "repo": "flake-utils",
        "rev": "f7e004a55b120c02ecb6219596820fcd32ca8772",
        "type": "github"
      },
      "original": {
        "owner": "numtide",
        "repo": "flake-utils",
        "type": "github"
      }
    },
    "utils_10": {
      "locked": {
        "lastModified": 1653893745,
        "narHash": "sha256-0jntwV3Z8//YwuOjzhV2sgJJPt+HY6KhU7VZUL0fKZQ=",
        "owner": "numtide",
        "repo": "flake-utils",
        "rev": "1ed9fb1935d260de5fe1c2f7ee0ebaae17ed2fa1",
        "type": "github"
      },
      "original": {
        "owner": "numtide",
        "repo": "flake-utils",
        "type": "github"
      }
    },
    "utils_11": {
      "locked": {
        "lastModified": 1653893745,
        "narHash": "sha256-0jntwV3Z8//YwuOjzhV2sgJJPt+HY6KhU7VZUL0fKZQ=",
        "owner": "numtide",
        "repo": "flake-utils",
        "rev": "1ed9fb1935d260de5fe1c2f7ee0ebaae17ed2fa1",
        "type": "github"
      },
      "original": {
        "owner": "numtide",
        "repo": "flake-utils",
        "type": "github"
      }
    },
    "utils_2": {
      "locked": {
        "lastModified": 1638122382,
        "narHash": "sha256-sQzZzAbvKEqN9s0bzWuYmRaA03v40gaJ4+iL1LXjaeI=",
        "owner": "numtide",
        "repo": "flake-utils",
        "rev": "74f7e4319258e287b0f9cb95426c9853b282730b",
        "type": "github"
      },
      "original": {
        "owner": "numtide",
        "repo": "flake-utils",
        "type": "github"
      }
    },
    "utils_3": {
      "locked": {
        "lastModified": 1623875721,
        "narHash": "sha256-A8BU7bjS5GirpAUv4QA+QnJ4CceLHkcXdRp4xITDB0s=",
        "owner": "numtide",
        "repo": "flake-utils",
        "rev": "f7e004a55b120c02ecb6219596820fcd32ca8772",
        "type": "github"
      },
      "original": {
        "owner": "numtide",
        "repo": "flake-utils",
        "type": "github"
      }
    },
    "utils_4": {
      "locked": {
        "lastModified": 1623875721,
        "narHash": "sha256-A8BU7bjS5GirpAUv4QA+QnJ4CceLHkcXdRp4xITDB0s=",
        "owner": "numtide",
        "repo": "flake-utils",
        "rev": "f7e004a55b120c02ecb6219596820fcd32ca8772",
        "type": "github"
      },
      "original": {
        "owner": "numtide",
        "repo": "flake-utils",
        "type": "github"
      }
    },
    "utils_5": {
      "locked": {
        "lastModified": 1653893745,
        "narHash": "sha256-0jntwV3Z8//YwuOjzhV2sgJJPt+HY6KhU7VZUL0fKZQ=",
        "owner": "numtide",
        "repo": "flake-utils",
        "rev": "1ed9fb1935d260de5fe1c2f7ee0ebaae17ed2fa1",
        "type": "github"
      },
      "original": {
        "owner": "numtide",
        "repo": "flake-utils",
        "type": "github"
      }
    },
    "utils_6": {
      "locked": {
        "lastModified": 1623875721,
        "narHash": "sha256-A8BU7bjS5GirpAUv4QA+QnJ4CceLHkcXdRp4xITDB0s=",
        "owner": "numtide",
        "repo": "flake-utils",
        "rev": "f7e004a55b120c02ecb6219596820fcd32ca8772",
        "type": "github"
      },
      "original": {
        "owner": "numtide",
        "repo": "flake-utils",
        "type": "github"
      }
    },
    "utils_7": {
      "locked": {
        "lastModified": 1638122382,
        "narHash": "sha256-sQzZzAbvKEqN9s0bzWuYmRaA03v40gaJ4+iL1LXjaeI=",
        "owner": "numtide",
        "repo": "flake-utils",
        "rev": "74f7e4319258e287b0f9cb95426c9853b282730b",
        "type": "github"
      },
      "original": {
        "owner": "numtide",
        "repo": "flake-utils",
        "type": "github"
      }
    },
    "utils_8": {
      "locked": {
        "lastModified": 1623875721,
        "narHash": "sha256-A8BU7bjS5GirpAUv4QA+QnJ4CceLHkcXdRp4xITDB0s=",
        "owner": "numtide",
        "repo": "flake-utils",
        "rev": "f7e004a55b120c02ecb6219596820fcd32ca8772",
        "type": "github"
      },
      "original": {
        "owner": "numtide",
        "repo": "flake-utils",
        "type": "github"
      }
    },
    "utils_9": {
      "locked": {
        "lastModified": 1653893745,
        "narHash": "sha256-0jntwV3Z8//YwuOjzhV2sgJJPt+HY6KhU7VZUL0fKZQ=",
        "owner": "numtide",
        "repo": "flake-utils",
        "rev": "1ed9fb1935d260de5fe1c2f7ee0ebaae17ed2fa1",
        "type": "github"
      },
      "original": {
        "owner": "numtide",
        "repo": "flake-utils",
        "type": "github"
      }
    },
    "yants": {
      "inputs": {
        "nixpkgs": [
          "ogmios",
          "haskell-nix",
          "tullia",
          "std",
          "nixpkgs"
        ]
      },
      "locked": {
        "lastModified": 1660507851,
        "narHash": "sha256-BKjq7JnVuUR/xDtcv6Vm9GYGKAblisXrAgybor9hT/s=",
        "owner": "divnix",
        "repo": "yants",
        "rev": "0b895ca02a8fa72bad50b454cb3e7d8a66407c96",
        "type": "github"
      },
      "original": {
        "owner": "divnix",
        "repo": "yants",
        "type": "github"
      }
    },
    "yants_2": {
      "inputs": {
        "nixpkgs": [
          "ogmios-nixos",
          "haskell-nix",
          "tullia",
          "std",
          "nixpkgs"
        ]
      },
      "locked": {
        "lastModified": 1660507851,
        "narHash": "sha256-BKjq7JnVuUR/xDtcv6Vm9GYGKAblisXrAgybor9hT/s=",
        "owner": "divnix",
        "repo": "yants",
        "rev": "0b895ca02a8fa72bad50b454cb3e7d8a66407c96",
        "type": "github"
      },
      "original": {
        "owner": "divnix",
        "repo": "yants",
        "type": "github"
      }
    },
    "yants_3": {
      "inputs": {
        "nixpkgs": [
          "plutip",
          "bot-plutus-interface",
          "haskell-nix",
          "tullia",
          "std",
          "nixpkgs"
        ]
      },
      "locked": {
        "lastModified": 1660507851,
        "narHash": "sha256-BKjq7JnVuUR/xDtcv6Vm9GYGKAblisXrAgybor9hT/s=",
        "owner": "divnix",
        "repo": "yants",
        "rev": "0b895ca02a8fa72bad50b454cb3e7d8a66407c96",
        "type": "github"
      },
      "original": {
        "owner": "divnix",
        "repo": "yants",
        "type": "github"
      }
    }
  },
  "root": "root",
  "version": 7
}<|MERGE_RESOLUTION|>--- conflicted
+++ resolved
@@ -6744,11 +6744,7 @@
           "haskellNix",
           "nixpkgs-2105"
         ],
-<<<<<<< HEAD
         "utils": "utils_7"
-      },
-=======
-        "utils": "utils_12"
       },
       "locked": {
         "lastModified": 1640022647,
@@ -6774,107 +6770,6 @@
         ],
         "easy-purescript-nix": "easy-purescript-nix",
         "flake-compat": "flake-compat",
-        "iohk-nix-environments": "iohk-nix-environments",
-        "kupo": "kupo",
-        "kupo-nixos": "kupo-nixos",
-        "nixpkgs": [
-          "ogmios",
-          "nixpkgs"
-        ],
-        "ogmios": "ogmios",
-        "ogmios-datum-cache": "ogmios-datum-cache",
-        "ogmios-datum-cache-nixos": "ogmios-datum-cache-nixos",
-        "ogmios-nixos": "ogmios-nixos",
-        "plutip": "plutip"
-      }
-    },
-    "stackage": {
-      "flake": false,
-      "locked": {
-        "lastModified": 1654219171,
-        "narHash": "sha256-5kp4VTlum+AMmoIbhtrcVSEfYhR4oTKSrwe1iysD8uU=",
-        "owner": "input-output-hk",
-        "repo": "stackage.nix",
-        "rev": "6d1fc076976ce6c45da5d077bf882487076efe5c",
-        "type": "github"
-      },
-      "original": {
-        "owner": "input-output-hk",
-        "repo": "stackage.nix",
-        "type": "github"
-      }
-    },
-    "stackage_10": {
-      "flake": false,
-      "locked": {
-        "lastModified": 1639012797,
-        "narHash": "sha256-hiLyBa5XFBvxD+BcYPKyYd/0dNMccxAuywFNqYtIIvs=",
-        "owner": "input-output-hk",
-        "repo": "stackage.nix",
-        "rev": "9ea6ea359da91c75a71e334b25aa7dc5ddc4b2c6",
-        "type": "github"
-      },
-      "original": {
-        "owner": "input-output-hk",
-        "repo": "stackage.nix",
-        "type": "github"
-      }
-    },
-    "stackage_11": {
-      "flake": false,
-      "locked": {
-        "lastModified": 1667610757,
-        "narHash": "sha256-H4dlMk5EW50xOtGo+5Srm3HGQV1+hY9ttgRQ+Sew5uA=",
-        "owner": "input-output-hk",
-        "repo": "stackage.nix",
-        "rev": "01d8ea53f65b08910003a1990547bab75ed6068a",
-        "type": "github"
-      },
-      "original": {
-        "owner": "input-output-hk",
-        "repo": "stackage.nix",
-        "type": "github"
-      }
-    },
-    "stackage_12": {
-      "flake": false,
->>>>>>> 602ee124
-      "locked": {
-        "lastModified": 1640022647,
-        "narHash": "sha256-M+YnF7Zj/7QK2pu0T75xNVaX0eEeijtBH8yz+jEHIMM=",
-        "owner": "input-output-hk",
-        "repo": "cardano-node",
-        "rev": "814df2c146f5d56f8c35a681fe75e85b905aed5d",
-        "type": "github"
-      },
-      "original": {
-        "owner": "input-output-hk",
-        "repo": "cardano-node",
-        "rev": "814df2c146f5d56f8c35a681fe75e85b905aed5d",
-        "type": "github"
-      }
-    },
-    "root": {
-      "inputs": {
-        "CHaP": [
-          "ogmios",
-          "CHaP"
-        ],
-        "cardano-configurations": "cardano-configurations",
-        "cardano-node": [
-          "ogmios-nixos",
-          "cardano-node"
-        ],
-        "easy-purescript-nix": "easy-purescript-nix",
-        "flake-compat": "flake-compat",
-        "haskell-nix": [
-          "ogmios",
-          "haskell-nix"
-        ],
-        "iohk-nix": [
-          "ogmios",
-          "iohk-nix"
-        ],
         "iohk-nix-environments": "iohk-nix-environments",
         "kupo": "kupo",
         "kupo-nixos": "kupo-nixos",
