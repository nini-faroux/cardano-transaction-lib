--- conflicted
+++ resolved
@@ -56,11 +56,7 @@
 import Data.BigInt as BigInt
 import Data.Log.Level (LogLevel(Trace))
 import Data.Map as Map
-<<<<<<< HEAD
-import Data.Maybe (Maybe(Nothing), fromMaybe)
-=======
-import Data.Maybe (Maybe(Just, Nothing))
->>>>>>> 2a12009e
+import Data.Maybe (Maybe(Just, Nothing), fromMaybe)
 import Data.Newtype (unwrap, wrap)
 import Data.Traversable (traverse_)
 import Data.Tuple (fst)
@@ -79,11 +75,7 @@
   , mintingPolicyRdmrInt2
   , mintingPolicyRdmrInt3
   )
-<<<<<<< HEAD
-import Mote (group, only, test)
-=======
-import Mote (group, skip, test)
->>>>>>> 2a12009e
+import Mote (group, only, skip, test)
 import Plutip.Server
   ( startPlutipCluster
   , startPlutipServer
