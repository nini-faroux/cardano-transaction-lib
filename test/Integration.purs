module Test.Integration (main, testPlan) where

import Prelude

import Contract.Config (testnetConfig)
import Contract.Monad (runContract, wrapContract)
import Effect (Effect)
import Effect.Aff (Aff, launchAff_)
import Effect.Class (liftEffect)
import Mote.Monad (mapTest)
import Mote (skip)
import QueryM (runQueryM)
import QueryM.Config (testnetTraceQueryConfig)
import QueryM.EraSummaries (getEraSummaries)
import QueryM.SystemStart (getSystemStart)
import Test.AffInterface as AffInterface
import Test.Logging as Logging
import Test.BalanceTx.Collateral as Collateral
import Test.PrivateKey as PrivateKey
import Test.Types.Interval as Types.Interval
import Test.Utils as Utils
import TestM (TestPlanM)

-- Run with `spago test --main Test.Integration`
main :: Effect Unit
main = launchAff_ do
  Utils.interpret testPlan

-- Requires external services listed in README.md
testPlan :: TestPlanM (Aff Unit) Unit
testPlan = do
  mapTest runQueryM' AffInterface.suite
<<<<<<< HEAD
  Types.Interval.suite `flip mapTest` \f -> runQueryM' do
    eraSummaries <- getEraSummaries
    sysStart <- getSystemStart
    liftEffect $ f eraSummaries sysStart
  Collateral.suite
=======
  -- These tests depend on assumptions about testnet history.
  -- We disabled them during transition from `testnet` to `preprod` networks.
  -- https://github.com/Plutonomicon/cardano-transaction-lib/issues/945
  skip $ flip mapTest Types.Interval.suite \f -> runQueryM
    testnetTraceQueryConfig
    do
      eraSummaries <- getEraSummaries
      sysStart <- getSystemStart
      liftEffect $ f eraSummaries sysStart
>>>>>>> e2d6eac8
  PrivateKey.suite
  Logging.suite
  where
  runQueryM' =
    runContract (testnetConfig { suppressLogs = true }) <<< wrapContract<|MERGE_RESOLUTION|>--- conflicted
+++ resolved
@@ -30,13 +30,6 @@
 testPlan :: TestPlanM (Aff Unit) Unit
 testPlan = do
   mapTest runQueryM' AffInterface.suite
-<<<<<<< HEAD
-  Types.Interval.suite `flip mapTest` \f -> runQueryM' do
-    eraSummaries <- getEraSummaries
-    sysStart <- getSystemStart
-    liftEffect $ f eraSummaries sysStart
-  Collateral.suite
-=======
   -- These tests depend on assumptions about testnet history.
   -- We disabled them during transition from `testnet` to `preprod` networks.
   -- https://github.com/Plutonomicon/cardano-transaction-lib/issues/945
@@ -46,7 +39,7 @@
       eraSummaries <- getEraSummaries
       sysStart <- getSystemStart
       liftEffect $ f eraSummaries sysStart
->>>>>>> e2d6eac8
+  Collateral.suite
   PrivateKey.suite
   Logging.suite
   where
