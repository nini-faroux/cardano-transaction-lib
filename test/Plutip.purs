-- | `plutip-server` PR:
-- | https://github.com/mlabs-haskell/plutip/pull/79 (run with `cabal run plutip-server`)
module Test.Plutip
  ( main
  ) where

import Prelude

import Contract.Address
  ( PaymentPubKeyHash
  , StakePubKeyHash
  , getWalletCollateral
  , ownPaymentPubKeyHash
  , ownStakePubKeyHash
  )
import Contract.Log (logInfo')
import Contract.Monad (Contract, liftContractM, liftedE, liftedM)
import Contract.PlutusData
  ( PlutusData(Integer)
  , Redeemer(Redeemer)
  , getDatumByHash
  , getDatumsByHashes
  )
import Contract.Prelude (mconcat)
import Contract.Prim.ByteArray (byteArrayFromAscii, hexToByteArrayUnsafe)
import Contract.ScriptLookups as Lookups
import Contract.Scripts (MintingPolicy, validatorHash)
import Contract.Test.Plutip
  ( InitialUTxOs
  , runContractInEnv
  , runPlutipContract
  , withPlutipContractEnv
  , withStakeKey
  )
import Contract.Transaction
  ( BalancedSignedTransaction
  , DataHash
  , awaitTxConfirmed
  , balanceAndSignTx
  , balanceAndSignTxE
  , getTxByHash
  , submit
  , withBalancedAndSignedTxs
  )
import Contract.TxConstraints as Constraints
import Contract.Value (CurrencySymbol, TokenName, Value)
import Contract.Value as Value
import Contract.Wallet (KeyWallet, withKeyWallet)
import Control.Monad.Reader (asks)
import Control.Parallel (parallel, sequential)
import Data.BigInt as BigInt
import Data.Map as Map
import Data.Maybe (Maybe(Just, Nothing), isNothing)
import Data.Newtype (unwrap, wrap)
import Data.Traversable (traverse_)
import Data.Tuple (snd)
import Data.Tuple.Nested (type (/\), (/\))
import Effect (Effect)
import Effect.Aff (launchAff_, bracket)
import Effect.Class (liftEffect)
import Effect.Console as Console
import Effect.Exception (throw)
import Effect.Ref as Ref
import Examples.AlwaysMints (alwaysMintsPolicy)
import Examples.AlwaysSucceeds as AlwaysSucceeds
import Examples.MintsMultipleTokens
  ( mintingPolicyRdmrInt1
  , mintingPolicyRdmrInt2
  , mintingPolicyRdmrInt3
  )
import Mote (group, test)
import Plutip.Server
  ( startPlutipCluster
  , startPlutipServer
  , stopChildProcessWithPort
  , stopPlutipCluster
  )
import Plutip.Types (StopClusterResponse(StopClusterSuccess))
import Plutus.Types.Transaction (TransactionOutput(TransactionOutput))
import Plutus.Types.TransactionUnspentOutput
  ( TransactionUnspentOutput(TransactionUnspentOutput)
  )
import Plutus.Types.Value (lovelaceValueOf)
import Test.Plutip.Common (config, privateStakeKey)
import Test.Plutip.UtxoDistribution (checkUtxoDistribution)
import Test.Plutip.UtxoDistribution as UtxoDistribution
import Test.Spec.Assertions (shouldSatisfy)
import Test.Spec.Runner (defaultConfig)
import Test.Utils as Utils
import TestM (TestPlanM)
import Types.UsedTxOuts (TxOutRefCache)

-- Run with `spago test --main Test.Plutip`
main :: Effect Unit
main = launchAff_ do
  Utils.interpretWithConfig
    -- we don't want to exit because we need to clean up after failure by
    -- timeout
    defaultConfig { timeout = Just $ wrap 30_000.0, exit = false }
    do
      suite
      UtxoDistribution.suite

suite :: TestPlanM Unit
suite = do
  group "Plutip" do
    test "startPlutipCluster / stopPlutipCluster" do
      bracket (startPlutipServer config)
        (stopChildProcessWithPort config.port) $ const do
        startRes <- startPlutipCluster config unit
        liftEffect $ Console.log $ "startPlutipCluster: " <> show (snd startRes)
        stopRes <- stopPlutipCluster config
        stopRes `shouldSatisfy` case _ of
          StopClusterSuccess -> true
          _ -> false
        liftEffect $ Console.log $ "stopPlutipCluster: " <> show stopRes

    test "runPlutipContract" do
      let
        distribution :: InitialUTxOs /\ InitialUTxOs
        distribution =
          [ BigInt.fromInt 1_000_000_000
          , BigInt.fromInt 2_000_000_000
          ] /\
            [ BigInt.fromInt 2_000_000_000 ]
      runPlutipContract config distribution \(alice /\ bob) -> do
        withKeyWallet alice do
          getWalletCollateral >>= liftEffect <<< case _ of
            Nothing -> throw "Unable to get collateral"
            Just
              [ TransactionUnspentOutput
                  { output: TransactionOutput { amount } }
              ] -> do
              unless (amount == lovelaceValueOf (BigInt.fromInt 1_000_000_000))
                $ throw "Wrong UTxO selected as collateral"
            Just _ -> do
              -- not a bug, but unexpected
              throw "More than one UTxO in collateral"
        withKeyWallet bob do
          pure unit -- sign, balance, submit, etc.

    test "runPlutipContract: Pkh2Pkh" do
      let
        distribution :: InitialUTxOs
        distribution =
          [ BigInt.fromInt 1_000_000_000
          , BigInt.fromInt 2_000_000_000
          ]
      runPlutipContract config distribution \alice -> do
        checkUtxoDistribution distribution alice
        withKeyWallet alice $ pkh2PkhContract alice

    test "runPlutipContract: Pkh2Pkh with stake key" do
      let
        aliceUtxos =
          [ BigInt.fromInt 2_000_000_000
          , BigInt.fromInt 2_000_000_000
          ]
        distribution = withStakeKey privateStakeKey aliceUtxos

      runPlutipContract config distribution \alice -> do
        checkUtxoDistribution distribution alice
        withKeyWallet alice $ pkh2PkhContract alice

    test "runPlutipContract: parallel Pkh2Pkh" do
      let
        aliceUtxos =
          [ BigInt.fromInt 1_000_000_000
          , BigInt.fromInt 2_000_000_000
          ]
        bobUtxos =
          [ BigInt.fromInt 1_000_000_000
          , BigInt.fromInt 2_000_000_000
          ]

        distribution :: InitialUTxOs /\ InitialUTxOs
        distribution = aliceUtxos /\ bobUtxos
      withPlutipContractEnv config distribution \env wallets@(alice /\ bob) ->
        do
          runContractInEnv env $
            checkUtxoDistribution distribution wallets
          sequential ado
            parallel $ runContractInEnv env $ withKeyWallet alice $
              pkh2PkhContract bob
            parallel $ runContractInEnv env $ withKeyWallet bob $
              pkh2PkhContract alice
            in unit

    test "runPlutipContract: parallel Pkh2Pkh with stake keys" do
      let
        aliceUtxos =
          [ BigInt.fromInt 1_000_000_000
          , BigInt.fromInt 2_000_000_000
          ]
        bobUtxos =
          [ BigInt.fromInt 1_000_000_000
          , BigInt.fromInt 2_000_000_000
          ]
        distribution =
          withStakeKey privateStakeKey aliceUtxos
            /\ withStakeKey privateStakeKey bobUtxos
      withPlutipContractEnv config distribution \env wallets@(alice /\ bob) ->
        do
          runContractInEnv env $
            checkUtxoDistribution distribution wallets
          sequential ado
            parallel $ runContractInEnv env $ withKeyWallet alice $
              pkh2PkhContract bob
            parallel $ runContractInEnv env $ withKeyWallet bob $
              pkh2PkhContract alice
            in unit

    test "runPlutipContract: AlwaysMints" do
      let
        distribution :: InitialUTxOs
        distribution =
          [ BigInt.fromInt 5_000_000
          , BigInt.fromInt 2_000_000_000
          ]
      runPlutipContract config distribution \alice -> do
        withKeyWallet alice do
          mp <- alwaysMintsPolicy
          cs <- liftContractM "Cannot get cs" $ Value.scriptCurrencySymbol mp
          tn <- liftContractM "Cannot make token name"
            $ Value.mkTokenName
                =<< byteArrayFromAscii "TheToken"

          let
            constraints :: Constraints.TxConstraints Void Void
            constraints = Constraints.mustMintValue
              $ Value.singleton cs tn
              $ BigInt.fromInt 100

            lookups :: Lookups.ScriptLookups Void
            lookups = Lookups.mintingPolicy mp

          ubTx <- liftedE $ Lookups.mkUnbalancedTx lookups constraints
          bsTx <-
            liftedM "Failed to balance/sign tx" $ balanceAndSignTx ubTx
          submitAndLog bsTx

    test "runPlutipContract: Datums" do
      runPlutipContract config unit \_ -> do
        let
          mkDatumHash :: String -> DataHash
          mkDatumHash = wrap <<< hexToByteArrayUnsafe
        -- Nothing is expected, because we are in an empty chain.
        -- This test only checks for ability to connect to ODC
        logInfo' <<< show =<< getDatumByHash
          ( mkDatumHash
              "42be572a6d9a8a2ec0df04f14b0d4fcbe4a7517d74975dfff914514f12316252"
          )
        logInfo' <<< show =<< getDatumsByHashes
          [ mkDatumHash
              "777093fe6dfffdb3bd2033ad71745f5e2319589e36be4bc9c8cca65ac2bfeb8f"
          , mkDatumHash
              "e8cb7d18e81b0be160c114c563c020dcc7bf148a1994b73912db3ea1318d488b"
          ]

    test "runPlutipContract: MintsMultipleTokens" do
      let
        distribution :: InitialUTxOs
        distribution =
          [ BigInt.fromInt 5_000_000
          , BigInt.fromInt 2_000_000_000
          ]
      runPlutipContract config distribution \alice -> do
        withKeyWallet alice do
          tn1 <- mkTokenName "Token with a long name"
          tn2 <- mkTokenName "Token"
          mp1 /\ cs1 <- mkCurrencySymbol mintingPolicyRdmrInt1
          mp2 /\ cs2 <- mkCurrencySymbol mintingPolicyRdmrInt2
          mp3 /\ cs3 <- mkCurrencySymbol mintingPolicyRdmrInt3

          let
            constraints :: Constraints.TxConstraints Void Void
            constraints = mconcat
              [ Constraints.mustMintValueWithRedeemer
                  (Redeemer $ Integer (BigInt.fromInt 1))
                  (Value.singleton cs1 tn1 one <> Value.singleton cs1 tn2 one)
              , Constraints.mustMintValueWithRedeemer
                  (Redeemer $ Integer (BigInt.fromInt 2))
                  (Value.singleton cs2 tn1 one <> Value.singleton cs2 tn2 one)
              , Constraints.mustMintValueWithRedeemer
                  (Redeemer $ Integer (BigInt.fromInt 3))
                  (Value.singleton cs3 tn1 one <> Value.singleton cs3 tn2 one)
              ]

            lookups :: Lookups.ScriptLookups Void
            lookups =
              Lookups.mintingPolicy mp1
                <> Lookups.mintingPolicy mp2
                <> Lookups.mintingPolicy mp3

          ubTx <- liftedE $ Lookups.mkUnbalancedTx lookups constraints
          bsTx <-
            liftedM "Failed to balance/sign tx" $ balanceAndSignTx ubTx
          submitAndLog bsTx

    test "runPlutipContract: SignMultiple" do
      let
        distribution :: InitialUTxOs
        distribution =
          [ BigInt.fromInt 5_000_000
          , BigInt.fromInt 100_000_000
          ]
      runPlutipContract config distribution \alice -> do
        checkUtxoDistribution distribution alice
        withKeyWallet alice signMultipleContract

    test "runPlutipContract: SignMultiple with stake key" do
      let
        aliceUtxos =
          [ BigInt.fromInt 5_000_000
          , BigInt.fromInt 100_000_000
          ]
        distribution = withStakeKey privateStakeKey aliceUtxos
      runPlutipContract config distribution \alice -> do
        checkUtxoDistribution distribution alice
        withKeyWallet alice signMultipleContract

    test "runPlutipContract: AlwaysSucceeds" do
      let
        distribution :: InitialUTxOs
        distribution =
          [ BigInt.fromInt 5_000_000
          , BigInt.fromInt 2_000_000_000
          ]
      runPlutipContract config distribution \alice -> do
        withKeyWallet alice do
          validator <- AlwaysSucceeds.alwaysSucceedsScript
          let vhash = validatorHash validator
          logInfo' "Attempt to lock value"
          txId <- AlwaysSucceeds.payToAlwaysSucceeds vhash
          awaitTxConfirmed txId
          logInfo' "Try to spend locked values"
          AlwaysSucceeds.spendFromAlwaysSucceeds vhash validator txId

signMultipleContract :: forall (r :: Row Type). Contract r Unit
signMultipleContract = do
  pkh <- liftedM "Failed to get own PKH" ownPaymentPubKeyHash
  stakePkh <- ownStakePubKeyHash
  let
    constraints :: Constraints.TxConstraints Void Void
    constraints = mustPayToPubKeyStakeAddress pkh stakePkh
      $ Value.lovelaceValueOf
      $ BigInt.fromInt 2_000_000

    lookups :: Lookups.ScriptLookups Void
    lookups = mempty

  ubTx1 <- liftedE $ Lookups.mkUnbalancedTx lookups constraints
  ubTx2 <- liftedE $ Lookups.mkUnbalancedTx lookups constraints

  withBalancedAndSignedTxs [ ubTx1, ubTx2 ] $ \txs -> do
    locked <- getLockedInputs
    logInfo' $ "Locked inputs inside bracket (should be nonempty): "
      <> show locked
    traverse_ submitAndLog txs

  locked <- getLockedInputs
  logInfo' $ "Locked inputs after bracket (should be empty): "
    <> show locked
  unless (locked # Map.isEmpty) do
    liftEffect $ throw "locked inputs map is not empty"

pkh2PkhContract :: forall (r :: Row Type). KeyWallet -> Contract r Unit
pkh2PkhContract payToWallet = do
  pkh <- liftedM "Failed to get PKH" $ withKeyWallet payToWallet
    ownPaymentPubKeyHash
  stakePkh <- withKeyWallet payToWallet ownStakePubKeyHash
  let
    constraints :: Constraints.TxConstraints Void Void
    constraints = mustPayToPubKeyStakeAddress pkh stakePkh
      $ Value.lovelaceValueOf
      $ BigInt.fromInt 2_000_000

    lookups :: Lookups.ScriptLookups Void
    lookups = mempty
  ubTx <- liftedE $ Lookups.mkUnbalancedTx lookups constraints
  bsTx <-
    liftedE $ balanceAndSignTxE ubTx
  submitAndLog bsTx

submitAndLog
  :: forall (r :: Row Type). BalancedSignedTransaction -> Contract r Unit
submitAndLog bsTx = do
  txId <- submit bsTx
  logInfo' $ "Tx ID: " <> show txId
  awaitTxConfirmed txId
  mbTransaction <- getTxByHash txId
  logInfo' $ "Tx: " <> show mbTransaction
  liftEffect $ when (isNothing mbTransaction) do
    void $ throw "Unable to get Tx contents"
    when (mbTransaction /= Just (unwrap bsTx)) do
      throw "Tx contents do not match"

getLockedInputs :: forall (r :: Row Type). Contract r TxOutRefCache
getLockedInputs = do
  cache <- asks (_.usedTxOuts <<< _.runtime <<< unwrap)
  liftEffect $ Ref.read $ unwrap cache

mkTokenName :: forall (r :: Row Type). String -> Contract r TokenName
mkTokenName =
  liftContractM "Cannot make token name"
    <<< (Value.mkTokenName <=< byteArrayFromAscii)

mkCurrencySymbol
  :: forall (r :: Row Type)
   . Contract r MintingPolicy
  -> Contract r (MintingPolicy /\ CurrencySymbol)
mkCurrencySymbol mintingPolicy = do
  mp <- mintingPolicy
<<<<<<< HEAD
  cs <- liftContractM "Cannot get cs" $ Value.scriptCurrencySymbol mp
  pure (mp /\ cs)
=======
  cs <- liftContractAffM "Cannot get cs" $ Value.scriptCurrencySymbol mp
  pure (mp /\ cs)

mustPayToPubKeyStakeAddress
  :: forall (o :: Type) (i :: Type)
   . PaymentPubKeyHash
  -> Maybe StakePubKeyHash
  -> Value
  -> Constraints.TxConstraints i o
mustPayToPubKeyStakeAddress pkh Nothing = Constraints.mustPayToPubKey pkh
mustPayToPubKeyStakeAddress pkh (Just stk) =
  Constraints.mustPayToPubKeyAddress pkh stk
>>>>>>> ba2c5f4d
<|MERGE_RESOLUTION|>--- conflicted
+++ resolved
@@ -411,11 +411,7 @@
   -> Contract r (MintingPolicy /\ CurrencySymbol)
 mkCurrencySymbol mintingPolicy = do
   mp <- mintingPolicy
-<<<<<<< HEAD
   cs <- liftContractM "Cannot get cs" $ Value.scriptCurrencySymbol mp
-  pure (mp /\ cs)
-=======
-  cs <- liftContractAffM "Cannot get cs" $ Value.scriptCurrencySymbol mp
   pure (mp /\ cs)
 
 mustPayToPubKeyStakeAddress
@@ -426,5 +422,4 @@
   -> Constraints.TxConstraints i o
 mustPayToPubKeyStakeAddress pkh Nothing = Constraints.mustPayToPubKey pkh
 mustPayToPubKeyStakeAddress pkh (Just stk) =
-  Constraints.mustPayToPubKeyAddress pkh stk
->>>>>>> ba2c5f4d
+  Constraints.mustPayToPubKeyAddress pkh stk