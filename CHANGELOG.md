# Changelog

All notable changes to this project will be documented in this file.

The format is based on [Keep a Changelog](https://keepachangelog.com/en/1.0.0/) and we follow [Semantic Versioning](https://semver.org/spec/v2.0.0.html).

**Table of Contents**

- [[Unreleased]](#unreleased)
  - [Added](#added)
  - [Removed](#removed)
  - [Fixed](#fixed)
- [[1.0.1] - 2022-06-17](#101---2022-06-17)
  - [Fixed](#fixed-1)
- [[1.0.0] - 2022-06-10](#100---2022-06-10)

## [Unreleased]

- `mkKeyWalletFromFile` helper to use `cardano-cli`-style `skey`s.
- Removed `Contract.Wallet.mkGeroWallet` and `Contract.Wallet.mkNamiWallet` - `Aff` versions should be used instead.
- Added `getProtocolParameters` call to retrieve current protocol parameters from Ogmios (#541)

### Added

- Single `Plutus.Conversion` module exposing all `(Type <-> Plutus Type)` conversion functions.
- Support for using a `PrivateKey` as a `Wallet`.
<<<<<<< HEAD
=======
- Upgraded `ogmios-datum-cache` to `54ad2964af07ea0370bf95c0fed71f60a778ead5` for more stable datum from datum hash (see [here](https://github.com/Plutonomicon/cardano-transaction-lib/issues/526) for more details).
- Switch from `blakejs` to `blake2b-wasm` for better performance.
>>>>>>> 9398de67

### Removed

- `FromPlutusType` / `ToPlutusType` type classes.

### Changed

- Upgraded `ogmios-datum-cache` to `54ad2964af07ea0370bf95c0fed71f60a778ead5` for more stable datum from datum hash (see [here](https://github.com/Plutonomicon/cardano-transaction-lib/issues/526) for more details).

### Fixed

- Handling of invalid UTF8 byte sequences in the Aeson instance for `TokenName`.

## [1.0.1] - 2022-06-17

### Fixed

- `mustBeSignedBy` now sets the `Ed25519KeyHash` corresponding to the provided `PaymentPubKeyHash` directly. Previously, this constraint would fail as there was no way to provide a matching `PaymentPubKey` as a lookup. Note that this diverges from Plutus as the `paymentPubKey` lookup is always required in that implementation

## [1.0.0] - 2022-06-10

CTL's initial release!<|MERGE_RESOLUTION|>--- conflicted
+++ resolved
@@ -24,11 +24,6 @@
 
 - Single `Plutus.Conversion` module exposing all `(Type <-> Plutus Type)` conversion functions.
 - Support for using a `PrivateKey` as a `Wallet`.
-<<<<<<< HEAD
-=======
-- Upgraded `ogmios-datum-cache` to `54ad2964af07ea0370bf95c0fed71f60a778ead5` for more stable datum from datum hash (see [here](https://github.com/Plutonomicon/cardano-transaction-lib/issues/526) for more details).
-- Switch from `blakejs` to `blake2b-wasm` for better performance.
->>>>>>> 9398de67
 
 ### Removed
 
