module Ctl.Internal.Hashing
  ( blake2b256Hash
  , blake2b256HashHex
  , datumHash
  , plutusScriptHash
  , sha256Hash
  , sha256HashHex
  , sha3_256Hash
  , sha3_256HashHex
  , transactionHash
  , scriptRefHash
  ) where

import Prelude

import Ctl.Internal.Cardano.Types.ScriptRef
  ( ScriptRef(NativeScriptRef, PlutusScriptRef)
  )
import Ctl.Internal.Deserialization.Transaction (_txBody)
import Ctl.Internal.Serialization (toBytes)
import Ctl.Internal.Serialization.Hash (ScriptHash, nativeScriptHash)
import Ctl.Internal.Serialization.NativeScript (convertNativeScript)
import Ctl.Internal.Serialization.PlutusData (convertPlutusData)
import Ctl.Internal.Serialization.PlutusScript (convertPlutusScript)
import Ctl.Internal.Serialization.Types
  ( DataHash
  , PlutusData
  , PlutusScript
  , Transaction
  ) as Serialization
import Ctl.Internal.Types.ByteArray (ByteArray)
import Ctl.Internal.Types.Datum (Datum)
import Ctl.Internal.Types.Scripts (PlutusScript)
import Ctl.Internal.Types.Transaction (DataHash, TransactionHash)
import Data.Newtype (unwrap, wrap)

foreign import blake2b256Hash :: ByteArray -> ByteArray

foreign import blake2b256HashHex :: ByteArray -> String

foreign import hashPlutusData
  :: Serialization.PlutusData -> Serialization.DataHash

foreign import hashPlutusScript :: Serialization.PlutusScript -> ScriptHash

foreign import sha256Hash :: ByteArray -> ByteArray

foreign import sha256HashHex :: ByteArray -> String

foreign import sha3_256Hash :: ByteArray -> ByteArray

foreign import sha3_256HashHex :: ByteArray -> String

datumHash :: Datum -> DataHash
datumHash =
<<<<<<< HEAD
  map (wrap <<< unwrap <<< toBytes <<< hashPlutusData)
    <<< convertPlutusData
    <<< unwrap
=======
  wrap <<< hashPlutusData <<< convertPlutusData <<< unwrap
>>>>>>> 68f37161

-- | Calculates the hash of the transaction by applying `blake2b256Hash` to
-- | the cbor-encoded transaction body.
transactionHash :: Serialization.Transaction -> TransactionHash
transactionHash =
  wrap <<< blake2b256Hash <<< unwrap <<< toBytes <<< _txBody

plutusScriptHash :: PlutusScript -> ScriptHash
plutusScriptHash = hashPlutusScript <<< convertPlutusScript

scriptRefHash :: ScriptRef -> ScriptHash
scriptRefHash (PlutusScriptRef plutusScript) = plutusScriptHash plutusScript
scriptRefHash (NativeScriptRef nativeScript) =
  nativeScriptHash $ convertNativeScript nativeScript<|MERGE_RESOLUTION|>--- conflicted
+++ resolved
@@ -53,13 +53,9 @@
 
 datumHash :: Datum -> DataHash
 datumHash =
-<<<<<<< HEAD
-  map (wrap <<< unwrap <<< toBytes <<< hashPlutusData)
+  wrap <<< unwrap <<< toBytes <<< hashPlutusData
     <<< convertPlutusData
     <<< unwrap
-=======
-  wrap <<< hashPlutusData <<< convertPlutusData <<< unwrap
->>>>>>> 68f37161
 
 -- | Calculates the hash of the transaction by applying `blake2b256Hash` to
 -- | the cbor-encoded transaction body.
