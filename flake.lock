{
  "nodes": {
    "HTTP": {
      "flake": false,
      "locked": {
        "lastModified": 1451647621,
        "narHash": "sha256-oHIyw3x0iKBexEo49YeUDV1k74ZtyYKGR2gNJXXRxts=",
        "owner": "phadej",
        "repo": "HTTP",
        "rev": "9bc0996d412fef1787449d841277ef663ad9a915",
        "type": "github"
      },
      "original": {
        "owner": "phadej",
        "repo": "HTTP",
        "type": "github"
      }
    },
    "HTTP_2": {
      "flake": false,
      "locked": {
        "lastModified": 1451647621,
        "narHash": "sha256-oHIyw3x0iKBexEo49YeUDV1k74ZtyYKGR2gNJXXRxts=",
        "owner": "phadej",
        "repo": "HTTP",
        "rev": "9bc0996d412fef1787449d841277ef663ad9a915",
        "type": "github"
      },
      "original": {
        "owner": "phadej",
        "repo": "HTTP",
        "type": "github"
      }
    },
    "HTTP_3": {
      "flake": false,
      "locked": {
        "lastModified": 1451647621,
        "narHash": "sha256-oHIyw3x0iKBexEo49YeUDV1k74ZtyYKGR2gNJXXRxts=",
        "owner": "phadej",
        "repo": "HTTP",
        "rev": "9bc0996d412fef1787449d841277ef663ad9a915",
        "type": "github"
      },
      "original": {
        "owner": "phadej",
        "repo": "HTTP",
        "type": "github"
      }
    },
    "HTTP_4": {
      "flake": false,
      "locked": {
        "lastModified": 1451647621,
        "narHash": "sha256-oHIyw3x0iKBexEo49YeUDV1k74ZtyYKGR2gNJXXRxts=",
        "owner": "phadej",
        "repo": "HTTP",
        "rev": "9bc0996d412fef1787449d841277ef663ad9a915",
        "type": "github"
      },
      "original": {
        "owner": "phadej",
        "repo": "HTTP",
        "type": "github"
      }
    },
    "HTTP_5": {
      "flake": false,
      "locked": {
        "lastModified": 1451647621,
        "narHash": "sha256-oHIyw3x0iKBexEo49YeUDV1k74ZtyYKGR2gNJXXRxts=",
        "owner": "phadej",
        "repo": "HTTP",
        "rev": "9bc0996d412fef1787449d841277ef663ad9a915",
        "type": "github"
      },
      "original": {
        "owner": "phadej",
        "repo": "HTTP",
        "type": "github"
      }
    },
    "Win32-network": {
      "flake": false,
      "locked": {
        "lastModified": 1627315969,
        "narHash": "sha256-Hesb5GXSx0IwKSIi42ofisVELcQNX6lwHcoZcbaDiqc=",
        "owner": "input-output-hk",
        "repo": "Win32-network",
        "rev": "3825d3abf75f83f406c1f7161883c438dac7277d",
        "type": "github"
      },
      "original": {
        "owner": "input-output-hk",
        "repo": "Win32-network",
        "rev": "3825d3abf75f83f406c1f7161883c438dac7277d",
        "type": "github"
      }
    },
    "Win32-network_2": {
      "flake": false,
      "locked": {
        "lastModified": 1627315969,
        "narHash": "sha256-Hesb5GXSx0IwKSIi42ofisVELcQNX6lwHcoZcbaDiqc=",
        "owner": "input-output-hk",
        "repo": "Win32-network",
        "rev": "3825d3abf75f83f406c1f7161883c438dac7277d",
        "type": "github"
      },
      "original": {
        "owner": "input-output-hk",
        "repo": "Win32-network",
        "rev": "3825d3abf75f83f406c1f7161883c438dac7277d",
        "type": "github"
      }
    },
    "Win32-network_3": {
      "flake": false,
      "locked": {
        "lastModified": 1627315969,
        "narHash": "sha256-Hesb5GXSx0IwKSIi42ofisVELcQNX6lwHcoZcbaDiqc=",
        "owner": "input-output-hk",
        "repo": "Win32-network",
        "rev": "3825d3abf75f83f406c1f7161883c438dac7277d",
        "type": "github"
      },
      "original": {
        "owner": "input-output-hk",
        "repo": "Win32-network",
        "rev": "3825d3abf75f83f406c1f7161883c438dac7277d",
        "type": "github"
      }
    },
    "bot-plutus-interface": {
      "inputs": {
        "Win32-network": "Win32-network_3",
        "cardano-addresses": "cardano-addresses_2",
        "cardano-base": "cardano-base_3",
        "cardano-config": "cardano-config_2",
        "cardano-crypto": "cardano-crypto_3",
        "cardano-ledger": "cardano-ledger_3",
        "cardano-node": "cardano-node_3",
        "cardano-prelude": "cardano-prelude_3",
        "cardano-wallet": "cardano-wallet_2",
        "flake-compat": "flake-compat_4",
        "flat": "flat_3",
        "goblins": "goblins_3",
        "haskell-nix": "haskell-nix_3",
        "iohk-monitoring-framework": "iohk-monitoring-framework_3",
        "iohk-nix": "iohk-nix_3",
        "nixpkgs": [
          "plutip",
          "bot-plutus-interface",
          "haskell-nix",
          "nixpkgs-unstable"
        ],
        "optparse-applicative": "optparse-applicative_3",
        "ouroboros-network": "ouroboros-network_3",
        "plutus": "plutus_2",
        "plutus-apps": "plutus-apps",
        "purescript-bridge": "purescript-bridge",
        "servant-purescript": "servant-purescript"
      },
      "locked": {
        "lastModified": 1651488509,
        "narHash": "sha256-WVTYecS6UY0rcxofYj6gBe9yag7Lo63pu/VsC9iyqqs=",
        "owner": "mlabs-haskell",
        "repo": "bot-plutus-interface",
        "rev": "9ca5939b3b6ef1d052318f25ac88444baea52d8b",
        "type": "github"
      },
      "original": {
        "owner": "mlabs-haskell",
        "repo": "bot-plutus-interface",
        "rev": "9ca5939b3b6ef1d052318f25ac88444baea52d8b",
        "type": "github"
      }
    },
    "cabal-32": {
      "flake": false,
      "locked": {
        "lastModified": 1603716527,
        "narHash": "sha256-sDbrmur9Zfp4mPKohCD8IDZfXJ0Tjxpmr2R+kg5PpSY=",
        "owner": "haskell",
        "repo": "cabal",
        "rev": "94aaa8e4720081f9c75497e2735b90f6a819b08e",
        "type": "github"
      },
      "original": {
        "owner": "haskell",
        "ref": "3.2",
        "repo": "cabal",
        "type": "github"
      }
    },
    "cabal-32_2": {
      "flake": false,
      "locked": {
        "lastModified": 1603716527,
        "narHash": "sha256-X0TFfdD4KZpwl0Zr6x+PLxUt/VyKQfX7ylXHdmZIL+w=",
        "owner": "haskell",
        "repo": "cabal",
        "rev": "48bf10787e27364730dd37a42b603cee8d6af7ee",
        "type": "github"
      },
      "original": {
        "owner": "haskell",
        "ref": "3.2",
        "repo": "cabal",
        "type": "github"
      }
    },
    "cabal-32_3": {
      "flake": false,
      "locked": {
        "lastModified": 1603716527,
        "narHash": "sha256-X0TFfdD4KZpwl0Zr6x+PLxUt/VyKQfX7ylXHdmZIL+w=",
        "owner": "haskell",
        "repo": "cabal",
        "rev": "48bf10787e27364730dd37a42b603cee8d6af7ee",
        "type": "github"
      },
      "original": {
        "owner": "haskell",
        "ref": "3.2",
        "repo": "cabal",
        "type": "github"
      }
    },
    "cabal-32_4": {
      "flake": false,
      "locked": {
        "lastModified": 1603716527,
        "narHash": "sha256-sDbrmur9Zfp4mPKohCD8IDZfXJ0Tjxpmr2R+kg5PpSY=",
        "owner": "haskell",
        "repo": "cabal",
        "rev": "94aaa8e4720081f9c75497e2735b90f6a819b08e",
        "type": "github"
      },
      "original": {
        "owner": "haskell",
        "ref": "3.2",
        "repo": "cabal",
        "type": "github"
      }
    },
    "cabal-32_5": {
      "flake": false,
      "locked": {
        "lastModified": 1603716527,
        "narHash": "sha256-X0TFfdD4KZpwl0Zr6x+PLxUt/VyKQfX7ylXHdmZIL+w=",
        "owner": "haskell",
        "repo": "cabal",
        "rev": "48bf10787e27364730dd37a42b603cee8d6af7ee",
        "type": "github"
      },
      "original": {
        "owner": "haskell",
        "ref": "3.2",
        "repo": "cabal",
        "type": "github"
      }
    },
    "cabal-34": {
      "flake": false,
      "locked": {
        "lastModified": 1622475795,
        "narHash": "sha256-chwTL304Cav+7p38d9mcb+egABWmxo2Aq+xgVBgEb/U=",
        "owner": "haskell",
        "repo": "cabal",
        "rev": "b086c1995cdd616fc8d91f46a21e905cc50a1049",
        "type": "github"
      },
      "original": {
        "owner": "haskell",
        "ref": "3.4",
        "repo": "cabal",
        "type": "github"
      }
    },
    "cabal-34_2": {
      "flake": false,
      "locked": {
        "lastModified": 1640353650,
        "narHash": "sha256-N1t6M3/wqj90AEdRkeC8i923gQYUpzSr8b40qVOZ1Rk=",
        "owner": "haskell",
        "repo": "cabal",
        "rev": "942639c18c0cd8ec53e0a6f8d120091af35312cd",
        "type": "github"
      },
      "original": {
        "owner": "haskell",
        "ref": "3.4",
        "repo": "cabal",
        "type": "github"
      }
    },
    "cabal-34_3": {
      "flake": false,
      "locked": {
        "lastModified": 1640353650,
        "narHash": "sha256-N1t6M3/wqj90AEdRkeC8i923gQYUpzSr8b40qVOZ1Rk=",
        "owner": "haskell",
        "repo": "cabal",
        "rev": "942639c18c0cd8ec53e0a6f8d120091af35312cd",
        "type": "github"
      },
      "original": {
        "owner": "haskell",
        "ref": "3.4",
        "repo": "cabal",
        "type": "github"
      }
    },
    "cabal-34_4": {
      "flake": false,
      "locked": {
        "lastModified": 1622475795,
        "narHash": "sha256-chwTL304Cav+7p38d9mcb+egABWmxo2Aq+xgVBgEb/U=",
        "owner": "haskell",
        "repo": "cabal",
        "rev": "b086c1995cdd616fc8d91f46a21e905cc50a1049",
        "type": "github"
      },
      "original": {
        "owner": "haskell",
        "ref": "3.4",
        "repo": "cabal",
        "type": "github"
      }
    },
    "cabal-34_5": {
      "flake": false,
      "locked": {
        "lastModified": 1640353650,
        "narHash": "sha256-N1t6M3/wqj90AEdRkeC8i923gQYUpzSr8b40qVOZ1Rk=",
        "owner": "haskell",
        "repo": "cabal",
        "rev": "942639c18c0cd8ec53e0a6f8d120091af35312cd",
        "type": "github"
      },
      "original": {
        "owner": "haskell",
        "ref": "3.4",
        "repo": "cabal",
        "type": "github"
      }
    },
    "cabal-36": {
      "flake": false,
      "locked": {
        "lastModified": 1641652457,
        "narHash": "sha256-BlFPKP4C4HRUJeAbdembX1Rms1LD380q9s0qVDeoAak=",
        "owner": "haskell",
        "repo": "cabal",
        "rev": "f27667f8ec360c475027dcaee0138c937477b070",
        "type": "github"
      },
      "original": {
        "owner": "haskell",
        "ref": "3.6",
        "repo": "cabal",
        "type": "github"
      }
    },
    "cabal-36_2": {
      "flake": false,
      "locked": {
        "lastModified": 1641652457,
        "narHash": "sha256-BlFPKP4C4HRUJeAbdembX1Rms1LD380q9s0qVDeoAak=",
        "owner": "haskell",
        "repo": "cabal",
        "rev": "f27667f8ec360c475027dcaee0138c937477b070",
        "type": "github"
      },
      "original": {
        "owner": "haskell",
        "ref": "3.6",
        "repo": "cabal",
        "type": "github"
      }
    },
    "cabal-36_3": {
      "flake": false,
      "locked": {
        "lastModified": 1641652457,
        "narHash": "sha256-BlFPKP4C4HRUJeAbdembX1Rms1LD380q9s0qVDeoAak=",
        "owner": "haskell",
        "repo": "cabal",
        "rev": "f27667f8ec360c475027dcaee0138c937477b070",
        "type": "github"
      },
      "original": {
        "owner": "haskell",
        "ref": "3.6",
        "repo": "cabal",
        "type": "github"
      }
    },
    "cardano-addresses": {
      "flake": false,
      "locked": {
        "lastModified": 1631515399,
        "narHash": "sha256-XgXQKJHRKAFwIjONh19D/gKE0ARlhMXXcV74eZpd0lw=",
        "owner": "input-output-hk",
        "repo": "cardano-addresses",
        "rev": "d2f86caa085402a953920c6714a0de6a50b655ec",
        "type": "github"
      },
      "original": {
        "owner": "input-output-hk",
        "repo": "cardano-addresses",
        "rev": "d2f86caa085402a953920c6714a0de6a50b655ec",
        "type": "github"
      }
    },
    "cardano-addresses_2": {
      "flake": false,
      "locked": {
        "lastModified": 1639584472,
        "narHash": "sha256-Eyu7PVYk1oQLp/Hd43S2PW+PojyAT/Rr48Xng6sbtIU=",
        "owner": "input-output-hk",
        "repo": "cardano-addresses",
        "rev": "71006f9eb956b0004022e80aadd4ad50d837b621",
        "type": "github"
      },
      "original": {
        "owner": "input-output-hk",
        "repo": "cardano-addresses",
        "rev": "71006f9eb956b0004022e80aadd4ad50d837b621",
        "type": "github"
      }
    },
    "cardano-base": {
      "flake": false,
      "locked": {
        "lastModified": 1635841753,
        "narHash": "sha256-OXKsJ1UTj5kJ9xaThM54ZmxFAiFINTPKd4JQa4dPmEU=",
        "owner": "input-output-hk",
        "repo": "cardano-base",
        "rev": "41545ba3ac6b3095966316a99883d678b5ab8da8",
        "type": "github"
      },
      "original": {
        "owner": "input-output-hk",
        "repo": "cardano-base",
        "rev": "41545ba3ac6b3095966316a99883d678b5ab8da8",
        "type": "github"
      }
    },
    "cardano-base_2": {
      "flake": false,
      "locked": {
        "lastModified": 1654537609,
        "narHash": "sha256-4b0keLjRaVSdEwfBXB1iT3QPlsutdxSltGfBufT4Clw=",
        "owner": "input-output-hk",
        "repo": "cardano-base",
        "rev": "0f3a867493059e650cda69e20a5cbf1ace289a57",
        "type": "github"
      },
      "original": {
        "owner": "input-output-hk",
        "repo": "cardano-base",
        "rev": "0f3a867493059e650cda69e20a5cbf1ace289a57",
        "type": "github"
      }
    },
    "cardano-base_3": {
      "flake": false,
      "locked": {
        "lastModified": 1635841753,
        "narHash": "sha256-OXKsJ1UTj5kJ9xaThM54ZmxFAiFINTPKd4JQa4dPmEU=",
        "owner": "input-output-hk",
        "repo": "cardano-base",
        "rev": "41545ba3ac6b3095966316a99883d678b5ab8da8",
        "type": "github"
      },
      "original": {
        "owner": "input-output-hk",
        "repo": "cardano-base",
        "rev": "41545ba3ac6b3095966316a99883d678b5ab8da8",
        "type": "github"
      }
    },
    "cardano-config": {
      "flake": false,
      "locked": {
        "lastModified": 1641434343,
        "narHash": "sha256-/+BX+QcRS3QcADRTqXXReHDRYpJa/+qlcl1E0C3TO+E=",
        "owner": "input-output-hk",
        "repo": "cardano-config",
        "rev": "fe7855e981072d392513f9cf3994e0b6eba40d7d",
        "type": "github"
      },
      "original": {
        "owner": "input-output-hk",
        "repo": "cardano-config",
        "rev": "fe7855e981072d392513f9cf3994e0b6eba40d7d",
        "type": "github"
      }
    },
    "cardano-config_2": {
      "flake": false,
      "locked": {
        "lastModified": 1634339627,
        "narHash": "sha256-jQbwcfNJ8am7Q3W+hmTFmyo3wp3QItquEH//klNiofI=",
        "owner": "input-output-hk",
        "repo": "cardano-config",
        "rev": "e9de7a2cf70796f6ff26eac9f9540184ded0e4e6",
        "type": "github"
      },
      "original": {
        "owner": "input-output-hk",
        "repo": "cardano-config",
        "rev": "e9de7a2cf70796f6ff26eac9f9540184ded0e4e6",
        "type": "github"
      }
    },
    "cardano-configurations": {
      "flake": false,
      "locked": {
        "lastModified": 1655361562,
        "narHash": "sha256-b/z5RSgqTMQpEUSD4nbrBAr86PcQs+n6EMtn/YPeyj4=",
        "owner": "input-output-hk",
        "repo": "cardano-configurations",
        "rev": "08e6c0572d5d48049fab521995b29607e0a91a9e",
        "type": "github"
      },
      "original": {
        "owner": "input-output-hk",
        "repo": "cardano-configurations",
        "type": "github"
      }
    },
    "cardano-crypto": {
      "flake": false,
      "locked": {
        "lastModified": 1604244485,
        "narHash": "sha256-2Fipex/WjIRMrvx6F3hjJoAeMtFd2wGnZECT0kuIB9k=",
        "owner": "input-output-hk",
        "repo": "cardano-crypto",
        "rev": "f73079303f663e028288f9f4a9e08bcca39a923e",
        "type": "github"
      },
      "original": {
        "owner": "input-output-hk",
        "repo": "cardano-crypto",
        "rev": "f73079303f663e028288f9f4a9e08bcca39a923e",
        "type": "github"
      }
    },
    "cardano-crypto_2": {
      "flake": false,
      "locked": {
        "lastModified": 1604244485,
        "narHash": "sha256-2Fipex/WjIRMrvx6F3hjJoAeMtFd2wGnZECT0kuIB9k=",
        "owner": "input-output-hk",
        "repo": "cardano-crypto",
        "rev": "f73079303f663e028288f9f4a9e08bcca39a923e",
        "type": "github"
      },
      "original": {
        "owner": "input-output-hk",
        "repo": "cardano-crypto",
        "rev": "f73079303f663e028288f9f4a9e08bcca39a923e",
        "type": "github"
      }
    },
    "cardano-crypto_3": {
      "flake": false,
      "locked": {
        "lastModified": 1604244485,
        "narHash": "sha256-2Fipex/WjIRMrvx6F3hjJoAeMtFd2wGnZECT0kuIB9k=",
        "owner": "input-output-hk",
        "repo": "cardano-crypto",
        "rev": "f73079303f663e028288f9f4a9e08bcca39a923e",
        "type": "github"
      },
      "original": {
        "owner": "input-output-hk",
        "repo": "cardano-crypto",
        "rev": "f73079303f663e028288f9f4a9e08bcca39a923e",
        "type": "github"
      }
    },
    "cardano-ledger": {
      "flake": false,
      "locked": {
        "lastModified": 1639498285,
        "narHash": "sha256-lRNfkGMHnpPO0T19FZY5BnuRkr0zTRZIkxZVgHH0fys=",
        "owner": "input-output-hk",
        "repo": "cardano-ledger",
        "rev": "1a9ec4ae9e0b09d54e49b2a40c4ead37edadcce5",
        "type": "github"
      },
      "original": {
        "owner": "input-output-hk",
        "repo": "cardano-ledger",
        "rev": "1a9ec4ae9e0b09d54e49b2a40c4ead37edadcce5",
        "type": "github"
      }
    },
    "cardano-ledger_2": {
      "flake": false,
      "locked": {
        "lastModified": 1655762257,
        "narHash": "sha256-SaMhULHXgY0FiSKWc2dAYlgtbfPaFh/bUTgGqoNnMqY=",
        "owner": "input-output-hk",
        "repo": "cardano-ledger",
        "rev": "ce3057e0863304ccb3f79d78c77136219dc786c6",
        "type": "github"
      },
      "original": {
        "owner": "input-output-hk",
        "repo": "cardano-ledger",
        "rev": "ce3057e0863304ccb3f79d78c77136219dc786c6",
        "type": "github"
      }
    },
    "cardano-ledger_3": {
      "flake": false,
      "locked": {
        "lastModified": 1639498285,
        "narHash": "sha256-lRNfkGMHnpPO0T19FZY5BnuRkr0zTRZIkxZVgHH0fys=",
        "owner": "input-output-hk",
        "repo": "cardano-ledger",
        "rev": "1a9ec4ae9e0b09d54e49b2a40c4ead37edadcce5",
        "type": "github"
      },
      "original": {
        "owner": "input-output-hk",
        "repo": "cardano-ledger",
        "rev": "1a9ec4ae9e0b09d54e49b2a40c4ead37edadcce5",
        "type": "github"
      }
    },
    "cardano-node": {
      "flake": false,
      "locked": {
        "lastModified": 1643020087,
        "narHash": "sha256-NPkY19Q5BJv1Ebf/biQ9fsbjh5gQuncoXQCslau/i6M=",
        "owner": "input-output-hk",
        "repo": "cardano-node",
        "rev": "8909dea9b3996b8288f15f0e4f31fb0f63964197",
        "type": "github"
      },
      "original": {
        "owner": "input-output-hk",
        "repo": "cardano-node",
        "rev": "8909dea9b3996b8288f15f0e4f31fb0f63964197",
        "type": "github"
      }
    },
    "cardano-node-exe": {
      "inputs": {
        "customConfig": "customConfig",
        "haskellNix": "haskellNix",
        "iohkNix": "iohkNix",
        "nixpkgs": [
          "cardano-node-exe",
          "haskellNix",
          "nixpkgs-2105"
        ],
        "utils": "utils"
      },
      "locked": {
        "lastModified": 1631803678,
        "narHash": "sha256-8BFI16sQGE+ltlA7LcDnh/9V8xjuKcTUd09FyPs1p94=",
        "owner": "input-output-hk",
        "repo": "cardano-node",
        "rev": "ea8b632820db5546b22430bbb5ed8db4a2fef7dd",
        "type": "github"
      },
      "original": {
        "owner": "input-output-hk",
        "repo": "cardano-node",
        "rev": "ea8b632820db5546b22430bbb5ed8db4a2fef7dd",
        "type": "github"
      }
    },
    "cardano-node_2": {
      "flake": false,
      "locked": {
        "lastModified": 1656166930,
        "narHash": "sha256-R7YGQ6UMG16ed9sGguDWq2cUgFnADeRdx8O2s2HqWRk=",
        "owner": "input-output-hk",
        "repo": "cardano-node",
        "rev": "9f1d7dc163ee66410d912e48509d6a2300cfa68a",
        "type": "github"
      },
      "original": {
        "owner": "input-output-hk",
        "repo": "cardano-node",
        "rev": "9f1d7dc163ee66410d912e48509d6a2300cfa68a",
        "type": "github"
      }
    },
    "cardano-node_3": {
      "inputs": {
        "customConfig": "customConfig_2",
        "haskellNix": "haskellNix_2",
        "iohkNix": "iohkNix_2",
        "nixpkgs": [
          "plutip",
          "bot-plutus-interface",
          "cardano-node",
          "haskellNix",
          "nixpkgs-2105"
        ],
        "utils": "utils_2"
      },
      "locked": {
        "lastModified": 1640022647,
        "narHash": "sha256-M+YnF7Zj/7QK2pu0T75xNVaX0eEeijtBH8yz+jEHIMM=",
        "owner": "input-output-hk",
        "repo": "cardano-node",
        "rev": "814df2c146f5d56f8c35a681fe75e85b905aed5d",
        "type": "github"
      },
      "original": {
        "owner": "input-output-hk",
        "repo": "cardano-node",
        "rev": "814df2c146f5d56f8c35a681fe75e85b905aed5d",
        "type": "github"
      }
    },
    "cardano-prelude": {
      "flake": false,
      "locked": {
        "lastModified": 1617089317,
        "narHash": "sha256-kgX3DKyfjBb8/XcDEd+/adlETsFlp5sCSurHWgsFAQI=",
        "owner": "input-output-hk",
        "repo": "cardano-prelude",
        "rev": "bb4ed71ba8e587f672d06edf9d2e376f4b055555",
        "type": "github"
      },
      "original": {
        "owner": "input-output-hk",
        "repo": "cardano-prelude",
        "rev": "bb4ed71ba8e587f672d06edf9d2e376f4b055555",
        "type": "github"
      }
    },
    "cardano-prelude_2": {
      "flake": false,
      "locked": {
        "lastModified": 1617089317,
        "narHash": "sha256-kgX3DKyfjBb8/XcDEd+/adlETsFlp5sCSurHWgsFAQI=",
        "owner": "input-output-hk",
        "repo": "cardano-prelude",
        "rev": "bb4ed71ba8e587f672d06edf9d2e376f4b055555",
        "type": "github"
      },
      "original": {
        "owner": "input-output-hk",
        "repo": "cardano-prelude",
        "rev": "bb4ed71ba8e587f672d06edf9d2e376f4b055555",
        "type": "github"
      }
    },
    "cardano-prelude_3": {
      "flake": false,
      "locked": {
        "lastModified": 1617089317,
        "narHash": "sha256-kgX3DKyfjBb8/XcDEd+/adlETsFlp5sCSurHWgsFAQI=",
        "owner": "input-output-hk",
        "repo": "cardano-prelude",
        "rev": "bb4ed71ba8e587f672d06edf9d2e376f4b055555",
        "type": "github"
      },
      "original": {
        "owner": "input-output-hk",
        "repo": "cardano-prelude",
        "rev": "bb4ed71ba8e587f672d06edf9d2e376f4b055555",
        "type": "github"
      }
    },
    "cardano-shell": {
      "flake": false,
      "locked": {
        "lastModified": 1608537748,
        "narHash": "sha256-PulY1GfiMgKVnBci3ex4ptk2UNYMXqGjJOxcPy2KYT4=",
        "owner": "input-output-hk",
        "repo": "cardano-shell",
        "rev": "9392c75087cb9a3d453998f4230930dea3a95725",
        "type": "github"
      },
      "original": {
        "owner": "input-output-hk",
        "repo": "cardano-shell",
        "type": "github"
      }
    },
    "cardano-shell_2": {
      "flake": false,
      "locked": {
        "lastModified": 1608537748,
        "narHash": "sha256-PulY1GfiMgKVnBci3ex4ptk2UNYMXqGjJOxcPy2KYT4=",
        "owner": "input-output-hk",
        "repo": "cardano-shell",
        "rev": "9392c75087cb9a3d453998f4230930dea3a95725",
        "type": "github"
      },
      "original": {
        "owner": "input-output-hk",
        "repo": "cardano-shell",
        "type": "github"
      }
    },
    "cardano-shell_3": {
      "flake": false,
      "locked": {
        "lastModified": 1608537748,
        "narHash": "sha256-PulY1GfiMgKVnBci3ex4ptk2UNYMXqGjJOxcPy2KYT4=",
        "owner": "input-output-hk",
        "repo": "cardano-shell",
        "rev": "9392c75087cb9a3d453998f4230930dea3a95725",
        "type": "github"
      },
      "original": {
        "owner": "input-output-hk",
        "repo": "cardano-shell",
        "type": "github"
      }
    },
    "cardano-shell_4": {
      "flake": false,
      "locked": {
        "lastModified": 1608537748,
        "narHash": "sha256-PulY1GfiMgKVnBci3ex4ptk2UNYMXqGjJOxcPy2KYT4=",
        "owner": "input-output-hk",
        "repo": "cardano-shell",
        "rev": "9392c75087cb9a3d453998f4230930dea3a95725",
        "type": "github"
      },
      "original": {
        "owner": "input-output-hk",
        "repo": "cardano-shell",
        "type": "github"
      }
    },
    "cardano-shell_5": {
      "flake": false,
      "locked": {
        "lastModified": 1608537748,
        "narHash": "sha256-PulY1GfiMgKVnBci3ex4ptk2UNYMXqGjJOxcPy2KYT4=",
        "owner": "input-output-hk",
        "repo": "cardano-shell",
        "rev": "9392c75087cb9a3d453998f4230930dea3a95725",
        "type": "github"
      },
      "original": {
        "owner": "input-output-hk",
        "repo": "cardano-shell",
        "type": "github"
      }
    },
    "cardano-wallet": {
      "flake": false,
      "locked": {
        "lastModified": 1632116683,
        "narHash": "sha256-Ju6XueTKP3FwRkKIE+7a32hcEJMGbxdqiznJNi9sYdc=",
        "owner": "input-output-hk",
        "repo": "cardano-wallet",
        "rev": "ae7569293e94241ef6829139ec02bd91abd069df",
        "type": "github"
      },
      "original": {
        "owner": "input-output-hk",
        "repo": "cardano-wallet",
        "rev": "ae7569293e94241ef6829139ec02bd91abd069df",
        "type": "github"
      }
    },
    "cardano-wallet_2": {
      "flake": false,
      "locked": {
        "lastModified": 1642494510,
        "narHash": "sha256-A3im2IkoumUx3NzgPooaXGC18/iYxbEooMa9ho93/6o=",
        "owner": "input-output-hk",
        "repo": "cardano-wallet",
        "rev": "a5085acbd2670c24251cf8d76a4e83c77a2679ba",
        "type": "github"
      },
      "original": {
        "owner": "input-output-hk",
        "repo": "cardano-wallet",
        "rev": "a5085acbd2670c24251cf8d76a4e83c77a2679ba",
        "type": "github"
      }
    },
    "customConfig": {
      "locked": {
        "lastModified": 1630400035,
        "narHash": "sha256-MWaVOCzuFwp09wZIW9iHq5wWen5C69I940N1swZLEQ0=",
        "owner": "input-output-hk",
        "repo": "empty-flake",
        "rev": "2040a05b67bf9a669ce17eca56beb14b4206a99a",
        "type": "github"
      },
      "original": {
        "owner": "input-output-hk",
        "repo": "empty-flake",
        "type": "github"
      }
    },
    "customConfig_2": {
      "locked": {
        "lastModified": 1630400035,
        "narHash": "sha256-MWaVOCzuFwp09wZIW9iHq5wWen5C69I940N1swZLEQ0=",
        "owner": "input-output-hk",
        "repo": "empty-flake",
        "rev": "2040a05b67bf9a669ce17eca56beb14b4206a99a",
        "type": "github"
      },
      "original": {
        "owner": "input-output-hk",
        "repo": "empty-flake",
        "type": "github"
      }
    },
    "easy-purescript-nix": {
      "flake": false,
      "locked": {
        "lastModified": 1649768932,
        "narHash": "sha256-T96xGZV2AEP07smv/L2s5U7jY1LTdJEiTnA90gJ3Fco=",
        "owner": "justinwoo",
        "repo": "easy-purescript-nix",
        "rev": "d56c436a66ec2a8a93b309c83693cef1507dca7a",
        "type": "github"
      },
      "original": {
        "owner": "justinwoo",
        "repo": "easy-purescript-nix",
        "type": "github"
      }
    },
    "ekg-forward": {
      "flake": false,
      "locked": {
        "lastModified": 1642052814,
        "narHash": "sha256-jwj/gh/A/PXhO6yVESV27k4yx9I8Id8fTa3m4ofPnP0=",
        "owner": "input-output-hk",
        "repo": "ekg-forward",
        "rev": "297cd9db5074339a2fb2e5ae7d0780debb670c63",
        "type": "github"
      },
      "original": {
        "owner": "input-output-hk",
        "repo": "ekg-forward",
        "rev": "297cd9db5074339a2fb2e5ae7d0780debb670c63",
        "type": "github"
      }
    },
    "ekg-json": {
      "flake": false,
      "locked": {
        "lastModified": 1642583945,
        "narHash": "sha256-VT8Ur585TCn03P2TVi6t92v2Z6tl8vKijICjse6ocv8=",
        "owner": "vshabanov",
        "repo": "ekg-json",
        "rev": "00ebe7211c981686e65730b7144fbf5350462608",
        "type": "github"
      },
      "original": {
        "owner": "vshabanov",
        "repo": "ekg-json",
        "rev": "00ebe7211c981686e65730b7144fbf5350462608",
        "type": "github"
      }
    },
    "flake-compat": {
      "flake": false,
      "locked": {
        "lastModified": 1650374568,
        "narHash": "sha256-Z+s0J8/r907g149rllvwhb4pKi8Wam5ij0st8PwAh+E=",
        "owner": "edolstra",
        "repo": "flake-compat",
        "rev": "b4a34015c698c7793d592d66adbab377907a2be8",
        "type": "github"
      },
      "original": {
        "owner": "edolstra",
        "repo": "flake-compat",
        "type": "github"
      }
    },
    "flake-compat_2": {
      "flake": false,
      "locked": {
        "lastModified": 1641205782,
        "narHash": "sha256-4jY7RCWUoZ9cKD8co0/4tFARpWB+57+r1bLLvXNJliY=",
        "owner": "edolstra",
        "repo": "flake-compat",
        "rev": "b7547d3eed6f32d06102ead8991ec52ab0a4f1a7",
        "type": "github"
      },
      "original": {
        "owner": "edolstra",
        "repo": "flake-compat",
        "type": "github"
      }
    },
    "flake-compat_3": {
      "flake": false,
      "locked": {
        "lastModified": 1650374568,
        "narHash": "sha256-Z+s0J8/r907g149rllvwhb4pKi8Wam5ij0st8PwAh+E=",
        "owner": "edolstra",
        "repo": "flake-compat",
        "rev": "b4a34015c698c7793d592d66adbab377907a2be8",
        "type": "github"
      },
      "original": {
        "owner": "edolstra",
        "repo": "flake-compat",
        "type": "github"
      }
    },
    "flake-compat_4": {
      "flake": false,
      "locked": {
        "lastModified": 1641205782,
        "narHash": "sha256-4jY7RCWUoZ9cKD8co0/4tFARpWB+57+r1bLLvXNJliY=",
        "owner": "edolstra",
        "repo": "flake-compat",
        "rev": "b7547d3eed6f32d06102ead8991ec52ab0a4f1a7",
        "type": "github"
      },
      "original": {
        "owner": "edolstra",
        "repo": "flake-compat",
        "type": "github"
      }
    },
    "flake-compat_5": {
      "flake": false,
      "locked": {
        "lastModified": 1650374568,
        "narHash": "sha256-Z+s0J8/r907g149rllvwhb4pKi8Wam5ij0st8PwAh+E=",
        "owner": "edolstra",
        "repo": "flake-compat",
        "rev": "b4a34015c698c7793d592d66adbab377907a2be8",
        "type": "github"
      },
      "original": {
        "owner": "edolstra",
        "repo": "flake-compat",
        "type": "github"
      }
    },
    "flake-utils": {
      "locked": {
        "lastModified": 1623875721,
        "narHash": "sha256-A8BU7bjS5GirpAUv4QA+QnJ4CceLHkcXdRp4xITDB0s=",
        "owner": "numtide",
        "repo": "flake-utils",
        "rev": "f7e004a55b120c02ecb6219596820fcd32ca8772",
        "type": "github"
      },
      "original": {
        "owner": "numtide",
        "repo": "flake-utils",
        "type": "github"
      }
    },
    "flake-utils_2": {
      "locked": {
        "lastModified": 1644229661,
        "narHash": "sha256-1YdnJAsNy69bpcjuoKdOYQX0YxZBiCYZo4Twxerqv7k=",
        "owner": "numtide",
        "repo": "flake-utils",
        "rev": "3cecb5b042f7f209c56ffd8371b2711a290ec797",
        "type": "github"
      },
      "original": {
        "owner": "numtide",
        "repo": "flake-utils",
        "type": "github"
      }
    },
    "flake-utils_3": {
      "locked": {
        "lastModified": 1644229661,
        "narHash": "sha256-1YdnJAsNy69bpcjuoKdOYQX0YxZBiCYZo4Twxerqv7k=",
        "owner": "numtide",
        "repo": "flake-utils",
        "rev": "3cecb5b042f7f209c56ffd8371b2711a290ec797",
        "type": "github"
      },
      "original": {
        "owner": "numtide",
        "repo": "flake-utils",
        "type": "github"
      }
    },
    "flake-utils_4": {
      "locked": {
        "lastModified": 1623875721,
        "narHash": "sha256-A8BU7bjS5GirpAUv4QA+QnJ4CceLHkcXdRp4xITDB0s=",
        "owner": "numtide",
        "repo": "flake-utils",
        "rev": "f7e004a55b120c02ecb6219596820fcd32ca8772",
        "type": "github"
      },
      "original": {
        "owner": "numtide",
        "repo": "flake-utils",
        "type": "github"
      }
    },
    "flake-utils_5": {
      "locked": {
        "lastModified": 1644229661,
        "narHash": "sha256-1YdnJAsNy69bpcjuoKdOYQX0YxZBiCYZo4Twxerqv7k=",
        "owner": "numtide",
        "repo": "flake-utils",
        "rev": "3cecb5b042f7f209c56ffd8371b2711a290ec797",
        "type": "github"
      },
      "original": {
        "owner": "numtide",
        "repo": "flake-utils",
        "type": "github"
      }
    },
    "flat": {
      "flake": false,
      "locked": {
        "lastModified": 1628771504,
        "narHash": "sha256-lRFND+ZnZvAph6ZYkr9wl9VAx41pb3uSFP8Wc7idP9M=",
        "owner": "input-output-hk",
        "repo": "flat",
        "rev": "ee59880f47ab835dbd73bea0847dab7869fc20d8",
        "type": "github"
      },
      "original": {
        "owner": "input-output-hk",
        "repo": "flat",
        "rev": "ee59880f47ab835dbd73bea0847dab7869fc20d8",
        "type": "github"
      }
    },
    "flat_2": {
      "flake": false,
      "locked": {
        "lastModified": 1628771504,
        "narHash": "sha256-lRFND+ZnZvAph6ZYkr9wl9VAx41pb3uSFP8Wc7idP9M=",
        "owner": "input-output-hk",
        "repo": "flat",
        "rev": "ee59880f47ab835dbd73bea0847dab7869fc20d8",
        "type": "github"
      },
      "original": {
        "owner": "input-output-hk",
        "repo": "flat",
        "rev": "ee59880f47ab835dbd73bea0847dab7869fc20d8",
        "type": "github"
      }
    },
    "flat_3": {
      "flake": false,
      "locked": {
        "lastModified": 1628771504,
        "narHash": "sha256-lRFND+ZnZvAph6ZYkr9wl9VAx41pb3uSFP8Wc7idP9M=",
        "owner": "input-output-hk",
        "repo": "flat",
        "rev": "ee59880f47ab835dbd73bea0847dab7869fc20d8",
        "type": "github"
      },
      "original": {
        "owner": "input-output-hk",
        "repo": "flat",
        "rev": "ee59880f47ab835dbd73bea0847dab7869fc20d8",
        "type": "github"
      }
    },
    "ghc-8.6.5-iohk": {
      "flake": false,
      "locked": {
        "lastModified": 1600920045,
        "narHash": "sha256-DO6kxJz248djebZLpSzTGD6s8WRpNI9BTwUeOf5RwY8=",
        "owner": "input-output-hk",
        "repo": "ghc",
        "rev": "95713a6ecce4551240da7c96b6176f980af75cae",
        "type": "github"
      },
      "original": {
        "owner": "input-output-hk",
        "ref": "release/8.6.5-iohk",
        "repo": "ghc",
        "type": "github"
      }
    },
    "ghc-8.6.5-iohk_2": {
      "flake": false,
      "locked": {
        "lastModified": 1600920045,
        "narHash": "sha256-DO6kxJz248djebZLpSzTGD6s8WRpNI9BTwUeOf5RwY8=",
        "owner": "input-output-hk",
        "repo": "ghc",
        "rev": "95713a6ecce4551240da7c96b6176f980af75cae",
        "type": "github"
      },
      "original": {
        "owner": "input-output-hk",
        "ref": "release/8.6.5-iohk",
        "repo": "ghc",
        "type": "github"
      }
    },
    "ghc-8.6.5-iohk_3": {
      "flake": false,
      "locked": {
        "lastModified": 1600920045,
        "narHash": "sha256-DO6kxJz248djebZLpSzTGD6s8WRpNI9BTwUeOf5RwY8=",
        "owner": "input-output-hk",
        "repo": "ghc",
        "rev": "95713a6ecce4551240da7c96b6176f980af75cae",
        "type": "github"
      },
      "original": {
        "owner": "input-output-hk",
        "ref": "release/8.6.5-iohk",
        "repo": "ghc",
        "type": "github"
      }
    },
    "ghc-8.6.5-iohk_4": {
      "flake": false,
      "locked": {
        "lastModified": 1600920045,
        "narHash": "sha256-DO6kxJz248djebZLpSzTGD6s8WRpNI9BTwUeOf5RwY8=",
        "owner": "input-output-hk",
        "repo": "ghc",
        "rev": "95713a6ecce4551240da7c96b6176f980af75cae",
        "type": "github"
      },
      "original": {
        "owner": "input-output-hk",
        "ref": "release/8.6.5-iohk",
        "repo": "ghc",
        "type": "github"
      }
    },
    "ghc-8.6.5-iohk_5": {
      "flake": false,
      "locked": {
        "lastModified": 1600920045,
        "narHash": "sha256-DO6kxJz248djebZLpSzTGD6s8WRpNI9BTwUeOf5RwY8=",
        "owner": "input-output-hk",
        "repo": "ghc",
        "rev": "95713a6ecce4551240da7c96b6176f980af75cae",
        "type": "github"
      },
      "original": {
        "owner": "input-output-hk",
        "ref": "release/8.6.5-iohk",
        "repo": "ghc",
        "type": "github"
      }
    },
    "goblins": {
      "flake": false,
      "locked": {
        "lastModified": 1598362523,
        "narHash": "sha256-z9ut0y6umDIjJIRjz9KSvKgotuw06/S8QDwOtVdGiJ0=",
        "owner": "input-output-hk",
        "repo": "goblins",
        "rev": "cde90a2b27f79187ca8310b6549331e59595e7ba",
        "type": "github"
      },
      "original": {
        "owner": "input-output-hk",
        "repo": "goblins",
        "rev": "cde90a2b27f79187ca8310b6549331e59595e7ba",
        "type": "github"
      }
    },
    "goblins_2": {
      "flake": false,
      "locked": {
        "lastModified": 1598362523,
        "narHash": "sha256-z9ut0y6umDIjJIRjz9KSvKgotuw06/S8QDwOtVdGiJ0=",
        "owner": "input-output-hk",
        "repo": "goblins",
        "rev": "cde90a2b27f79187ca8310b6549331e59595e7ba",
        "type": "github"
      },
      "original": {
        "owner": "input-output-hk",
        "repo": "goblins",
        "rev": "cde90a2b27f79187ca8310b6549331e59595e7ba",
        "type": "github"
      }
    },
    "goblins_3": {
      "flake": false,
      "locked": {
        "lastModified": 1598362523,
        "narHash": "sha256-z9ut0y6umDIjJIRjz9KSvKgotuw06/S8QDwOtVdGiJ0=",
        "owner": "input-output-hk",
        "repo": "goblins",
        "rev": "cde90a2b27f79187ca8310b6549331e59595e7ba",
        "type": "github"
      },
      "original": {
        "owner": "input-output-hk",
        "repo": "goblins",
        "rev": "cde90a2b27f79187ca8310b6549331e59595e7ba",
        "type": "github"
      }
    },
    "hackage": {
      "flake": false,
      "locked": {
        "lastModified": 1631668346,
        "narHash": "sha256-4dWzl+HoFlXNhaqw4snC3ELBU+6IVBUihuVz41JZi4Y=",
        "owner": "input-output-hk",
        "repo": "hackage.nix",
        "rev": "7eb138fdad1ce0a3fba0697d3eba819b185a83d6",
        "type": "github"
      },
      "original": {
        "owner": "input-output-hk",
        "repo": "hackage.nix",
        "type": "github"
      }
    },
    "hackage_2": {
      "flake": false,
      "locked": {
        "lastModified": 1650157984,
        "narHash": "sha256-hitutrIIn+qINGi6oef53f87we+cp3QNmXSBiCzVU90=",
        "owner": "input-output-hk",
        "repo": "hackage.nix",
        "rev": "2290fdc4d135407896f41ba518a0eae8efaae9c5",
        "type": "github"
      },
      "original": {
        "owner": "input-output-hk",
        "repo": "hackage.nix",
        "type": "github"
      }
    },
    "hackage_3": {
      "flake": false,
      "locked": {
        "lastModified": 1650157984,
        "narHash": "sha256-hitutrIIn+qINGi6oef53f87we+cp3QNmXSBiCzVU90=",
        "owner": "input-output-hk",
        "repo": "hackage.nix",
        "rev": "2290fdc4d135407896f41ba518a0eae8efaae9c5",
        "type": "github"
      },
      "original": {
        "owner": "input-output-hk",
        "repo": "hackage.nix",
        "type": "github"
      }
    },
    "hackage_4": {
      "flake": false,
      "locked": {
        "lastModified": 1639098768,
        "narHash": "sha256-DZ4sG8FeDxWvBLixrj0jELXjtebZ0SCCPmQW43HNzIE=",
        "owner": "input-output-hk",
        "repo": "hackage.nix",
        "rev": "c7b123af6b0b9b364cab03363504d42dca16a4b5",
        "type": "github"
      },
      "original": {
        "owner": "input-output-hk",
        "repo": "hackage.nix",
        "type": "github"
      }
    },
    "hackage_5": {
      "flake": false,
      "locked": {
        "lastModified": 1644887696,
        "narHash": "sha256-o4gltv4npUl7+1gEQIcrRqZniwqC9kK8QsPaftlrawc=",
        "owner": "input-output-hk",
        "repo": "hackage.nix",
        "rev": "6ff64aa49b88e75dd6e0bbd2823c2a92c9174fa5",
        "type": "github"
      },
      "original": {
        "owner": "input-output-hk",
        "repo": "hackage.nix",
        "type": "github"
      }
    },
    "haskell-nix": {
      "inputs": {
        "HTTP": "HTTP_2",
        "cabal-32": "cabal-32_2",
        "cabal-34": "cabal-34_2",
        "cabal-36": "cabal-36",
        "cardano-shell": "cardano-shell_2",
        "flake-utils": "flake-utils_2",
        "ghc-8.6.5-iohk": "ghc-8.6.5-iohk_2",
        "hackage": "hackage_2",
        "hpc-coveralls": "hpc-coveralls_2",
        "hydra": "hydra",
        "nix-tools": "nix-tools_2",
        "nixpkgs": [
          "haskell-nix",
          "nixpkgs-unstable"
        ],
        "nixpkgs-2003": "nixpkgs-2003_2",
        "nixpkgs-2105": "nixpkgs-2105_2",
        "nixpkgs-2111": "nixpkgs-2111",
        "nixpkgs-unstable": "nixpkgs-unstable_2",
        "old-ghc-nix": "old-ghc-nix_2",
        "stackage": "stackage_2"
      },
      "locked": {
        "lastModified": 1650194184,
        "narHash": "sha256-wwRdO075Gh+NbyTH4Gce/hxn7hKJjbNs4/YrKpOguAA=",
        "owner": "mlabs-haskell",
        "repo": "haskell.nix",
        "rev": "cf1f0460b65efadac6dc96169ef1e497410fa4f4",
        "type": "github"
      },
      "original": {
        "owner": "mlabs-haskell",
        "ref": "master",
        "repo": "haskell.nix",
        "type": "github"
      }
    },
    "haskell-nix_2": {
      "inputs": {
        "HTTP": "HTTP_3",
        "cabal-32": "cabal-32_3",
        "cabal-34": "cabal-34_3",
        "cabal-36": "cabal-36_2",
        "cardano-shell": "cardano-shell_3",
        "flake-utils": "flake-utils_3",
        "ghc-8.6.5-iohk": "ghc-8.6.5-iohk_3",
        "hackage": "hackage_3",
        "hpc-coveralls": "hpc-coveralls_3",
        "hydra": "hydra_2",
        "nix-tools": "nix-tools_3",
        "nixpkgs": [
          "ogmios",
          "haskell-nix",
          "nixpkgs-unstable"
        ],
        "nixpkgs-2003": "nixpkgs-2003_3",
        "nixpkgs-2105": "nixpkgs-2105_3",
        "nixpkgs-2111": "nixpkgs-2111_2",
        "nixpkgs-unstable": "nixpkgs-unstable_3",
        "old-ghc-nix": "old-ghc-nix_3",
        "stackage": "stackage_3"
      },
      "locked": {
        "lastModified": 1650194184,
        "narHash": "sha256-wwRdO075Gh+NbyTH4Gce/hxn7hKJjbNs4/YrKpOguAA=",
        "owner": "mlabs-haskell",
        "repo": "haskell.nix",
        "rev": "cf1f0460b65efadac6dc96169ef1e497410fa4f4",
        "type": "github"
      },
      "original": {
        "owner": "mlabs-haskell",
        "repo": "haskell.nix",
        "rev": "cf1f0460b65efadac6dc96169ef1e497410fa4f4",
        "type": "github"
      }
    },
    "haskell-nix_3": {
      "inputs": {
        "HTTP": "HTTP_5",
        "cabal-32": "cabal-32_5",
        "cabal-34": "cabal-34_5",
        "cabal-36": "cabal-36_3",
        "cardano-shell": "cardano-shell_5",
        "flake-utils": "flake-utils_5",
        "ghc-8.6.5-iohk": "ghc-8.6.5-iohk_5",
        "hackage": "hackage_5",
        "hpc-coveralls": "hpc-coveralls_5",
        "nix-tools": "nix-tools_5",
        "nixpkgs": [
          "plutip",
          "bot-plutus-interface",
          "haskell-nix",
          "nixpkgs-unstable"
        ],
        "nixpkgs-2003": "nixpkgs-2003_5",
        "nixpkgs-2105": "nixpkgs-2105_5",
        "nixpkgs-2111": "nixpkgs-2111_4",
        "nixpkgs-unstable": "nixpkgs-unstable_5",
        "old-ghc-nix": "old-ghc-nix_5",
        "stackage": "stackage_5"
      },
      "locked": {
        "lastModified": 1644944726,
        "narHash": "sha256-jJWdP/3Ne1y1akC3m9rSO5ItRoBc4UTdVQZBCuPmmrM=",
        "owner": "L-as",
        "repo": "haskell.nix",
        "rev": "45c583b5580c130487eb5a342679f0bdbc2b23fc",
        "type": "github"
      },
      "original": {
        "owner": "L-as",
        "repo": "haskell.nix",
        "type": "github"
      }
    },
    "haskellNix": {
      "inputs": {
        "HTTP": "HTTP",
        "cabal-32": "cabal-32",
        "cabal-34": "cabal-34",
        "cardano-shell": "cardano-shell",
        "flake-utils": "flake-utils",
        "ghc-8.6.5-iohk": "ghc-8.6.5-iohk",
        "hackage": "hackage",
        "hpc-coveralls": "hpc-coveralls",
        "nix-tools": "nix-tools",
        "nixpkgs": [
          "cardano-node-exe",
          "nixpkgs"
        ],
        "nixpkgs-2003": "nixpkgs-2003",
        "nixpkgs-2009": "nixpkgs-2009",
        "nixpkgs-2105": "nixpkgs-2105",
        "nixpkgs-unstable": "nixpkgs-unstable",
        "old-ghc-nix": "old-ghc-nix",
        "stackage": "stackage"
      },
      "locked": {
        "lastModified": 1631703614,
        "narHash": "sha256-XYC0M96V9oQTGq1TSIQTVwkA+SrUqE4o6kUZo4iO8Z4=",
        "owner": "input-output-hk",
        "repo": "haskell.nix",
        "rev": "19052d83fda811dd39216e3fc197c980abd037fd",
        "type": "github"
      },
      "original": {
        "owner": "input-output-hk",
        "repo": "haskell.nix",
        "type": "github"
      }
    },
    "haskellNix_2": {
      "inputs": {
        "HTTP": "HTTP_4",
        "cabal-32": "cabal-32_4",
        "cabal-34": "cabal-34_4",
        "cardano-shell": "cardano-shell_4",
        "flake-utils": "flake-utils_4",
        "ghc-8.6.5-iohk": "ghc-8.6.5-iohk_4",
        "hackage": "hackage_4",
        "hpc-coveralls": "hpc-coveralls_4",
        "nix-tools": "nix-tools_4",
        "nixpkgs": [
          "plutip",
          "bot-plutus-interface",
          "cardano-node",
          "nixpkgs"
        ],
        "nixpkgs-2003": "nixpkgs-2003_4",
        "nixpkgs-2105": "nixpkgs-2105_4",
        "nixpkgs-2111": "nixpkgs-2111_3",
        "nixpkgs-unstable": "nixpkgs-unstable_4",
        "old-ghc-nix": "old-ghc-nix_4",
        "stackage": "stackage_4"
      },
      "locked": {
        "lastModified": 1639098904,
        "narHash": "sha256-7VrCNEaKGLm4pTOS11dt1dRL2033oqrNCfal0uONsqA=",
        "owner": "input-output-hk",
        "repo": "haskell.nix",
        "rev": "b18c6ce0867fee77f12ecf41dc6c67f7a59d9826",
        "type": "github"
      },
      "original": {
        "owner": "input-output-hk",
        "repo": "haskell.nix",
        "type": "github"
      }
    },
    "hedgehog-extras": {
      "flake": false,
      "locked": {
        "lastModified": 1647260073,
        "narHash": "sha256-TR9i1J3HUYz3QnFQbfJPr/kGDahxZPojDsorYtRZeGU=",
        "owner": "input-output-hk",
        "repo": "hedgehog-extras",
        "rev": "967d79533c21e33387d0227a5f6cc185203fe658",
        "type": "github"
      },
      "original": {
        "owner": "input-output-hk",
        "repo": "hedgehog-extras",
        "rev": "967d79533c21e33387d0227a5f6cc185203fe658",
        "type": "github"
      }
    },
    "hjsonpointer": {
      "flake": false,
      "locked": {
        "lastModified": 1654184599,
        "narHash": "sha256-y1UCtaVI5Zsb8MeOQA8XbSX3p4/JoroRTG9RGl0I7DY=",
        "owner": "KtorZ",
        "repo": "hjsonpointer",
        "rev": "879f0e74d55eef76ceaec8f60ed07657ab84bad7",
        "type": "github"
      },
      "original": {
        "owner": "KtorZ",
        "repo": "hjsonpointer",
        "rev": "879f0e74d55eef76ceaec8f60ed07657ab84bad7",
        "type": "github"
      }
    },
    "hjsonschema": {
      "flake": false,
      "locked": {
        "lastModified": 1654186606,
        "narHash": "sha256-1UG+rP7Z/kxiqj2qcx70688u1P23RzopAim+MClo6PA=",
        "owner": "KtorZ",
        "repo": "hjsonschema",
        "rev": "35e0b05c3867463363e67f00a5092cd39fa33313",
        "type": "github"
      },
      "original": {
        "owner": "KtorZ",
        "repo": "hjsonschema",
        "rev": "35e0b05c3867463363e67f00a5092cd39fa33313",
        "type": "github"
      }
    },
    "hpc-coveralls": {
      "flake": false,
      "locked": {
        "lastModified": 1607498076,
        "narHash": "sha256-8uqsEtivphgZWYeUo5RDUhp6bO9j2vaaProQxHBltQk=",
        "owner": "sevanspowell",
        "repo": "hpc-coveralls",
        "rev": "14df0f7d229f4cd2e79f8eabb1a740097fdfa430",
        "type": "github"
      },
      "original": {
        "owner": "sevanspowell",
        "repo": "hpc-coveralls",
        "type": "github"
      }
    },
    "hpc-coveralls_2": {
      "flake": false,
      "locked": {
        "lastModified": 1607498076,
        "narHash": "sha256-8uqsEtivphgZWYeUo5RDUhp6bO9j2vaaProQxHBltQk=",
        "owner": "sevanspowell",
        "repo": "hpc-coveralls",
        "rev": "14df0f7d229f4cd2e79f8eabb1a740097fdfa430",
        "type": "github"
      },
      "original": {
        "owner": "sevanspowell",
        "repo": "hpc-coveralls",
        "type": "github"
      }
    },
    "hpc-coveralls_3": {
      "flake": false,
      "locked": {
        "lastModified": 1607498076,
        "narHash": "sha256-8uqsEtivphgZWYeUo5RDUhp6bO9j2vaaProQxHBltQk=",
        "owner": "sevanspowell",
        "repo": "hpc-coveralls",
        "rev": "14df0f7d229f4cd2e79f8eabb1a740097fdfa430",
        "type": "github"
      },
      "original": {
        "owner": "sevanspowell",
        "repo": "hpc-coveralls",
        "type": "github"
      }
    },
    "hpc-coveralls_4": {
      "flake": false,
      "locked": {
        "lastModified": 1607498076,
        "narHash": "sha256-8uqsEtivphgZWYeUo5RDUhp6bO9j2vaaProQxHBltQk=",
        "owner": "sevanspowell",
        "repo": "hpc-coveralls",
        "rev": "14df0f7d229f4cd2e79f8eabb1a740097fdfa430",
        "type": "github"
      },
      "original": {
        "owner": "sevanspowell",
        "repo": "hpc-coveralls",
        "type": "github"
      }
    },
    "hpc-coveralls_5": {
      "flake": false,
      "locked": {
        "lastModified": 1607498076,
        "narHash": "sha256-8uqsEtivphgZWYeUo5RDUhp6bO9j2vaaProQxHBltQk=",
        "owner": "sevanspowell",
        "repo": "hpc-coveralls",
        "rev": "14df0f7d229f4cd2e79f8eabb1a740097fdfa430",
        "type": "github"
      },
      "original": {
        "owner": "sevanspowell",
        "repo": "hpc-coveralls",
        "type": "github"
      }
    },
    "hydra": {
      "inputs": {
        "nix": "nix",
        "nixpkgs": [
          "haskell-nix",
          "hydra",
          "nix",
          "nixpkgs"
        ]
      },
      "locked": {
        "lastModified": 1646878427,
        "narHash": "sha256-KtbrofMtN8GlM7D+n90kixr7QpSlVmdN+vK5CA/aRzc=",
        "owner": "NixOS",
        "repo": "hydra",
        "rev": "28b682b85b7efc5cf7974065792a1f22203a5927",
        "type": "github"
      },
      "original": {
        "id": "hydra",
        "type": "indirect"
      }
    },
    "hydra_2": {
      "inputs": {
        "nix": "nix_2",
        "nixpkgs": [
          "ogmios",
          "haskell-nix",
          "hydra",
          "nix",
          "nixpkgs"
        ]
      },
      "locked": {
        "lastModified": 1646878427,
        "narHash": "sha256-KtbrofMtN8GlM7D+n90kixr7QpSlVmdN+vK5CA/aRzc=",
        "owner": "NixOS",
        "repo": "hydra",
        "rev": "28b682b85b7efc5cf7974065792a1f22203a5927",
        "type": "github"
      },
      "original": {
        "id": "hydra",
        "type": "indirect"
      }
    },
    "io-sim": {
      "flake": false,
      "locked": {
        "lastModified": 1653046584,
        "narHash": "sha256-vFE67shdZScks67KezdKToLuk6k6wwyLFzshClO7Ym0=",
        "owner": "input-output-hk",
        "repo": "io-sim",
        "rev": "f4183f274d88d0ad15817c7052df3a6a8b40e6dc",
        "type": "github"
      },
      "original": {
        "owner": "input-output-hk",
        "repo": "io-sim",
        "rev": "f4183f274d88d0ad15817c7052df3a6a8b40e6dc",
        "type": "github"
      }
    },
    "iohk-monitoring-framework": {
      "flake": false,
      "locked": {
        "lastModified": 1618904084,
        "narHash": "sha256-v0L0pcyO2rP7/HCoGwFgHEMUOPBGwaRV0r+/JOhtKAk=",
        "owner": "input-output-hk",
        "repo": "iohk-monitoring-framework",
        "rev": "808724ff8a19a33d0ed06f9ef59fbd900b08553c",
        "type": "github"
      },
      "original": {
        "owner": "input-output-hk",
        "repo": "iohk-monitoring-framework",
        "rev": "808724ff8a19a33d0ed06f9ef59fbd900b08553c",
        "type": "github"
      }
    },
    "iohk-monitoring-framework_2": {
      "flake": false,
      "locked": {
        "lastModified": 1653619339,
        "narHash": "sha256-0ia5UflYEmBYepj2gkJy9msknklI0UPtUavMEGwk3Wg=",
        "owner": "input-output-hk",
        "repo": "iohk-monitoring-framework",
        "rev": "066f7002aac5a0efc20e49643fea45454f226caa",
        "type": "github"
      },
      "original": {
        "owner": "input-output-hk",
        "repo": "iohk-monitoring-framework",
        "rev": "066f7002aac5a0efc20e49643fea45454f226caa",
        "type": "github"
      }
    },
    "iohk-monitoring-framework_3": {
      "flake": false,
      "locked": {
        "lastModified": 1624367860,
        "narHash": "sha256-QE3QRpIHIABm+qCP/wP4epbUx0JmSJ9BMePqWEd3iMY=",
        "owner": "input-output-hk",
        "repo": "iohk-monitoring-framework",
        "rev": "46f994e216a1f8b36fe4669b47b2a7011b0e153c",
        "type": "github"
      },
      "original": {
        "owner": "input-output-hk",
        "repo": "iohk-monitoring-framework",
        "rev": "46f994e216a1f8b36fe4669b47b2a7011b0e153c",
        "type": "github"
      }
    },
    "iohk-nix": {
      "inputs": {
        "nixpkgs": "nixpkgs_2"
      },
      "locked": {
        "lastModified": 1649070135,
        "narHash": "sha256-UFKqcOSdPWk3TYUCPHF22p1zf7aXQpCmmgf7UMg7fWA=",
        "owner": "input-output-hk",
        "repo": "iohk-nix",
        "rev": "cecab9c71d1064f05f1615eead56ac0b9196bc20",
        "type": "github"
      },
      "original": {
        "owner": "input-output-hk",
        "repo": "iohk-nix",
        "type": "github"
      }
    },
    "iohk-nix_2": {
      "inputs": {
        "nixpkgs": "nixpkgs_4"
      },
      "locked": {
        "lastModified": 1649070135,
        "narHash": "sha256-UFKqcOSdPWk3TYUCPHF22p1zf7aXQpCmmgf7UMg7fWA=",
        "owner": "input-output-hk",
        "repo": "iohk-nix",
        "rev": "cecab9c71d1064f05f1615eead56ac0b9196bc20",
        "type": "github"
      },
      "original": {
        "owner": "input-output-hk",
        "repo": "iohk-nix",
        "rev": "cecab9c71d1064f05f1615eead56ac0b9196bc20",
        "type": "github"
      }
    },
    "iohk-nix_3": {
      "flake": false,
      "locked": {
        "lastModified": 1653579289,
        "narHash": "sha256-wveDdPsgB/3nAGAdFaxrcgLEpdi0aJ5kEVNtI+YqVfo=",
        "owner": "input-output-hk",
        "repo": "iohk-nix",
        "rev": "edb2d2df2ebe42bbdf03a0711115cf6213c9d366",
        "type": "github"
      },
      "original": {
        "owner": "input-output-hk",
        "repo": "iohk-nix",
        "type": "github"
      }
    },
    "iohkNix": {
      "inputs": {
        "nixpkgs": [
          "cardano-node-exe",
          "nixpkgs"
        ]
      },
      "locked": {
        "lastModified": 1631778944,
        "narHash": "sha256-N5eCcUYtZ5kUOl/JJGjx6ZzhA3uIn1itDRTiRV+3jLw=",
        "owner": "input-output-hk",
        "repo": "iohk-nix",
        "rev": "db2c75a09c696271194bb3ef25ec8e9839b594b7",
        "type": "github"
      },
      "original": {
        "owner": "input-output-hk",
        "repo": "iohk-nix",
        "type": "github"
      }
    },
    "iohkNix_2": {
      "inputs": {
        "nixpkgs": [
          "plutip",
          "bot-plutus-interface",
          "cardano-node",
          "nixpkgs"
        ]
      },
      "locked": {
        "lastModified": 1633964277,
        "narHash": "sha256-7G/BK514WiMRr90EswNBthe8SmH9tjPaTBba/RW/VA8=",
        "owner": "input-output-hk",
        "repo": "iohk-nix",
        "rev": "1e51437aac8a0e49663cb21e781f34163c81ebfb",
        "type": "github"
      },
      "original": {
        "owner": "input-output-hk",
        "repo": "iohk-nix",
        "type": "github"
      }
    },
    "lowdown-src": {
      "flake": false,
      "locked": {
        "lastModified": 1633514407,
        "narHash": "sha256-Dw32tiMjdK9t3ETl5fzGrutQTzh2rufgZV4A/BbxuD4=",
        "owner": "kristapsdz",
        "repo": "lowdown",
        "rev": "d2c2b44ff6c27b936ec27358a2653caaef8f73b8",
        "type": "github"
      },
      "original": {
        "owner": "kristapsdz",
        "repo": "lowdown",
        "type": "github"
      }
    },
    "lowdown-src_2": {
      "flake": false,
      "locked": {
        "lastModified": 1633514407,
        "narHash": "sha256-Dw32tiMjdK9t3ETl5fzGrutQTzh2rufgZV4A/BbxuD4=",
        "owner": "kristapsdz",
        "repo": "lowdown",
        "rev": "d2c2b44ff6c27b936ec27358a2653caaef8f73b8",
        "type": "github"
      },
      "original": {
        "owner": "kristapsdz",
        "repo": "lowdown",
        "type": "github"
      }
    },
    "nix": {
      "inputs": {
        "lowdown-src": "lowdown-src",
        "nixpkgs": "nixpkgs",
        "nixpkgs-regression": "nixpkgs-regression"
      },
      "locked": {
        "lastModified": 1643066034,
        "narHash": "sha256-xEPeMcNJVOeZtoN+d+aRwolpW8mFSEQx76HTRdlhPhg=",
        "owner": "NixOS",
        "repo": "nix",
        "rev": "a1cd7e58606a41fcf62bf8637804cf8306f17f62",
        "type": "github"
      },
      "original": {
        "owner": "NixOS",
        "ref": "2.6.0",
        "repo": "nix",
        "type": "github"
      }
    },
    "nix-tools": {
      "flake": false,
      "locked": {
        "lastModified": 1626997434,
        "narHash": "sha256-1judQmP298ao6cGUNxcGhcAXHOnA9qSLvWk/ZtoUL7w=",
        "owner": "input-output-hk",
        "repo": "nix-tools",
        "rev": "c8c5e6a6fbb12a73598d1a434984a36e880ce3cf",
        "type": "github"
      },
      "original": {
        "owner": "input-output-hk",
        "repo": "nix-tools",
        "type": "github"
      }
    },
    "nix-tools_2": {
      "flake": false,
      "locked": {
        "lastModified": 1649424170,
        "narHash": "sha256-XgKXWispvv5RCvZzPb+p7e6Hy3LMuRjafKMl7kXzxGw=",
        "owner": "input-output-hk",
        "repo": "nix-tools",
        "rev": "e109c94016e3b6e0db7ed413c793e2d4bdb24aa7",
        "type": "github"
      },
      "original": {
        "owner": "input-output-hk",
        "repo": "nix-tools",
        "type": "github"
      }
    },
    "nix-tools_3": {
      "flake": false,
      "locked": {
        "lastModified": 1649424170,
        "narHash": "sha256-XgKXWispvv5RCvZzPb+p7e6Hy3LMuRjafKMl7kXzxGw=",
        "owner": "input-output-hk",
        "repo": "nix-tools",
        "rev": "e109c94016e3b6e0db7ed413c793e2d4bdb24aa7",
        "type": "github"
      },
      "original": {
        "owner": "input-output-hk",
        "repo": "nix-tools",
        "type": "github"
      }
    },
    "nix-tools_4": {
      "flake": false,
      "locked": {
        "lastModified": 1636018067,
        "narHash": "sha256-ng306fkuwr6V/malWtt3979iAC4yMVDDH2ViwYB6sQE=",
        "owner": "input-output-hk",
        "repo": "nix-tools",
        "rev": "ed5bd7215292deba55d6ab7a4e8c21f8b1564dda",
        "type": "github"
      },
      "original": {
        "owner": "input-output-hk",
        "repo": "nix-tools",
        "type": "github"
      }
    },
    "nix-tools_5": {
      "flake": false,
      "locked": {
        "lastModified": 1644395812,
        "narHash": "sha256-BVFk/BEsTLq5MMZvdy3ZYHKfaS3dHrsKh4+tb5t5b58=",
        "owner": "input-output-hk",
        "repo": "nix-tools",
        "rev": "d847c63b99bbec78bf83be2a61dc9f09b8a9ccc1",
        "type": "github"
      },
      "original": {
        "owner": "input-output-hk",
        "repo": "nix-tools",
        "type": "github"
      }
    },
    "nix_2": {
      "inputs": {
        "lowdown-src": "lowdown-src_2",
        "nixpkgs": "nixpkgs_3",
        "nixpkgs-regression": "nixpkgs-regression_2"
      },
      "locked": {
        "lastModified": 1643066034,
        "narHash": "sha256-xEPeMcNJVOeZtoN+d+aRwolpW8mFSEQx76HTRdlhPhg=",
        "owner": "NixOS",
        "repo": "nix",
        "rev": "a1cd7e58606a41fcf62bf8637804cf8306f17f62",
        "type": "github"
      },
      "original": {
        "owner": "NixOS",
        "ref": "2.6.0",
        "repo": "nix",
        "type": "github"
      }
    },
    "nixpkgs": {
      "locked": {
        "lastModified": 1632864508,
        "narHash": "sha256-d127FIvGR41XbVRDPVvozUPQ/uRHbHwvfyKHwEt5xFM=",
        "owner": "NixOS",
        "repo": "nixpkgs",
        "rev": "82891b5e2c2359d7e58d08849e4c89511ab94234",
        "type": "github"
      },
      "original": {
        "id": "nixpkgs",
        "ref": "nixos-21.05-small",
        "type": "indirect"
      }
    },
    "nixpkgs-2003": {
      "locked": {
        "lastModified": 1620055814,
        "narHash": "sha256-8LEHoYSJiL901bTMVatq+rf8y7QtWuZhwwpKE2fyaRY=",
        "owner": "NixOS",
        "repo": "nixpkgs",
        "rev": "1db42b7fe3878f3f5f7a4f2dc210772fd080e205",
        "type": "github"
      },
      "original": {
        "owner": "NixOS",
        "ref": "nixpkgs-20.03-darwin",
        "repo": "nixpkgs",
        "type": "github"
      }
    },
    "nixpkgs-2003_2": {
      "locked": {
        "lastModified": 1620055814,
        "narHash": "sha256-8LEHoYSJiL901bTMVatq+rf8y7QtWuZhwwpKE2fyaRY=",
        "owner": "NixOS",
        "repo": "nixpkgs",
        "rev": "1db42b7fe3878f3f5f7a4f2dc210772fd080e205",
        "type": "github"
      },
      "original": {
        "owner": "NixOS",
        "ref": "nixpkgs-20.03-darwin",
        "repo": "nixpkgs",
        "type": "github"
      }
    },
    "nixpkgs-2003_3": {
      "locked": {
        "lastModified": 1620055814,
        "narHash": "sha256-8LEHoYSJiL901bTMVatq+rf8y7QtWuZhwwpKE2fyaRY=",
        "owner": "NixOS",
        "repo": "nixpkgs",
        "rev": "1db42b7fe3878f3f5f7a4f2dc210772fd080e205",
        "type": "github"
      },
      "original": {
        "owner": "NixOS",
        "ref": "nixpkgs-20.03-darwin",
        "repo": "nixpkgs",
        "type": "github"
      }
    },
    "nixpkgs-2003_4": {
      "locked": {
        "lastModified": 1620055814,
        "narHash": "sha256-8LEHoYSJiL901bTMVatq+rf8y7QtWuZhwwpKE2fyaRY=",
        "owner": "NixOS",
        "repo": "nixpkgs",
        "rev": "1db42b7fe3878f3f5f7a4f2dc210772fd080e205",
        "type": "github"
      },
      "original": {
        "owner": "NixOS",
        "ref": "nixpkgs-20.03-darwin",
        "repo": "nixpkgs",
        "type": "github"
      }
    },
    "nixpkgs-2003_5": {
      "locked": {
        "lastModified": 1620055814,
        "narHash": "sha256-8LEHoYSJiL901bTMVatq+rf8y7QtWuZhwwpKE2fyaRY=",
        "owner": "NixOS",
        "repo": "nixpkgs",
        "rev": "1db42b7fe3878f3f5f7a4f2dc210772fd080e205",
        "type": "github"
      },
      "original": {
        "owner": "NixOS",
        "ref": "nixpkgs-20.03-darwin",
        "repo": "nixpkgs",
        "type": "github"
      }
    },
    "nixpkgs-2009": {
      "locked": {
        "lastModified": 1624271064,
        "narHash": "sha256-qns/uRW7MR2EfVf6VEeLgCsCp7pIOjDeR44JzTF09MA=",
        "owner": "NixOS",
        "repo": "nixpkgs",
        "rev": "46d1c3f28ca991601a53e9a14fdd53fcd3dd8416",
        "type": "github"
      },
      "original": {
        "owner": "NixOS",
        "ref": "nixpkgs-20.09-darwin",
        "repo": "nixpkgs",
        "type": "github"
      }
    },
    "nixpkgs-2105": {
      "locked": {
        "lastModified": 1630481079,
        "narHash": "sha256-leWXLchbAbqOlLT6tju631G40SzQWPqaAXQG3zH1Imw=",
        "owner": "NixOS",
        "repo": "nixpkgs",
        "rev": "110a2c9ebbf5d4a94486854f18a37a938cfacbbb",
        "type": "github"
      },
      "original": {
        "owner": "NixOS",
        "ref": "nixpkgs-21.05-darwin",
        "repo": "nixpkgs",
        "type": "github"
      }
    },
    "nixpkgs-2105_2": {
      "locked": {
        "lastModified": 1645296114,
        "narHash": "sha256-y53N7TyIkXsjMpOG7RhvqJFGDacLs9HlyHeSTBioqYU=",
        "owner": "NixOS",
        "repo": "nixpkgs",
        "rev": "530a53dcbc9437363471167a5e4762c5fcfa34a1",
        "type": "github"
      },
      "original": {
        "owner": "NixOS",
        "ref": "nixpkgs-21.05-darwin",
        "repo": "nixpkgs",
        "type": "github"
      }
    },
    "nixpkgs-2105_3": {
      "locked": {
        "lastModified": 1645296114,
        "narHash": "sha256-y53N7TyIkXsjMpOG7RhvqJFGDacLs9HlyHeSTBioqYU=",
        "owner": "NixOS",
        "repo": "nixpkgs",
        "rev": "530a53dcbc9437363471167a5e4762c5fcfa34a1",
        "type": "github"
      },
      "original": {
        "owner": "NixOS",
        "ref": "nixpkgs-21.05-darwin",
        "repo": "nixpkgs",
        "type": "github"
      }
    },
    "nixpkgs-2105_4": {
      "locked": {
        "lastModified": 1630481079,
        "narHash": "sha256-leWXLchbAbqOlLT6tju631G40SzQWPqaAXQG3zH1Imw=",
        "owner": "NixOS",
        "repo": "nixpkgs",
        "rev": "110a2c9ebbf5d4a94486854f18a37a938cfacbbb",
        "type": "github"
      },
      "original": {
        "owner": "NixOS",
        "ref": "nixpkgs-21.05-darwin",
        "repo": "nixpkgs",
        "type": "github"
      }
    },
    "nixpkgs-2105_5": {
      "locked": {
        "lastModified": 1642244250,
        "narHash": "sha256-vWpUEqQdVP4srj+/YLJRTN9vjpTs4je0cdWKXPbDItc=",
        "owner": "NixOS",
        "repo": "nixpkgs",
        "rev": "0fd9ee1aa36ce865ad273f4f07fdc093adeb5c00",
        "type": "github"
      },
      "original": {
        "owner": "NixOS",
        "ref": "nixpkgs-21.05-darwin",
        "repo": "nixpkgs",
        "type": "github"
      }
    },
    "nixpkgs-2111": {
      "locked": {
        "lastModified": 1648744337,
        "narHash": "sha256-bYe1dFJAXovjqiaPKrmAbSBEK5KUkgwVaZcTbSoJ7hg=",
        "owner": "NixOS",
        "repo": "nixpkgs",
        "rev": "0a58eebd8ec65ffdef2ce9562784123a73922052",
        "type": "github"
      },
      "original": {
        "owner": "NixOS",
        "ref": "nixpkgs-21.11-darwin",
        "repo": "nixpkgs",
        "type": "github"
      }
    },
    "nixpkgs-2111_2": {
      "locked": {
        "lastModified": 1648744337,
        "narHash": "sha256-bYe1dFJAXovjqiaPKrmAbSBEK5KUkgwVaZcTbSoJ7hg=",
        "owner": "NixOS",
        "repo": "nixpkgs",
        "rev": "0a58eebd8ec65ffdef2ce9562784123a73922052",
        "type": "github"
      },
      "original": {
        "owner": "NixOS",
        "ref": "nixpkgs-21.11-darwin",
        "repo": "nixpkgs",
        "type": "github"
      }
    },
    "nixpkgs-2111_3": {
      "locked": {
        "lastModified": 1638410074,
        "narHash": "sha256-MQYI4k4XkoTzpeRjq5wl+1NShsl1CKq8MISFuZ81sWs=",
        "owner": "NixOS",
        "repo": "nixpkgs",
        "rev": "5b80f23502f8e902612a8c631dfce383e1c56596",
        "type": "github"
      },
      "original": {
        "owner": "NixOS",
        "ref": "nixpkgs-21.11-darwin",
        "repo": "nixpkgs",
        "type": "github"
      }
    },
    "nixpkgs-2111_4": {
      "locked": {
        "lastModified": 1644510859,
        "narHash": "sha256-xjpVvL5ecbyi0vxtVl/Fh9bwGlMbw3S06zE5nUzFB8A=",
        "owner": "NixOS",
        "repo": "nixpkgs",
        "rev": "0d1d5d7e3679fec9d07f2eb804d9f9fdb98378d3",
        "type": "github"
      },
      "original": {
        "owner": "NixOS",
        "ref": "nixpkgs-21.11-darwin",
        "repo": "nixpkgs",
        "type": "github"
      }
    },
    "nixpkgs-regression": {
      "locked": {
        "lastModified": 1643052045,
        "narHash": "sha256-uGJ0VXIhWKGXxkeNnq4TvV3CIOkUJ3PAoLZ3HMzNVMw=",
        "owner": "NixOS",
        "repo": "nixpkgs",
        "rev": "215d4d0fd80ca5163643b03a33fde804a29cc1e2",
        "type": "github"
      },
      "original": {
        "id": "nixpkgs",
        "rev": "215d4d0fd80ca5163643b03a33fde804a29cc1e2",
        "type": "indirect"
      }
    },
    "nixpkgs-regression_2": {
      "locked": {
        "lastModified": 1643052045,
        "narHash": "sha256-uGJ0VXIhWKGXxkeNnq4TvV3CIOkUJ3PAoLZ3HMzNVMw=",
        "owner": "NixOS",
        "repo": "nixpkgs",
        "rev": "215d4d0fd80ca5163643b03a33fde804a29cc1e2",
        "type": "github"
      },
      "original": {
        "id": "nixpkgs",
        "rev": "215d4d0fd80ca5163643b03a33fde804a29cc1e2",
        "type": "indirect"
      }
    },
    "nixpkgs-unstable": {
      "locked": {
        "lastModified": 1628785280,
        "narHash": "sha256-2B5eMrEr6O8ff2aQNeVxTB+9WrGE80OB4+oM6T7fOcc=",
        "owner": "NixOS",
        "repo": "nixpkgs",
        "rev": "6525bbc06a39f26750ad8ee0d40000ddfdc24acb",
        "type": "github"
      },
      "original": {
        "owner": "NixOS",
        "ref": "nixpkgs-unstable",
        "repo": "nixpkgs",
        "type": "github"
      }
    },
    "nixpkgs-unstable_2": {
      "locked": {
        "lastModified": 1648219316,
        "narHash": "sha256-Ctij+dOi0ZZIfX5eMhgwugfvB+WZSrvVNAyAuANOsnQ=",
        "owner": "NixOS",
        "repo": "nixpkgs",
        "rev": "30d3d79b7d3607d56546dd2a6b49e156ba0ec634",
        "type": "github"
      },
      "original": {
        "owner": "NixOS",
        "ref": "nixpkgs-unstable",
        "repo": "nixpkgs",
        "type": "github"
      }
    },
    "nixpkgs-unstable_3": {
      "locked": {
        "lastModified": 1648219316,
        "narHash": "sha256-Ctij+dOi0ZZIfX5eMhgwugfvB+WZSrvVNAyAuANOsnQ=",
        "owner": "NixOS",
        "repo": "nixpkgs",
        "rev": "30d3d79b7d3607d56546dd2a6b49e156ba0ec634",
        "type": "github"
      },
      "original": {
        "owner": "NixOS",
        "ref": "nixpkgs-unstable",
        "repo": "nixpkgs",
        "type": "github"
      }
    },
    "nixpkgs-unstable_4": {
      "locked": {
        "lastModified": 1635295995,
        "narHash": "sha256-sGYiXjFlxTTMNb4NSkgvX+knOOTipE6gqwPUQpxNF+c=",
        "owner": "NixOS",
        "repo": "nixpkgs",
        "rev": "22a500a3f87bbce73bd8d777ef920b43a636f018",
        "type": "github"
      },
      "original": {
        "owner": "NixOS",
        "ref": "nixpkgs-unstable",
        "repo": "nixpkgs",
        "type": "github"
      }
    },
    "nixpkgs-unstable_5": {
      "locked": {
        "lastModified": 1644486793,
        "narHash": "sha256-EeijR4guVHgVv+JpOX3cQO+1XdrkJfGmiJ9XVsVU530=",
        "owner": "NixOS",
        "repo": "nixpkgs",
        "rev": "1882c6b7368fd284ad01b0a5b5601ef136321292",
        "type": "github"
      },
      "original": {
        "owner": "NixOS",
        "ref": "nixpkgs-unstable",
        "repo": "nixpkgs",
        "type": "github"
      }
    },
    "nixpkgs_2": {
      "locked": {
        "lastModified": 1647122627,
        "narHash": "sha256-w4hGsXYyMgJAQRSBxh7O6AAsawJSbudCxfQXhDRhwPQ=",
        "path": "/nix/store/s6wigis38dnikj5y92jrrj7ywc38b78g-source",
        "rev": "0f85665118d850aae5164d385d24783d0b16cf1b",
        "type": "path"
      },
      "original": {
        "id": "nixpkgs",
        "type": "indirect"
      }
    },
    "nixpkgs_3": {
      "locked": {
        "lastModified": 1632864508,
        "narHash": "sha256-d127FIvGR41XbVRDPVvozUPQ/uRHbHwvfyKHwEt5xFM=",
        "owner": "NixOS",
        "repo": "nixpkgs",
        "rev": "82891b5e2c2359d7e58d08849e4c89511ab94234",
        "type": "github"
      },
      "original": {
        "id": "nixpkgs",
        "ref": "nixos-21.05-small",
        "type": "indirect"
      }
    },
    "nixpkgs_4": {
      "locked": {
        "lastModified": 1647122627,
        "narHash": "sha256-w4hGsXYyMgJAQRSBxh7O6AAsawJSbudCxfQXhDRhwPQ=",
        "path": "/nix/store/s6wigis38dnikj5y92jrrj7ywc38b78g-source",
        "rev": "0f85665118d850aae5164d385d24783d0b16cf1b",
        "type": "path"
      },
      "original": {
        "id": "nixpkgs",
        "type": "indirect"
      }
    },
    "nixpkgs_5": {
      "locked": {
        "lastModified": 1634172192,
        "narHash": "sha256-FBF4U/T+bMg4sEyT/zkgasvVquGzgdAf4y8uCosKMmo=",
        "owner": "NixOS",
        "repo": "nixpkgs",
        "rev": "2cf9db0e3d45b9d00f16f2836cb1297bcadc475e",
        "type": "github"
      },
      "original": {
        "owner": "NixOS",
        "repo": "nixpkgs",
        "rev": "2cf9db0e3d45b9d00f16f2836cb1297bcadc475e",
        "type": "github"
      }
    },
    "ogmios": {
      "inputs": {
        "Win32-network": "Win32-network_2",
        "cardano-base": "cardano-base_2",
        "cardano-crypto": "cardano-crypto_2",
        "cardano-ledger": "cardano-ledger_2",
        "cardano-node": "cardano-node_2",
        "cardano-prelude": "cardano-prelude_2",
        "ekg-json": "ekg-json",
        "flake-compat": "flake-compat_2",
        "flat": "flat_2",
        "goblins": "goblins_2",
        "haskell-nix": "haskell-nix_2",
        "hedgehog-extras": "hedgehog-extras",
        "hjsonpointer": "hjsonpointer",
        "hjsonschema": "hjsonschema",
        "io-sim": "io-sim",
        "iohk-monitoring-framework": "iohk-monitoring-framework_2",
        "iohk-nix": "iohk-nix_2",
        "nixpkgs": [
          "ogmios",
          "haskell-nix",
          "nixpkgs-unstable"
        ],
        "optparse-applicative": "optparse-applicative",
        "ouroboros-network": "ouroboros-network",
        "plutus": "plutus",
        "typed-protocols": "typed-protocols",
        "wai-routes": "wai-routes"
      },
      "locked": {
        "lastModified": 1656650330,
        "narHash": "sha256-Rl5xNP3LVtuOzXXSsdAWNB3EXGRPsFPMvBO0TDUvSJE=",
        "owner": "mlabs-haskell",
        "repo": "ogmios",
        "rev": "e406801eaeb32b28cd84357596ca1512bff27741",
        "type": "github"
      },
      "original": {
        "owner": "mlabs-haskell",
        "repo": "ogmios",
        "rev": "e406801eaeb32b28cd84357596ca1512bff27741",
        "type": "github"
      }
    },
    "ogmios-datum-cache": {
      "inputs": {
        "flake-compat": "flake-compat_3",
        "nixpkgs": "nixpkgs_5",
        "unstable_nixpkgs": "unstable_nixpkgs"
      },
      "locked": {
<<<<<<< HEAD
        "lastModified": 1656587177,
        "narHash": "sha256-adWd4pBFdAhjTrAaYQmk2admjkzcYcMAzYi0VR2WYEU=",
        "owner": "mlabs-haskell",
        "repo": "ogmios-datum-cache",
        "rev": "85e030ae914abcffba4a7c261d9cd81f98b2168c",
=======
        "lastModified": 1656671352,
        "narHash": "sha256-EO3WrQnCXK+Lg8PNG2TK8iQxn5Zo+x7pmYFf1qWs0fk=",
        "owner": "mlabs-haskell",
        "repo": "ogmios-datum-cache",
        "rev": "1c7a4af3f18bd3fa94a59e5a52e0ad6d974233e8",
>>>>>>> 6e354584
        "type": "github"
      },
      "original": {
        "owner": "mlabs-haskell",
        "repo": "ogmios-datum-cache",
<<<<<<< HEAD
        "rev": "85e030ae914abcffba4a7c261d9cd81f98b2168c",
=======
        "rev": "1c7a4af3f18bd3fa94a59e5a52e0ad6d974233e8",
>>>>>>> 6e354584
        "type": "github"
      }
    },
    "old-ghc-nix": {
      "flake": false,
      "locked": {
        "lastModified": 1631092763,
        "narHash": "sha256-sIKgO+z7tj4lw3u6oBZxqIhDrzSkvpHtv0Kki+lh9Fg=",
        "owner": "angerman",
        "repo": "old-ghc-nix",
        "rev": "af48a7a7353e418119b6dfe3cd1463a657f342b8",
        "type": "github"
      },
      "original": {
        "owner": "angerman",
        "ref": "master",
        "repo": "old-ghc-nix",
        "type": "github"
      }
    },
    "old-ghc-nix_2": {
      "flake": false,
      "locked": {
        "lastModified": 1631092763,
        "narHash": "sha256-sIKgO+z7tj4lw3u6oBZxqIhDrzSkvpHtv0Kki+lh9Fg=",
        "owner": "angerman",
        "repo": "old-ghc-nix",
        "rev": "af48a7a7353e418119b6dfe3cd1463a657f342b8",
        "type": "github"
      },
      "original": {
        "owner": "angerman",
        "ref": "master",
        "repo": "old-ghc-nix",
        "type": "github"
      }
    },
    "old-ghc-nix_3": {
      "flake": false,
      "locked": {
        "lastModified": 1631092763,
        "narHash": "sha256-sIKgO+z7tj4lw3u6oBZxqIhDrzSkvpHtv0Kki+lh9Fg=",
        "owner": "angerman",
        "repo": "old-ghc-nix",
        "rev": "af48a7a7353e418119b6dfe3cd1463a657f342b8",
        "type": "github"
      },
      "original": {
        "owner": "angerman",
        "ref": "master",
        "repo": "old-ghc-nix",
        "type": "github"
      }
    },
    "old-ghc-nix_4": {
      "flake": false,
      "locked": {
        "lastModified": 1631092763,
        "narHash": "sha256-sIKgO+z7tj4lw3u6oBZxqIhDrzSkvpHtv0Kki+lh9Fg=",
        "owner": "angerman",
        "repo": "old-ghc-nix",
        "rev": "af48a7a7353e418119b6dfe3cd1463a657f342b8",
        "type": "github"
      },
      "original": {
        "owner": "angerman",
        "ref": "master",
        "repo": "old-ghc-nix",
        "type": "github"
      }
    },
    "old-ghc-nix_5": {
      "flake": false,
      "locked": {
        "lastModified": 1631092763,
        "narHash": "sha256-sIKgO+z7tj4lw3u6oBZxqIhDrzSkvpHtv0Kki+lh9Fg=",
        "owner": "angerman",
        "repo": "old-ghc-nix",
        "rev": "af48a7a7353e418119b6dfe3cd1463a657f342b8",
        "type": "github"
      },
      "original": {
        "owner": "angerman",
        "ref": "master",
        "repo": "old-ghc-nix",
        "type": "github"
      }
    },
    "optparse-applicative": {
      "flake": false,
      "locked": {
        "lastModified": 1628901899,
        "narHash": "sha256-uQx+SEYsCH7JcG3xAT0eJck9yq3y0cvx49bvItLLer8=",
        "owner": "input-output-hk",
        "repo": "optparse-applicative",
        "rev": "7497a29cb998721a9068d5725d49461f2bba0e7a",
        "type": "github"
      },
      "original": {
        "owner": "input-output-hk",
        "repo": "optparse-applicative",
        "rev": "7497a29cb998721a9068d5725d49461f2bba0e7a",
        "type": "github"
      }
    },
    "optparse-applicative_2": {
      "flake": false,
      "locked": {
        "lastModified": 1628901899,
        "narHash": "sha256-uQx+SEYsCH7JcG3xAT0eJck9yq3y0cvx49bvItLLer8=",
        "owner": "input-output-hk",
        "repo": "optparse-applicative",
        "rev": "7497a29cb998721a9068d5725d49461f2bba0e7a",
        "type": "github"
      },
      "original": {
        "owner": "input-output-hk",
        "repo": "optparse-applicative",
        "rev": "7497a29cb998721a9068d5725d49461f2bba0e7a",
        "type": "github"
      }
    },
    "optparse-applicative_3": {
      "flake": false,
      "locked": {
        "lastModified": 1628901899,
        "narHash": "sha256-uQx+SEYsCH7JcG3xAT0eJck9yq3y0cvx49bvItLLer8=",
        "owner": "input-output-hk",
        "repo": "optparse-applicative",
        "rev": "7497a29cb998721a9068d5725d49461f2bba0e7a",
        "type": "github"
      },
      "original": {
        "owner": "input-output-hk",
        "repo": "optparse-applicative",
        "rev": "7497a29cb998721a9068d5725d49461f2bba0e7a",
        "type": "github"
      }
    },
    "ouroboros-network": {
      "flake": false,
      "locked": {
        "lastModified": 1654820431,
        "narHash": "sha256-bmLD5sFsiny/eRv6MHrqGvo6I4QG9pO0psiHWGFZqro=",
        "owner": "input-output-hk",
        "repo": "ouroboros-network",
        "rev": "a65c29b6a85e90d430c7f58d362b7eb097fd4949",
        "type": "github"
      },
      "original": {
        "owner": "input-output-hk",
        "repo": "ouroboros-network",
        "rev": "a65c29b6a85e90d430c7f58d362b7eb097fd4949",
        "type": "github"
      }
    },
    "ouroboros-network_2": {
      "flake": false,
      "locked": {
        "lastModified": 1639752881,
        "narHash": "sha256-fZ6FfG2z6HWDxjIHycLPSQHoYtfUmWZOX7lfAUE+s6M=",
        "owner": "input-output-hk",
        "repo": "ouroboros-network",
        "rev": "d2d219a86cda42787325bb8c20539a75c2667132",
        "type": "github"
      },
      "original": {
        "owner": "input-output-hk",
        "repo": "ouroboros-network",
        "rev": "d2d219a86cda42787325bb8c20539a75c2667132",
        "type": "github"
      }
    },
    "ouroboros-network_3": {
      "flake": false,
      "locked": {
        "lastModified": 1639752881,
        "narHash": "sha256-fZ6FfG2z6HWDxjIHycLPSQHoYtfUmWZOX7lfAUE+s6M=",
        "owner": "input-output-hk",
        "repo": "ouroboros-network",
        "rev": "d2d219a86cda42787325bb8c20539a75c2667132",
        "type": "github"
      },
      "original": {
        "owner": "input-output-hk",
        "repo": "ouroboros-network",
        "rev": "d2d219a86cda42787325bb8c20539a75c2667132",
        "type": "github"
      }
    },
    "plutip": {
      "inputs": {
        "bot-plutus-interface": "bot-plutus-interface",
        "flake-compat": "flake-compat_5",
        "haskell-nix": [
          "plutip",
          "bot-plutus-interface",
          "haskell-nix"
        ],
        "iohk-nix": [
          "plutip",
          "bot-plutus-interface",
          "iohk-nix"
        ],
        "nixpkgs": [
          "plutip",
          "bot-plutus-interface",
          "haskell-nix",
          "nixpkgs"
        ]
      },
      "locked": {
        "lastModified": 1656332663,
        "narHash": "sha256-xHS5kuFXysqOiLA4wKNkqTRLK52j+QJapLvYVpnw210=",
        "owner": "mlabs-haskell",
        "repo": "plutip",
        "rev": "e8f2dc4ae6790b643e1b7e15e2d589c6a2e36f1d",
        "type": "github"
      },
      "original": {
        "owner": "mlabs-haskell",
        "ref": "plutip-server",
        "repo": "plutip",
        "type": "github"
      }
    },
    "plutus": {
      "flake": false,
      "locked": {
        "lastModified": 1655404007,
        "narHash": "sha256-8ZCD/f321fFs8k+FBfxnpYlm1+C+rKM8Io9K0CDCEqA=",
        "owner": "input-output-hk",
        "repo": "plutus",
        "rev": "f680ac6979e069fcc013e4389ee607ff5fa6672f",
        "type": "github"
      },
      "original": {
        "owner": "input-output-hk",
        "repo": "plutus",
        "rev": "f680ac6979e069fcc013e4389ee607ff5fa6672f",
        "type": "github"
      }
    },
    "plutus-apps": {
      "flake": false,
      "locked": {
        "lastModified": 1644841368,
        "narHash": "sha256-OX4+S7fFUqXRz935wQqdcEm1I6aqg0udSdP19XJtSAk=",
        "owner": "input-output-hk",
        "repo": "plutus-apps",
        "rev": "7f543e21d4945a2024e46c572303b9c1684a5832",
        "type": "github"
      },
      "original": {
        "owner": "input-output-hk",
        "repo": "plutus-apps",
        "rev": "7f543e21d4945a2024e46c572303b9c1684a5832",
        "type": "github"
      }
    },
    "plutus_2": {
      "flake": false,
      "locked": {
        "lastModified": 1642505687,
        "narHash": "sha256-Pl3M9rMEoiEKRsTdDr4JwNnRo5Xs4uN66uVpOfaMCfE=",
        "owner": "input-output-hk",
        "repo": "plutus",
        "rev": "cc72a56eafb02333c96f662581b57504f8f8992f",
        "type": "github"
      },
      "original": {
        "owner": "input-output-hk",
        "repo": "plutus",
        "rev": "cc72a56eafb02333c96f662581b57504f8f8992f",
        "type": "github"
      }
    },
    "plutus_3": {
      "flake": false,
      "locked": {
        "lastModified": 1632818067,
        "narHash": "sha256-jiqrzS519eoHg9NqTr4UZOVme3uIACL17OCiDMn0LMo=",
        "owner": "input-output-hk",
        "repo": "plutus",
        "rev": "1efbb276ef1a10ca6961d0fd32e6141e9798bd11",
        "type": "github"
      },
      "original": {
        "owner": "input-output-hk",
        "repo": "plutus",
        "rev": "1efbb276ef1a10ca6961d0fd32e6141e9798bd11",
        "type": "github"
      }
    },
    "purescript-bridge": {
      "flake": false,
      "locked": {
        "lastModified": 1642802224,
        "narHash": "sha256-/SbnmXrB9Y2rrPd6E79Iu5RDaKAKozIl685HQ4XdQTU=",
        "owner": "input-output-hk",
        "repo": "purescript-bridge",
        "rev": "47a1f11825a0f9445e0f98792f79172efef66c00",
        "type": "github"
      },
      "original": {
        "owner": "input-output-hk",
        "repo": "purescript-bridge",
        "rev": "47a1f11825a0f9445e0f98792f79172efef66c00",
        "type": "github"
      }
    },
    "purescript-bridge_2": {
      "flake": false,
      "locked": {
        "lastModified": 1612544328,
        "narHash": "sha256-K7dg3rEnu/9HP1fqjV1iCl6pwA5UYwIEGzaaEPYmRo4=",
        "owner": "shmish111",
        "repo": "purescript-bridge",
        "rev": "6a92d7853ea514be8b70bab5e72077bf5a510596",
        "type": "github"
      },
      "original": {
        "owner": "shmish111",
        "repo": "purescript-bridge",
        "rev": "6a92d7853ea514be8b70bab5e72077bf5a510596",
        "type": "github"
      }
    },
    "root": {
      "inputs": {
        "Win32-network": "Win32-network",
        "cardano-addresses": "cardano-addresses",
        "cardano-base": "cardano-base",
        "cardano-config": "cardano-config",
        "cardano-configurations": "cardano-configurations",
        "cardano-crypto": "cardano-crypto",
        "cardano-ledger": "cardano-ledger",
        "cardano-node": "cardano-node",
        "cardano-node-exe": "cardano-node-exe",
        "cardano-prelude": "cardano-prelude",
        "cardano-wallet": "cardano-wallet",
        "easy-purescript-nix": "easy-purescript-nix",
        "ekg-forward": "ekg-forward",
        "flake-compat": "flake-compat",
        "flat": "flat",
        "goblins": "goblins",
        "haskell-nix": "haskell-nix",
        "iohk-monitoring-framework": "iohk-monitoring-framework",
        "iohk-nix": "iohk-nix",
        "nixpkgs": [
          "haskell-nix",
          "nixpkgs-unstable"
        ],
        "ogmios": "ogmios",
        "ogmios-datum-cache": "ogmios-datum-cache",
        "optparse-applicative": "optparse-applicative_2",
        "ouroboros-network": "ouroboros-network_2",
        "plutip": "plutip",
        "plutus": "plutus_3",
        "purescript-bridge": "purescript-bridge_2",
        "servant-purescript": "servant-purescript_2"
      }
    },
    "servant-purescript": {
      "flake": false,
      "locked": {
        "lastModified": 1642798070,
        "narHash": "sha256-DH9ISydu5gxvN4xBuoXVv1OhYCaqGOtzWlACdJ0H64I=",
        "owner": "input-output-hk",
        "repo": "servant-purescript",
        "rev": "44e7cacf109f84984cd99cd3faf185d161826963",
        "type": "github"
      },
      "original": {
        "owner": "input-output-hk",
        "repo": "servant-purescript",
        "rev": "44e7cacf109f84984cd99cd3faf185d161826963",
        "type": "github"
      }
    },
    "servant-purescript_2": {
      "flake": false,
      "locked": {
        "lastModified": 1612956215,
        "narHash": "sha256-aYOiBk578JTU9qhc9/B2BdmzDs8vb32P2sbwVWLt3YY=",
        "owner": "shmish111",
        "repo": "servant-purescript",
        "rev": "a76104490499aa72d40c2790d10e9383e0dbde63",
        "type": "github"
      },
      "original": {
        "owner": "shmish111",
        "repo": "servant-purescript",
        "rev": "a76104490499aa72d40c2790d10e9383e0dbde63",
        "type": "github"
      }
    },
    "stackage": {
      "flake": false,
      "locked": {
        "lastModified": 1631495632,
        "narHash": "sha256-jnkmC3PqnRpM4y74b4ZxgD+MTpz3ovxoU99TBCNRDP0=",
        "owner": "input-output-hk",
        "repo": "stackage.nix",
        "rev": "3f43e2e72e0853e911497277ec094933892718a9",
        "type": "github"
      },
      "original": {
        "owner": "input-output-hk",
        "repo": "stackage.nix",
        "type": "github"
      }
    },
    "stackage_2": {
      "flake": false,
      "locked": {
        "lastModified": 1650158092,
        "narHash": "sha256-uQ/TEFcce0bKmYcoBziDhYYzCDmhPsjC5WgsJjpd9wA=",
        "owner": "input-output-hk",
        "repo": "stackage.nix",
        "rev": "adc7f942e756b382a7a833520ebef6dfc859af8e",
        "type": "github"
      },
      "original": {
        "owner": "input-output-hk",
        "repo": "stackage.nix",
        "type": "github"
      }
    },
    "stackage_3": {
      "flake": false,
      "locked": {
        "lastModified": 1650158092,
        "narHash": "sha256-uQ/TEFcce0bKmYcoBziDhYYzCDmhPsjC5WgsJjpd9wA=",
        "owner": "input-output-hk",
        "repo": "stackage.nix",
        "rev": "adc7f942e756b382a7a833520ebef6dfc859af8e",
        "type": "github"
      },
      "original": {
        "owner": "input-output-hk",
        "repo": "stackage.nix",
        "type": "github"
      }
    },
    "stackage_4": {
      "flake": false,
      "locked": {
        "lastModified": 1639012797,
        "narHash": "sha256-hiLyBa5XFBvxD+BcYPKyYd/0dNMccxAuywFNqYtIIvs=",
        "owner": "input-output-hk",
        "repo": "stackage.nix",
        "rev": "9ea6ea359da91c75a71e334b25aa7dc5ddc4b2c6",
        "type": "github"
      },
      "original": {
        "owner": "input-output-hk",
        "repo": "stackage.nix",
        "type": "github"
      }
    },
    "stackage_5": {
      "flake": false,
      "locked": {
        "lastModified": 1644887829,
        "narHash": "sha256-tjUXJpqB7MMnqM4FF5cdtZipfratUcTKRQVA6F77sEQ=",
        "owner": "input-output-hk",
        "repo": "stackage.nix",
        "rev": "db8bdef6588cf4f38e6069075ba76f0024381f68",
        "type": "github"
      },
      "original": {
        "owner": "input-output-hk",
        "repo": "stackage.nix",
        "type": "github"
      }
    },
    "typed-protocols": {
      "flake": false,
      "locked": {
        "lastModified": 1653046676,
        "narHash": "sha256-5Wof5yTKb12EPY6B8LfapX18xNZZpF+rvhnQ88U6KdM=",
        "owner": "input-output-hk",
        "repo": "typed-protocols",
        "rev": "181601bc3d9e9d21a671ce01e0b481348b3ca104",
        "type": "github"
      },
      "original": {
        "owner": "input-output-hk",
        "repo": "typed-protocols",
        "rev": "181601bc3d9e9d21a671ce01e0b481348b3ca104",
        "type": "github"
      }
    },
    "unstable_nixpkgs": {
      "locked": {
        "lastModified": 1653307806,
        "narHash": "sha256-VPej3GE4IBMwYnXRfbiVqMWKa32+ysuvbHRkQXD0gTw=",
        "owner": "NixOS",
        "repo": "nixpkgs",
        "rev": "9d7aff488a8f9429d9e6cd82c10dffbf21907fb1",
        "type": "github"
      },
      "original": {
        "owner": "NixOS",
        "repo": "nixpkgs",
        "type": "github"
      }
    },
    "utils": {
      "locked": {
        "lastModified": 1623875721,
        "narHash": "sha256-A8BU7bjS5GirpAUv4QA+QnJ4CceLHkcXdRp4xITDB0s=",
        "owner": "numtide",
        "repo": "flake-utils",
        "rev": "f7e004a55b120c02ecb6219596820fcd32ca8772",
        "type": "github"
      },
      "original": {
        "owner": "numtide",
        "repo": "flake-utils",
        "type": "github"
      }
    },
    "utils_2": {
      "locked": {
        "lastModified": 1638122382,
        "narHash": "sha256-sQzZzAbvKEqN9s0bzWuYmRaA03v40gaJ4+iL1LXjaeI=",
        "owner": "numtide",
        "repo": "flake-utils",
        "rev": "74f7e4319258e287b0f9cb95426c9853b282730b",
        "type": "github"
      },
      "original": {
        "owner": "numtide",
        "repo": "flake-utils",
        "type": "github"
      }
    },
    "wai-routes": {
      "flake": false,
      "locked": {
        "lastModified": 1608703392,
        "narHash": "sha256-MW4lZUBjTwqBT97q7YOCHKBZTVWo2yAuvPVqgRmc74Q=",
        "owner": "KtorZ",
        "repo": "wai-routes",
        "rev": "d74b39683792649c01113f40bf57724dcf95c96a",
        "type": "github"
      },
      "original": {
        "owner": "KtorZ",
        "repo": "wai-routes",
        "rev": "d74b39683792649c01113f40bf57724dcf95c96a",
        "type": "github"
      }
    }
  },
  "root": "root",
  "version": 7
}<|MERGE_RESOLUTION|>--- conflicted
+++ resolved
@@ -2554,29 +2554,17 @@
         "unstable_nixpkgs": "unstable_nixpkgs"
       },
       "locked": {
-<<<<<<< HEAD
-        "lastModified": 1656587177,
-        "narHash": "sha256-adWd4pBFdAhjTrAaYQmk2admjkzcYcMAzYi0VR2WYEU=",
-        "owner": "mlabs-haskell",
-        "repo": "ogmios-datum-cache",
-        "rev": "85e030ae914abcffba4a7c261d9cd81f98b2168c",
-=======
         "lastModified": 1656671352,
         "narHash": "sha256-EO3WrQnCXK+Lg8PNG2TK8iQxn5Zo+x7pmYFf1qWs0fk=",
         "owner": "mlabs-haskell",
         "repo": "ogmios-datum-cache",
         "rev": "1c7a4af3f18bd3fa94a59e5a52e0ad6d974233e8",
->>>>>>> 6e354584
         "type": "github"
       },
       "original": {
         "owner": "mlabs-haskell",
         "repo": "ogmios-datum-cache",
-<<<<<<< HEAD
-        "rev": "85e030ae914abcffba4a7c261d9cd81f98b2168c",
-=======
         "rev": "1c7a4af3f18bd3fa94a59e5a52e0ad6d974233e8",
->>>>>>> 6e354584
         "type": "github"
       }
     },
