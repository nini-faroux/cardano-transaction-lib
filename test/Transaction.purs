--- conflicted
+++ resolved
@@ -7,8 +7,8 @@
 import Data.Maybe (Maybe(Just, Nothing))
 import Data.Newtype (unwrap, over)
 import Data.Tuple.Nested ((/\))
-import Deserialization.PlutusData as Deserialization.PlutusData
 import Deserialization.WitnessSet as Deserialization.WitnessSet
+import Effect (Effect)
 import Effect.Aff (Aff)
 import Effect.Class (liftEffect)
 import Effect.Exception (throw)
@@ -16,15 +16,7 @@
 import Mote (group, test)
 import Test.Spec.Assertions (shouldEqual)
 import TestM (TestPlanM)
-import Serialization.PlutusData as Serialization.PlutusData
 import Serialization.WitnessSet as Serialization.WitnessSet
-<<<<<<< HEAD
-import Transaction (attachDatum, attachRedeemer)
-import Types.PlutusData (PlutusData(Integer))
-import Types.Transaction
-  ( Datum(Datum)
-  , Ed25519Signature(Ed25519Signature)
-=======
 import Transaction
   ( attachDatum
   , attachRedeemer
@@ -32,13 +24,12 @@
   , setScriptDataHash
   )
 import Types.ByteArray (byteArrayToHex, hexToByteArrayUnsafe)
-import Types.PlutusData (Datum(Datum), PlutusData(Integer))
+import Types.PlutusData (PlutusData(Integer))
 import Types.RedeemerTag (RedeemerTag(Spend))
-import Types.Transaction as Transaction
 import Types.Transaction
-  ( Ed25519Signature(Ed25519Signature)
+  ( Datum(Datum)
+  , Ed25519Signature(Ed25519Signature)
   , PlutusScript(PlutusScript)
->>>>>>> b74ba360
   , PublicKey(PublicKey)
   , Redeemer(Redeemer)
   , ScriptDataHash(ScriptDataHash)
@@ -48,11 +39,6 @@
   , Vkey(Vkey)
   , Vkeywitness(Vkeywitness)
   )
-<<<<<<< HEAD
-import Types.RedeemerTag (RedeemerTag(Spend))
-=======
-import Untagged.Union (asOneOf)
->>>>>>> b74ba360
 
 suite :: TestPlanM Unit
 suite = group "attach datums to tx" $ do
@@ -69,7 +55,7 @@
     Right (Transaction { witness_set: TransactionWitnessSet ws }) ->
       case ws.plutus_data of
         Just [ pd ] -> do
-          checkDatum pd `shouldEqual` Just (unwrap datum)
+          pd `shouldEqual` unwrap datum
         Just _ -> throw "Incorrect number of datums attached"
         Nothing -> throw "Datum wasn't attached"
   where
@@ -81,11 +67,7 @@
 
 testAttachRedeemer :: Aff Unit
 testAttachRedeemer = liftEffect $ do
-<<<<<<< HEAD
-  let redeemer = mkRedeemer datum
-=======
   redeemer <- mkRedeemer datum
->>>>>>> b74ba360
   attachRedeemer redeemer tx >>= case _ of
     Left e -> throw $ "Failed to attach redeemer: " <> show e
     Right (Transaction { witness_set: TransactionWitnessSet ws }) -> do
@@ -100,18 +82,6 @@
   datum :: PlutusData
   datum = Integer $ BigInt.fromInt 1
 
-<<<<<<< HEAD
-  mkRedeemer :: PlutusData -> Redeemer
-  mkRedeemer pd = Redeemer
-    { tag: Spend
-    , index: BigInt.fromInt 0
-    , data: pd
-    , ex_units:
-        { mem: BigInt.fromInt 7000000
-        , steps: BigInt.fromInt 300000000
-        }
-    }
-=======
 testAttachScript :: Aff Unit
 testAttachScript = liftEffect $
   attachPlutusScript script tx >>= case _ of
@@ -151,7 +121,6 @@
 
   datum2 :: PlutusData
   datum2 = Integer $ BigInt.fromInt 2
->>>>>>> b74ba360
 
 testPreserveWitness :: Aff Unit
 testPreserveWitness = liftEffect $ do
@@ -159,7 +128,7 @@
     fromRightEff =<< attachDatum datum tx
   case plutus_data /\ vkeys of
     Just [ pd ] /\ Just vs@[ _ ] -> do
-      checkDatum pd `shouldEqual` Just (unwrap datum)
+      pd `shouldEqual` unwrap datum
       vk' <- Deserialization.WitnessSet.convertVkeyWitnesses <$>
         Serialization.WitnessSet.convertVkeywitnesses vs
       vk' `shouldEqual` [ vk ]
@@ -184,28 +153,14 @@
         (Ed25519Signature "ed25519_sig1clmhgxx9e9t24wzgkmcsr44uq98j935evsjnrj8nn7ge08qrz0mgdxv5qtz8dyghs47q3lxwk4akq3u2ty8v4egeqvtl02ll0nfcqqq6faxl6")
     )
 
-<<<<<<< HEAD
-checkDatum :: PlutusData -> Maybe PlutusData
-checkDatum = Deserialization.PlutusData.convertPlutusData
-  <=< Serialization.PlutusData.convertPlutusData
-=======
-checkDatum :: Transaction.PlutusData -> Effect (Maybe PlutusData)
-checkDatum = map Deserialization.PlutusData.convertPlutusData
-  <<< Serialization.WitnessSet.convertPlutusData
-
 mkRedeemer :: PlutusData -> Effect Redeemer
 mkRedeemer pd = do
-  pd' <- Transaction.PlutusData <<< toBytes <<< asOneOf <$>
-    fromJustEff
-      "Failed to convert datum"
-      (Serialization.PlutusData.convertPlutusData pd)
   pure $ Redeemer
     { tag: Spend
     , index: BigInt.fromInt 0
-    , data: pd'
+    , data: pd
     , ex_units:
         { mem: BigInt.fromInt 7000000
         , steps: BigInt.fromInt 300000000
         }
-    }
->>>>>>> b74ba360
+    }